--- conflicted
+++ resolved
@@ -1,260 +1,257 @@
-# This file is part of beets.
-# Copyright 2011, Adrian Sampson.
-#
-# Permission is hereby granted, free of charge, to any person obtaining
-# a copy of this software and associated documentation files (the
-# "Software"), to deal in the Software without restriction, including
-# without limitation the rights to use, copy, modify, merge, publish,
-# distribute, sublicense, and/or sell copies of the Software, and to
-# permit persons to whom the Software is furnished to do so, subject to
-# the following conditions:
-# 
-# The above copyright notice and this permission notice shall be
-# included in all copies or substantial portions of the Software.
-
-"""Miscellaneous utility functions."""
-import os
-import sys
-import re
-
-MAX_FILENAME_LENGTH = 200
-
-def normpath(path):
-    """Provide the canonical form of the path suitable for storing in
-    the database.
-    """
-    return os.path.normpath(os.path.abspath(os.path.expanduser(path)))
-
-def ancestry(path, pathmod=None):
-    """Return a list consisting of path's parent directory, its
-    grandparent, and so on. For instance:
-       >>> ancestry('/a/b/c')
-       ['/', '/a', '/a/b']
-    """
-    pathmod = pathmod or os.path
-    out = []
-    last_path = None
-    while path:
-        path = pathmod.dirname(path)
-        
-        if path == last_path:
-            break
-        last_path = path
-    
-        if path: # don't yield ''
-            out.insert(0, path)
-    return out
-
-def sorted_walk(path):
-    """Like os.walk, but yields things in sorted, breadth-first
-    order.
-    """
-    # Make sure the path isn't a Unicode string.
-    path = bytestring_path(path)
-
-    # Get all the directories and files at this level.
-    dirs = []
-    files = []
-    for base in os.listdir(path):
-        cur = os.path.join(path, base)
-        if os.path.isdir(syspath(cur)):
-            dirs.append(base)
-        else:
-            files.append(base)
-
-    # Sort lists and yield the current level.
-    dirs.sort()
-    files.sort()
-    yield (path, dirs, files)
-
-    # Recurse into directories.
-    for base in dirs:
-        cur = os.path.join(path, base)
-        # yield from _sorted_walk(cur)
-        for res in sorted_walk(cur):
-            yield res
-
-def mkdirall(path):
-    """Make all the enclosing directories of path (like mkdir -p on the
-    parent).
-    """
-    for ancestor in ancestry(path):
-        if not os.path.isdir(syspath(ancestor)):
-            os.mkdir(syspath(ancestor))
-
-def prune_dirs(path, root):
-    """If path is an empty directory, then remove it. Recursively
-    remove path's ancestry up to root (which is never removed) where
-    there are empty directories. If path is not contained in root, then
-    nothing is removed.
-    """
-    path = normpath(path)
-    root = normpath(root)
-
-    ancestors = ancestry(path)
-    if root in ancestors:
-        # Only remove directories below the root.
-        ancestors = ancestors[ancestors.index(root)+1:]
-
-        # Traverse upward from path.
-        ancestors.append(path)
-        ancestors.reverse()
-        for directory in ancestors:
-            try:
-                os.rmdir(syspath(directory))
-            except OSError:
-                break
-
-def components(path, pathmod=None):
-    """Return a list of the path components in path. For instance:
-       >>> components('/a/b/c')
-       ['a', 'b', 'c']
-    """
-    pathmod = pathmod or os.path
-    comps = []
-    ances = ancestry(path, pathmod)
-    for anc in ances:
-        comp = pathmod.basename(anc)
-        if comp:
-            comps.append(comp)
-        else: # root
-            comps.append(anc)
-    
-    last = pathmod.basename(path)
-    if last:
-        comps.append(last)
-    
-    return comps
-
-def bytestring_path(path):
-    """Given a path, which is either a str or a unicode, returns a str
-    path (ensuring that we never deal with Unicode pathnames).
-    """
-    # Pass through bytestrings.
-    if isinstance(path, str):
-        return path
-
-    # Try to encode with default encodings, but fall back to UTF8.
-    encoding = sys.getfilesystemencoding() or sys.getdefaultencoding()
-    try:
-        return path.encode(encoding)
-    except UnicodeError:
-        return path.encode('utf8')
-
-def syspath(path, pathmod=None):
-    """Convert a path for use by the operating system. In particular,
-    paths on Windows must receive a magic prefix and must be converted
-    to unicode before they are sent to the OS.
-    """
-    pathmod = pathmod or os.path
-    windows = pathmod.__name__ == 'ntpath'
-
-    # Don't do anything if we're not on windows
-    if not windows:
-        return path
-
-    if not isinstance(path, unicode):
-        # Try to decode with default encodings, but fall back to UTF8.
-        encoding = sys.getfilesystemencoding() or sys.getdefaultencoding()
-        try:
-            path = path.decode(encoding, 'replace')
-        except UnicodeError:
-            path = path.decode('utf8', 'replace')
-
-    # Add the magic prefix if it isn't already there
-<<<<<<< HEAD
-=======
-    # Not sure what the magic prefix he was adding actually does but if it's a network path
-    #  it breaks when we add the prefix - ignore the addition if the \\ is already there
->>>>>>> 7ee5e78b
-    if not path.startswith(u'\\\\?\\') and not path.startswith(u'\\'):
-        path = u'\\\\?\\' + path
-
-    return path
-
-def soft_remove(path):
-    """Remove the file if it exists."""
-    path = syspath(path)
-    if os.path.exists(path):
-        os.remove(path)
-
-# Note: POSIX actually supports \ and : -- I just think they're
-# a pain. And ? has caused problems for some.
-CHAR_REPLACE = [
-    (re.compile(r'[\\/\?]|^\.'), '_'),
-    (re.compile(r':'), '-'),
-]
-CHAR_REPLACE_WINDOWS = re.compile('["\*<>\|]|^\.|\.$| +$'), '_'
-def sanitize_path(path, pathmod=None):
-    """Takes a path and makes sure that it is legal. Returns a new path.
-    Only works with fragments; won't work reliably on Windows when a
-    path begins with a drive letter. Path separators (including altsep!)
-    should already be cleaned from the path components.
-    """
-    pathmod = pathmod or os.path
-    windows = pathmod.__name__ == 'ntpath'
-    
-    comps = components(path, pathmod)
-    if not comps:
-        return ''
-    for i, comp in enumerate(comps):
-        # Replace special characters.
-        for regex, repl in CHAR_REPLACE:
-            comp = regex.sub(repl, comp)
-        if windows:
-            regex, repl = CHAR_REPLACE_WINDOWS
-            comp = regex.sub(repl, comp)
-        
-        # Truncate each component.
-        comp = comp[:MAX_FILENAME_LENGTH]
-                
-        comps[i] = comp
-    return pathmod.join(*comps)
-
-def sanitize_for_path(value, pathmod, key=None):
-    """Sanitize the value for inclusion in a path: replace separators
-    with _, etc. Doesn't guarantee that the whole path will be valid;
-    you should still call sanitize_path on the complete path.
-    """
-    if isinstance(value, basestring):
-        for sep in (pathmod.sep, pathmod.altsep):
-            if sep:
-                value = value.replace(sep, u'_')
-    elif key in ('track', 'tracktotal', 'disc', 'disctotal'):
-        # pad with zeros
-        value = u'%02i' % value
-    elif key == 'bitrate':
-        # Bitrate gets formatted as kbps.
-        value = u'%ikbps' % (value / 1000)
-    else:
-        value = unicode(value)
-    return value
-
-def str2bool(value):
-    """Returns a boolean reflecting a human-entered string."""
-    if value.lower() in ('yes', '1', 'true', 't', 'y'):
-        return True
-    else:
-        return False
-
-def levenshtein(s1, s2):
-    """A nice DP edit distance implementation from Wikibooks:
-    http://en.wikibooks.org/wiki/Algorithm_implementation/Strings/
-    Levenshtein_distance#Python
-    """
-    if len(s1) < len(s2):
-        return levenshtein(s2, s1)
-    if not s1:
-        return len(s2)
- 
-    previous_row = xrange(len(s2) + 1)
-    for i, c1 in enumerate(s1):
-        current_row = [i + 1]
-        for j, c2 in enumerate(s2):
-            insertions = previous_row[j + 1] + 1
-            deletions = current_row[j] + 1
-            substitutions = previous_row[j] + (c1 != c2)
-            current_row.append(min(insertions, deletions, substitutions))
-        previous_row = current_row
- 
-    return previous_row[-1]+# This file is part of beets.
+# Copyright 2011, Adrian Sampson.
+#
+# Permission is hereby granted, free of charge, to any person obtaining
+# a copy of this software and associated documentation files (the
+# "Software"), to deal in the Software without restriction, including
+# without limitation the rights to use, copy, modify, merge, publish,
+# distribute, sublicense, and/or sell copies of the Software, and to
+# permit persons to whom the Software is furnished to do so, subject to
+# the following conditions:
+# 
+# The above copyright notice and this permission notice shall be
+# included in all copies or substantial portions of the Software.
+
+"""Miscellaneous utility functions."""
+import os
+import sys
+import re
+
+MAX_FILENAME_LENGTH = 200
+
+def normpath(path):
+    """Provide the canonical form of the path suitable for storing in
+    the database.
+    """
+    return os.path.normpath(os.path.abspath(os.path.expanduser(path)))
+
+def ancestry(path, pathmod=None):
+    """Return a list consisting of path's parent directory, its
+    grandparent, and so on. For instance:
+       >>> ancestry('/a/b/c')
+       ['/', '/a', '/a/b']
+    """
+    pathmod = pathmod or os.path
+    out = []
+    last_path = None
+    while path:
+        path = pathmod.dirname(path)
+        
+        if path == last_path:
+            break
+        last_path = path
+    
+        if path: # don't yield ''
+            out.insert(0, path)
+    return out
+
+def sorted_walk(path):
+    """Like os.walk, but yields things in sorted, breadth-first
+    order.
+    """
+    # Make sure the path isn't a Unicode string.
+    path = bytestring_path(path)
+
+    # Get all the directories and files at this level.
+    dirs = []
+    files = []
+    for base in os.listdir(path):
+        cur = os.path.join(path, base)
+        if os.path.isdir(syspath(cur)):
+            dirs.append(base)
+        else:
+            files.append(base)
+
+    # Sort lists and yield the current level.
+    dirs.sort()
+    files.sort()
+    yield (path, dirs, files)
+
+    # Recurse into directories.
+    for base in dirs:
+        cur = os.path.join(path, base)
+        # yield from _sorted_walk(cur)
+        for res in sorted_walk(cur):
+            yield res
+
+def mkdirall(path):
+    """Make all the enclosing directories of path (like mkdir -p on the
+    parent).
+    """
+    for ancestor in ancestry(path):
+        if not os.path.isdir(syspath(ancestor)):
+            os.mkdir(syspath(ancestor))
+
+def prune_dirs(path, root):
+    """If path is an empty directory, then remove it. Recursively
+    remove path's ancestry up to root (which is never removed) where
+    there are empty directories. If path is not contained in root, then
+    nothing is removed.
+    """
+    path = normpath(path)
+    root = normpath(root)
+
+    ancestors = ancestry(path)
+    if root in ancestors:
+        # Only remove directories below the root.
+        ancestors = ancestors[ancestors.index(root)+1:]
+
+        # Traverse upward from path.
+        ancestors.append(path)
+        ancestors.reverse()
+        for directory in ancestors:
+            try:
+                os.rmdir(syspath(directory))
+            except OSError:
+                break
+
+def components(path, pathmod=None):
+    """Return a list of the path components in path. For instance:
+       >>> components('/a/b/c')
+       ['a', 'b', 'c']
+    """
+    pathmod = pathmod or os.path
+    comps = []
+    ances = ancestry(path, pathmod)
+    for anc in ances:
+        comp = pathmod.basename(anc)
+        if comp:
+            comps.append(comp)
+        else: # root
+            comps.append(anc)
+    
+    last = pathmod.basename(path)
+    if last:
+        comps.append(last)
+    
+    return comps
+
+def bytestring_path(path):
+    """Given a path, which is either a str or a unicode, returns a str
+    path (ensuring that we never deal with Unicode pathnames).
+    """
+    # Pass through bytestrings.
+    if isinstance(path, str):
+        return path
+
+    # Try to encode with default encodings, but fall back to UTF8.
+    encoding = sys.getfilesystemencoding() or sys.getdefaultencoding()
+    try:
+        return path.encode(encoding)
+    except UnicodeError:
+        return path.encode('utf8')
+
+def syspath(path, pathmod=None):
+    """Convert a path for use by the operating system. In particular,
+    paths on Windows must receive a magic prefix and must be converted
+    to unicode before they are sent to the OS.
+    """
+    pathmod = pathmod or os.path
+    windows = pathmod.__name__ == 'ntpath'
+
+    # Don't do anything if we're not on windows
+    if not windows:
+        return path
+
+    if not isinstance(path, unicode):
+        # Try to decode with default encodings, but fall back to UTF8.
+        encoding = sys.getfilesystemencoding() or sys.getdefaultencoding()
+        try:
+            path = path.decode(encoding, 'replace')
+        except UnicodeError:
+            path = path.decode('utf8', 'replace')
+
+    # Add the magic prefix if it isn't already there
+    # Not sure what the magic prefix he was adding actually does but if it's a network path
+    #  it breaks when we add the prefix - ignore the addition if the \\ is already there
+    if not path.startswith(u'\\\\?\\') and not path.startswith(u'\\'):
+        path = u'\\\\?\\' + path
+
+    return path
+
+def soft_remove(path):
+    """Remove the file if it exists."""
+    path = syspath(path)
+    if os.path.exists(path):
+        os.remove(path)
+
+# Note: POSIX actually supports \ and : -- I just think they're
+# a pain. And ? has caused problems for some.
+CHAR_REPLACE = [
+    (re.compile(r'[\\/\?]|^\.'), '_'),
+    (re.compile(r':'), '-'),
+]
+CHAR_REPLACE_WINDOWS = re.compile('["\*<>\|]|^\.|\.$| +$'), '_'
+def sanitize_path(path, pathmod=None):
+    """Takes a path and makes sure that it is legal. Returns a new path.
+    Only works with fragments; won't work reliably on Windows when a
+    path begins with a drive letter. Path separators (including altsep!)
+    should already be cleaned from the path components.
+    """
+    pathmod = pathmod or os.path
+    windows = pathmod.__name__ == 'ntpath'
+    
+    comps = components(path, pathmod)
+    if not comps:
+        return ''
+    for i, comp in enumerate(comps):
+        # Replace special characters.
+        for regex, repl in CHAR_REPLACE:
+            comp = regex.sub(repl, comp)
+        if windows:
+            regex, repl = CHAR_REPLACE_WINDOWS
+            comp = regex.sub(repl, comp)
+        
+        # Truncate each component.
+        comp = comp[:MAX_FILENAME_LENGTH]
+                
+        comps[i] = comp
+    return pathmod.join(*comps)
+
+def sanitize_for_path(value, pathmod, key=None):
+    """Sanitize the value for inclusion in a path: replace separators
+    with _, etc. Doesn't guarantee that the whole path will be valid;
+    you should still call sanitize_path on the complete path.
+    """
+    if isinstance(value, basestring):
+        for sep in (pathmod.sep, pathmod.altsep):
+            if sep:
+                value = value.replace(sep, u'_')
+    elif key in ('track', 'tracktotal', 'disc', 'disctotal'):
+        # pad with zeros
+        value = u'%02i' % value
+    elif key == 'bitrate':
+        # Bitrate gets formatted as kbps.
+        value = u'%ikbps' % (value / 1000)
+    else:
+        value = unicode(value)
+    return value
+
+def str2bool(value):
+    """Returns a boolean reflecting a human-entered string."""
+    if value.lower() in ('yes', '1', 'true', 't', 'y'):
+        return True
+    else:
+        return False
+
+def levenshtein(s1, s2):
+    """A nice DP edit distance implementation from Wikibooks:
+    http://en.wikibooks.org/wiki/Algorithm_implementation/Strings/
+    Levenshtein_distance#Python
+    """
+    if len(s1) < len(s2):
+        return levenshtein(s2, s1)
+    if not s1:
+        return len(s2)
+ 
+    previous_row = xrange(len(s2) + 1)
+    for i, c1 in enumerate(s1):
+        current_row = [i + 1]
+        for j, c2 in enumerate(s2):
+            insertions = previous_row[j + 1] + 1
+            deletions = current_row[j] + 1
+            substitutions = previous_row[j] + (c1 != c2)
+            current_row.append(min(insertions, deletions, substitutions))
+        previous_row = current_row
+ 
+    return previous_row[-1]