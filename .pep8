[pep8]
<<<<<<< HEAD
# E121 continuation line under-indented for hanging indent
# E122 continuation line missing indentation or outdented
=======
# E124 closing bracket does not match visual indentation
# E125 continuation line with same indent as next logical line
>>>>>>> 69f63f18
# E126 continuation line over-indented for hanging indent
# E127 continuation line over-indented for visual indent
# E128 continuation line under-indented for visual indent
# E501 line too long (312 > 160 characters)
<<<<<<< HEAD
ignore = E121,E122,E123,E126,E127,E128,E501
=======
ignore = E123,E124,E125,E126,E127,E128,E265,E501
>>>>>>> 69f63f18
max-line-length = 160<|MERGE_RESOLUTION|>--- conflicted
+++ resolved
@@ -1,18 +1,7 @@
 [pep8]
-<<<<<<< HEAD
-# E121 continuation line under-indented for hanging indent
-# E122 continuation line missing indentation or outdented
-=======
-# E124 closing bracket does not match visual indentation
-# E125 continuation line with same indent as next logical line
->>>>>>> 69f63f18
 # E126 continuation line over-indented for hanging indent
 # E127 continuation line over-indented for visual indent
 # E128 continuation line under-indented for visual indent
 # E501 line too long (312 > 160 characters)
-<<<<<<< HEAD
-ignore = E121,E122,E123,E126,E127,E128,E501
-=======
-ignore = E123,E124,E125,E126,E127,E128,E265,E501
->>>>>>> 69f63f18
+ignore = E123,E126,E127,E128,E501
 max-line-length = 160