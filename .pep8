--- conflicted
+++ resolved
@@ -6,16 +6,7 @@
 # E126 continuation line over-indented for hanging indent
 # E127 continuation line over-indented for visual indent
 # E128 continuation line under-indented for visual indent
-<<<<<<< HEAD
-# E261 at least two spaces before inline comment
 # E265 block comment should start with '# '
 # E501 line too long (312 > 160 characters)
-ignore = E121,E122,E123,E124,E125,E126,E127,E128,E261,E265,E501
-=======
-# E262 inline comment should start with '# '
-# E265 block comment should start with '# '
-# E501 line too long (312 > 160 characters)
-# E502 the backslash is redundant between brackets
-ignore = E121,E122,E123,E124,E125,E126,E127,E128,E262,E265,E501,E502
->>>>>>> f1e70789
+ignore = E121,E122,E123,E124,E125,E126,E127,E128,E265,E501
 max-line-length = 160