--- conflicted
+++ resolved
@@ -85,13 +85,8 @@
 
     # Update have track counts on index
     totaltracks = len(myDB.select(
-<<<<<<< HEAD
-        'SELECT TrackTitle from tracks WHERE ArtistID=%s AND AlbumID IN (SELECT AlbumID FROM albums WHERE Status != %s)',
-        [newalbumdata['ArtistID'], 'Ignored']))
-=======
-        'SELECT TrackTitle from tracks AS tr INNER JOIN albums AS al ON al.AlbumID = tr.AlbumID WHERE al.ArtistID=? '
-        'AND al.Status != "Ignored"', [newalbumdata['ArtistID']]))
->>>>>>> 507d8aa7
+        'SELECT TrackTitle from tracks AS tr INNER JOIN albums AS al ON al.AlbumID = tr.AlbumID WHERE al.ArtistID=%s '
+        'AND al.Status != %s', [newalbumdata['ArtistID', 'Ignored']]))
     havetracks = len(myDB.select(
         'SELECT TrackTitle from tracks WHERE ArtistID=%s AND Location IS NOT NULL',
         [newalbumdata['ArtistID']]))
