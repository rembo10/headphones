import os
import headphones
import shutil
import time
import sys

from subprocess import call
from headphones import logger
from lib.mutagen.mp3 import MP3
from lib.mutagen.easyid3 import EasyID3

try:
    import argparse
except ImportError:
    import lib.argparse as argparse

def encode(albumPath):

	tempDirEncode=os.path.join(albumPath,"temp")
	musicFiles=[]
	musicFinalFiles=[]
	musicTempFiles=[]
	encoder =""
	if not os.path.exists(tempDirEncode):		
		os.mkdir(tempDirEncode)
	else:
		shutil.rmtree(tempDirEncode)
		time.sleep(1)
		os.mkdir(tempDirEncode)
		
	for r,d,f in os.walk(albumPath):
		for music in f:
<<<<<<< HEAD
			if any(music.endswith('.' + x) for x in ["flac", "m4a", "wav"]):
=======
			if any(music.endswith('.' + x) for x in ["mp3", "flac", "m4a", "wav"]):
>>>>>>> 4589aeea
				musicFiles.append(os.path.join(r, music))
				musicTemp = os.path.join(os.path.splitext(music)[0])+'.mp3'
				musicTempFiles.append(os.path.join(tempDirEncode, musicTemp))
				
	if headphones.ENCODER=='lame':
		encoder=os.path.join(headphones.ENCODERFOLDER,'lame')
	else:
		encoder=os.path.join(headphones.ENCODERFOLDER,'ffmpeg')
	i=0
	for music in musicFiles:
		return_code=1
		if headphones.ENCODER == 'lame':
			if not any(music.endswith('.' + x) for x in ["mp3", "wav"]):
				logger.warn('Lame cant encode "%s" format for "%s", use ffmpeg' % (os.path.splitext(music)[1],music))
			else:
				if (music.endswith('.mp3') and (MP3(music).info.bitrate/1000<=headphones.BITRATE)): 
					logger.warn('Music "%s" has bitrate<="%skbit" will not be reencoded' % (music,headphones.BITRATE))
				else:
					cmd=encoder+' -h --resample ' + str(headphones.SAMPLINGFREQUENCY) + ' -b ' + str(headphones.BITRATE)
					cmd=cmd+' "'+os.path.join(music)+'"'
					cmd=cmd+' "'+os.path.join(musicTempFiles[i])+'"'
					return_code = call(cmd, shell=True)					
					if return_code==0:
						#copyID3(music,musicTempFiles[i])
						os.remove(music)
						shutil.move(musicTempFiles[i],os.path.join(albumPath))
		else:
			if (music.endswith('.mp3') and (MP3(music).info.bitrate/1000<=headphones.BITRATE)):
				logger.warn('Music "%s" has bitrate<="%skbit" will not be reencoded' % (music,headphones.BITRATE))
			else:
				cmd=encoder+' -i'
				cmd=cmd+' "'+os.path.join(music)+'"'
				cmd=cmd+' -ac 2 -vn -ar ' + str(headphones.SAMPLINGFREQUENCY) + ' -ab ' + str(headphones.BITRATE) +'k'
				cmd=cmd+' "'+os.path.join(musicTempFiles[i])+'"'
				return_code = call(cmd, shell=True)
				if return_code==0:
					#copyID3(music,musicTempFiles[i])
					os.remove(music)
					shutil.move(musicTempFiles[i],os.path.join(albumPath))
		
		i=i+1
				
	shutil.rmtree(tempDirEncode)
	time.sleep(1)
	logger.info('Encoding for folder "%s" is completed' % (albumPath))
	for r,d,f in os.walk(albumPath):
		for music in f:
			if any(music.endswith('.' + x) for x in headphones.MEDIA_FORMATS):
				musicFinalFiles.append(os.path.join(r, music))
	return musicFinalFiles
	
def copyID3 (src,dst):
	try:
		source = EasyID3(src)
		try:
			dest = EasyID3(dst)
		except:
			dest = ID3()
			dest.save(dst)
		for key in source:
			dest[key] = source[key]
		dest.save()
	except:
		return()<|MERGE_RESOLUTION|>--- conflicted
+++ resolved
@@ -30,11 +30,7 @@
 		
 	for r,d,f in os.walk(albumPath):
 		for music in f:
-<<<<<<< HEAD
-			if any(music.endswith('.' + x) for x in ["flac", "m4a", "wav"]):
-=======
 			if any(music.endswith('.' + x) for x in ["mp3", "flac", "m4a", "wav"]):
->>>>>>> 4589aeea
 				musicFiles.append(os.path.join(r, music))
 				musicTemp = os.path.join(os.path.splitext(music)[0])+'.mp3'
 				musicTempFiles.append(os.path.join(tempDirEncode, musicTemp))
