#  This file is part of Headphones.
#
#  Headphones is free software: you can redistribute it and/or modify
#  it under the terms of the GNU General Public License as published by
#  the Free Software Foundation, either version 3 of the License, or
#  (at your option) any later version.
#
#  Headphones is distributed in the hope that it will be useful,
#  but WITHOUT ANY WARRANTY; without even the implied warranty of
#  MERCHANTABILITY or FITNESS FOR A PARTICULAR PURPOSE.  See the
#  GNU General Public License for more details.
#
#  You should have received a copy of the GNU General Public License
#  along with Headphones.  If not, see <http://www.gnu.org/licenses/>.

import os
import re
import shutil
import uuid
import beets
import threading
import headphones

from beets import autotag
from beets.mediafile import MediaFile, FileTypeError, UnreadableFileError
from beets import plugins
from beetsplug import lyrics as beetslyrics

from headphones import notifiers, utorrent, transmission
from headphones import db, albumart, librarysync
from headphones import logger, helpers, request, mb, music_encoder

postprocessor_lock = threading.Lock()

def checkFolder():

    with postprocessor_lock:

        myDB = db.DBConnection()
        snatched = myDB.select('SELECT * from snatched WHERE Status="Snatched"')

        for album in snatched:

            if album['FolderName']:

                if album['Kind'] == 'nzb':
                    download_dir = headphones.CONFIG.DOWNLOAD_DIR
                else:
                    download_dir = headphones.CONFIG.DOWNLOAD_TORRENT_DIR

                album_path = os.path.join(download_dir, album['FolderName']).encode(headphones.SYS_ENCODING,'replace')
                logger.info("Checking if %s exists" % album_path)
                if os.path.exists(album_path):
                    logger.info('Found "' + album['FolderName'] + '" in ' + album['Kind'] + ' download folder. Verifying....')
                    verify(album['AlbumID'], album_path, album['Kind'])

            else:
                logger.info("No folder name found for " + album['Title'])

def verify(albumid, albumpath, Kind=None, forced=False):

    myDB = db.DBConnection()
    release = myDB.action('SELECT * from albums WHERE AlbumID=?', [albumid]).fetchone()
    tracks = myDB.select('SELECT * from tracks WHERE AlbumID=?', [albumid])

    if not release or not tracks:
        release_list = None

        # Fetch album information from MusicBrainz
        try:
            release_list = mb.getReleaseGroup(albumid)
        except Exception, e:
            logger.error('Unable to get release information for manual album with rgid: %s. Error: %s', albumid, e)
            return

        if not release_list:
            logger.error('Unable to get release information for manual album with rgid: %s', albumid)
            return

        # Since we're just using this to create the bare minimum information to
        # insert an artist/album combo, use the first release
        releaseid = release_list[0]['id']
        release_dict = mb.getRelease(releaseid)

        if not release_dict:
            logger.error('Unable to get release information for manual album with rgid: %s. Cannot continue', albumid)
            return

        # Check if the artist is added to the database. In case the database is
        # frozen during post processing, new artists will not be processed. This
        # prevents new artists from appearing suddenly. In case forced is True,
        # this check is skipped, since it is assumed the user wants this.
        if headphones.CONFIG.FREEZE_DB and not forced:
            artist = myDB.select("SELECT ArtistName, ArtistID FROM artists WHERE ArtistId=? OR ArtistName=?", [release_dict['artist_id'], release_dict['artist_name']])

            if not artist:
                logger.warn("Continuing would add new artist '%s' (ID %s), " \
                    "but database is frozen. Will skip postprocessing for " \
                    "album with rgid: %s", release_dict['artist_name'],
                    release_dict['artist_id'], albumid)
                return

        logger.info(u"Now adding/updating artist: " + release_dict['artist_name'])

        if release_dict['artist_name'].startswith('The '):
            sortname = release_dict['artist_name'][4:]
        else:
            sortname = release_dict['artist_name']

        controlValueDict = {"ArtistID":     release_dict['artist_id']}
        newValueDict = {"ArtistName":       release_dict['artist_name'],
                        "ArtistSortName":   sortname,
                        "DateAdded":        helpers.today(),
                        "Status":           "Paused"}

        logger.info("ArtistID: " + release_dict['artist_id'] + " , ArtistName: " + release_dict['artist_name'])

        if headphones.CONFIG.INCLUDE_EXTRAS:
            newValueDict['IncludeExtras'] = 1
            newValueDict['Extras'] = headphones.CONFIG.EXTRAS

        myDB.upsert("artists", newValueDict, controlValueDict)

        logger.info(u"Now adding album: " + release_dict['title'])
        controlValueDict = {"AlbumID":  albumid}

        newValueDict = {"ArtistID":         release_dict['artist_id'],
                        "ReleaseID":        albumid,
                        "ArtistName":       release_dict['artist_name'],
                        "AlbumTitle":       release_dict['title'],
                        "AlbumASIN":        release_dict['asin'],
                        "ReleaseDate":      release_dict['date'],
                        "DateAdded":        helpers.today(),
                        "Type":             release_dict['rg_type'],
                        "Status":           "Snatched"
                        }

        myDB.upsert("albums", newValueDict, controlValueDict)

        # Delete existing tracks associated with this AlbumID since we're going to replace them and don't want any extras
        myDB.action('DELETE from tracks WHERE AlbumID=?', [albumid])
        for track in release_dict['tracks']:

            controlValueDict = {"TrackID":  track['id'],
                                "AlbumID":  albumid}

            newValueDict = {"ArtistID":     release_dict['artist_id'],
                        "ArtistName":       release_dict['artist_name'],
                        "AlbumTitle":       release_dict['title'],
                        "AlbumASIN":        release_dict['asin'],
                        "TrackTitle":       track['title'],
                        "TrackDuration":    track['duration'],
                        "TrackNumber":      track['number']
                        }

            myDB.upsert("tracks", newValueDict, controlValueDict)

        controlValueDict = {"ArtistID":     release_dict['artist_id']}
        newValueDict = {"Status":           "Paused"}

        myDB.upsert("artists", newValueDict, controlValueDict)
        logger.info(u"Addition complete for: " + release_dict['title'] + " - " + release_dict['artist_name'])

        release = myDB.action('SELECT * from albums WHERE AlbumID=?', [albumid]).fetchone()
        tracks = myDB.select('SELECT * from tracks WHERE AlbumID=?', [albumid])

    downloaded_track_list = []
    downloaded_cuecount = 0

    for r,d,f in os.walk(albumpath):
        for files in f:
            if any(files.lower().endswith('.' + x.lower()) for x in headphones.MEDIA_FORMATS):
                downloaded_track_list.append(os.path.join(r, files))
            elif files.lower().endswith('.cue'):
                downloaded_cuecount += 1
            # if any of the files end in *.part, we know the torrent isn't done yet. Process if forced, though
            elif files.lower().endswith(('.part', '.utpart')) and not forced:
                logger.info("Looks like " + os.path.basename(albumpath).decode(headphones.SYS_ENCODING, 'replace') + " isn't complete yet. Will try again on the next run")
                return

<<<<<<< HEAD

    # use xld to split cue

    if headphones.CONFIG.ENCODER == 'xld' and headphones.CONFIG.MUSIC_ENCODER and downloaded_cuecount and downloaded_cuecount >= len(downloaded_track_list):

        import getXldProfile

        (xldProfile, xldFormat, xldBitrate) = getXldProfile.getXldProfile(headphones.CONFIG.XLDPROFILE)
        if not xldFormat:
            logger.info(u'Details for xld profile "%s" not found, cannot split cue' % (xldProfile))
        else:
            if headphones.CONFIG.ENCODERFOLDER:
                xldencoder = os.path.join(headphones.CONFIG.ENCODERFOLDER, 'xld')
            else:
                xldencoder = os.path.join('/Applications','xld')

            for r,d,f in os.walk(albumpath):
                xldfolder = r
                xldfile = ''
                xldcue = ''
                for file in f:
                    if any(file.lower().endswith('.' + x.lower()) for x in headphones.MEDIA_FORMATS) and not xldfile:
                        xldfile = os.path.join(r, file)
                    elif file.lower().endswith('.cue') and not xldcue:
                        xldcue = os.path.join(r, file)

                if xldfile and xldcue and xldfolder:
                    xldcmd = xldencoder
                    xldcmd = xldcmd + ' "' + xldfile + '"'
                    xldcmd = xldcmd + ' -c'
                    xldcmd = xldcmd + ' "' + xldcue + '"'
                    xldcmd = xldcmd + ' --profile'
                    xldcmd = xldcmd + ' "' + xldProfile + '"'
                    xldcmd = xldcmd + ' -o'
                    xldcmd = xldcmd + ' "' + xldfolder + '"'
                    logger.info(u"Cue found, splitting file " + xldfile.decode(headphones.SYS_ENCODING, 'replace'))
                    logger.debug(xldcmd)
                    os.system(xldcmd)

            # count files, should now be more than original if xld successfully split

            new_downloaded_track_list_count = 0
            for r,d,f in os.walk(albumpath):
                for file in f:
                    if any(file.lower().endswith('.' + x.lower()) for x in headphones.MEDIA_FORMATS):
                        new_downloaded_track_list_count += 1

            if new_downloaded_track_list_count > len(downloaded_track_list):

                # rename original unsplit files
                for downloaded_track in downloaded_track_list:
                    os.rename(downloaded_track, downloaded_track + '.original')

                #reload

                downloaded_track_list = []
                for r,d,f in os.walk(albumpath):
                    for file in f:
                        if any(file.lower().endswith('.' + x.lower()) for x in headphones.MEDIA_FORMATS):
                            downloaded_track_list.append(os.path.join(r, file))
=======
    # Split cue
    if downloaded_cuecount and downloaded_cuecount >= len(downloaded_track_list):
        if headphones.KEEP_TORRENT_FILES and Kind=="torrent":
            albumpath = helpers.preserve_torrent_direcory(albumpath)
        if albumpath and helpers.cue_split(albumpath):
            downloaded_track_list = helpers.get_downloaded_track_list(albumpath)
        else:
            myDB.action('UPDATE snatched SET status = "Unprocessed" WHERE status NOT LIKE "Seed%" and AlbumID=?', [albumid])
            processed = re.search(r' \(Unprocessed\)(?:\[\d+\])?', albumpath)
            if not processed:
                renameUnprocessedFolder(albumpath)
            return
>>>>>>> ce73883b

    # test #1: metadata - usually works
    logger.debug('Verifying metadata...')

    for downloaded_track in downloaded_track_list:
        try:
            f = MediaFile(downloaded_track)
        except Exception, e:
            logger.info(u"Exception from MediaFile for: " + downloaded_track.decode(headphones.SYS_ENCODING, 'replace') + u" : " + unicode(e))
            continue

        if not f.artist:
            continue
        if not f.album:
            continue

        metaartist = helpers.latinToAscii(f.artist.lower()).encode('UTF-8')
        dbartist = helpers.latinToAscii(release['ArtistName'].lower()).encode('UTF-8')
        metaalbum = helpers.latinToAscii(f.album.lower()).encode('UTF-8')
        dbalbum = helpers.latinToAscii(release['AlbumTitle'].lower()).encode('UTF-8')

        logger.debug('Matching metadata artist: %s with artist name: %s' % (metaartist, dbartist))
        logger.debug('Matching metadata album: %s with album name: %s' % (metaalbum, dbalbum))

        if metaartist == dbartist and metaalbum == dbalbum:
            doPostProcessing(albumid, albumpath, release, tracks, downloaded_track_list, Kind)
            return

    # test #2: filenames
    logger.debug('Metadata check failed. Verifying filenames...')
    for downloaded_track in downloaded_track_list:
        track_name = os.path.splitext(downloaded_track)[0]
        split_track_name = re.sub('[\.\-\_]', ' ', track_name).lower()
        for track in tracks:

            if not track['TrackTitle']:
                continue

            dbtrack = helpers.latinToAscii(track['TrackTitle'].lower()).encode('UTF-8')
            filetrack = helpers.latinToAscii(split_track_name).encode('UTF-8')
            logger.debug('Checking if track title: %s is in file name: %s' % (dbtrack, filetrack))

            if dbtrack in filetrack:
                doPostProcessing(albumid, albumpath, release, tracks, downloaded_track_list, Kind)
                return

    # test #3: number of songs and duration
    logger.debug('Filename check failed. Verifying album length...')
    db_track_duration = 0
    downloaded_track_duration = 0

    logger.debug('Total music files in %s: %i' % (albumpath, len(downloaded_track_list)))
    logger.debug('Total tracks for this album in the database: %i' % len(tracks))
    if len(tracks) == len(downloaded_track_list):

        for track in tracks:
            try:
                db_track_duration += track['TrackDuration']/1000
            except:
                downloaded_track_duration = False
                break

        for downloaded_track in downloaded_track_list:
            try:
                f = MediaFile(downloaded_track)
                downloaded_track_duration += f.length
            except:
                downloaded_track_duration = False
                break

        if downloaded_track_duration and db_track_duration:
            logger.debug('Downloaded album duration: %i' % downloaded_track_duration)
            logger.debug('Database track duration: %i' % db_track_duration)
            delta = abs(downloaded_track_duration - db_track_duration)
            if delta < 240:
                doPostProcessing(albumid, albumpath, release, tracks, downloaded_track_list, Kind)
                return

    logger.warn(u'Could not identify album: %s. It may not be the intended album.' % albumpath.decode(headphones.SYS_ENCODING, 'replace'))
    myDB.action('UPDATE snatched SET status = "Unprocessed" WHERE status NOT LIKE "Seed%" and AlbumID=?', [albumid])
    processed = re.search(r' \(Unprocessed\)(?:\[\d+\])?', albumpath)
    if not processed:
        renameUnprocessedFolder(albumpath)
    else:
        logger.info(u"Already marked as unprocessed: " + albumpath.decode(headphones.SYS_ENCODING, 'replace'))

def doPostProcessing(albumid, albumpath, release, tracks, downloaded_track_list, Kind=None):

    logger.info('Starting post-processing for: %s - %s' % (release['ArtistName'], release['AlbumTitle']))
    # Check to see if we're preserving the torrent dir
<<<<<<< HEAD
    if headphones.CONFIG.KEEP_TORRENT_FILES and Kind=="torrent":
=======
    if headphones.KEEP_TORRENT_FILES and Kind=="torrent" and 'headphones-modified' not in albumpath:
>>>>>>> ce73883b
        new_folder = os.path.join(albumpath, 'headphones-modified'.encode(headphones.SYS_ENCODING, 'replace'))
        logger.info("Copying files to 'headphones-modified' subfolder to preserve downloaded files for seeding")
        try:
            shutil.copytree(albumpath, new_folder)
            # Update the album path with the new location
            albumpath = new_folder
        except Exception, e:
            logger.warn("Cannot copy/move files to temp folder: " + new_folder.decode(headphones.SYS_ENCODING, 'replace') + ". Not continuing. Error: " + str(e))
            return

        # Need to update the downloaded track list with the new location.
        # Could probably just throw in the "headphones-modified" folder,
        # but this is good to make sure we're not counting files that may have failed to move
        downloaded_track_list = []

        for r,d,f in os.walk(albumpath):
            for files in f:
                if any(files.lower().endswith('.' + x.lower()) for x in headphones.MEDIA_FORMATS):
                    downloaded_track_list.append(os.path.join(r, files))

    # Check if files are valid media files and are writeable, before the steps
    # below are executed. This simplifies errors and prevents unfinished steps.
    for downloaded_track in downloaded_track_list:
        try:
            media_file = MediaFile(downloaded_track)
        except (FileTypeError, UnreadableFileError):
            logger.error("Track file is not a valid media file: %s. Not " \
                "continuing.", downloaded_track.decode(
                    headphones.SYS_ENCODING, "replace"))
            return
        except IOError:
            logger.error("Unable to find media file: %s. Not continuing.")
            return

        # If one of the options below is set, it will access/touch/modify the
        # files, which requires write permissions. This step just check this, so
        # it will not try and fail lateron, with strange exceptions.
        if headphones.CONFIG.EMBED_ALBUM_ART or headphones.CONFIG.CLEANUP_FILES or \
           headphones.CONFIG.ADD_ALBUM_ART or headphones.CONFIG.CORRECT_METADATA or \
           headphones.CONFIG.EMBED_LYRICS or headphones.CONFIG.RENAME_FILES or \
           headphones.CONFIG.MOVE_FILES:

            try:
                with open(downloaded_track, "a+b"):
                    pass
            except IOError as e:
                logger.error("Track file is not writeable. This is required " \
                    "for some post processing steps: %s. Not continuing.",
                    downloaded_track.decode(headphones.SYS_ENCODING, "replace"))
                return

    #start encoding
    if headphones.CONFIG.MUSIC_ENCODER:
        downloaded_track_list=music_encoder.encode(albumpath)

        if not downloaded_track_list:
            return

    artwork = None
    album_art_path = albumart.getAlbumArt(albumid)
    if headphones.CONFIG.EMBED_ALBUM_ART or headphones.CONFIG.ADD_ALBUM_ART:

        if album_art_path:
            artwork = request.request_content(album_art_path)
        else:
            artwork = None

        if not album_art_path or not artwork or len(artwork) < 100:
            logger.info("No suitable album art found from Amazon. Checking Last.FM....")
            artwork = albumart.getCachedArt(albumid)
            if not artwork or len(artwork) < 100:
                artwork = False
                logger.info("No suitable album art found from Last.FM. Not adding album art")

    if headphones.CONFIG.EMBED_ALBUM_ART and artwork:
        embedAlbumArt(artwork, downloaded_track_list)

    if headphones.CONFIG.CLEANUP_FILES:
        cleanupFiles(albumpath)

    if headphones.CONFIG.KEEP_NFO:
        renameNFO(albumpath)

    if headphones.CONFIG.ADD_ALBUM_ART and artwork:
        addAlbumArt(artwork, albumpath, release)

    if headphones.CONFIG.CORRECT_METADATA:
        correctMetadata(albumid, release, downloaded_track_list)

    if headphones.CONFIG.EMBED_LYRICS:
        embedLyrics(downloaded_track_list)

    if headphones.CONFIG.RENAME_FILES:
        renameFiles(albumpath, downloaded_track_list, release)

    if headphones.CONFIG.MOVE_FILES and not headphones.CONFIG.DESTINATION_DIR:
        logger.error('No DESTINATION_DIR has been set. Set "Destination Directory" to the parent directory you want to move the files to')
        albumpaths = [albumpath]
    elif headphones.CONFIG.MOVE_FILES and headphones.CONFIG.DESTINATION_DIR:
        albumpaths = moveFiles(albumpath, release, tracks)
    else:
        albumpaths = [albumpath]

    updateFilePermissions(albumpaths)

    myDB = db.DBConnection()
    myDB.action('UPDATE albums SET status = "Downloaded" WHERE AlbumID=?', [albumid])
    myDB.action('UPDATE snatched SET status = "Processed" WHERE Status NOT LIKE "Seed%" and AlbumID=?', [albumid])

    # Check if torrent has finished seeding
    if headphones.CONFIG.TORRENT_DOWNLOADER == 1 or headphones.CONFIG.TORRENT_DOWNLOADER == 2:
        seed_snatched = myDB.action('SELECT * from snatched WHERE Status="Seed_Snatched" and AlbumID=?', [albumid]).fetchone()
        if seed_snatched:
            hash = seed_snatched['FolderName']
            torrent_removed = False
            logger.info(u'%s - %s. Checking if torrent has finished seeding and can be removed' % (release['ArtistName'], release['AlbumTitle']))
            if headphones.CONFIG.TORRENT_DOWNLOADER == 1:
                torrent_removed = transmission.removeTorrent(hash, True)
            else:
                torrent_removed = utorrent.removeTorrent(hash, True)

            # Torrent removed, delete the snatched record, else update Status for scheduled job to check
            if torrent_removed:
                myDB.action('DELETE from snatched WHERE status = "Seed_Snatched" and AlbumID=?', [albumid])
            else:
                myDB.action('UPDATE snatched SET status = "Seed_Processed" WHERE status = "Seed_Snatched" and AlbumID=?', [albumid])

    # Update the have tracks for all created dirs:
    for albumpath in albumpaths:
        librarysync.libraryScan(dir=albumpath, append=True, ArtistID=release['ArtistID'], ArtistName=release['ArtistName'])

    logger.info(u'Post-processing for %s - %s complete' % (release['ArtistName'], release['AlbumTitle']))

    pushmessage = release['ArtistName'] + ' - ' + release['AlbumTitle']
    statusmessage = "Download and Postprocessing completed"

    if headphones.CONFIG.GROWL_ENABLED:
        logger.info(u"Growl request")
        growl = notifiers.GROWL()
        growl.notify(pushmessage, statusmessage)

    if headphones.CONFIG.PROWL_ENABLED:
        logger.info(u"Prowl request")
        prowl = notifiers.PROWL()
        prowl.notify(pushmessage, statusmessage)

    if headphones.CONFIG.XBMC_ENABLED:
        xbmc = notifiers.XBMC()
        if headphones.CONFIG.XBMC_UPDATE:
            xbmc.update()
        if headphones.CONFIG.XBMC_NOTIFY:
            xbmc.notify(release['ArtistName'],
                        release['AlbumTitle'],
                        album_art_path)

    if headphones.CONFIG.LMS_ENABLED:
        lms = notifiers.LMS()
        lms.update()

    if headphones.CONFIG.PLEX_ENABLED:
        plex = notifiers.Plex()
        if headphones.CONFIG.PLEX_UPDATE:
            plex.update()
        if headphones.CONFIG.PLEX_NOTIFY:
            plex.notify(release['ArtistName'],
                        release['AlbumTitle'],
                        album_art_path)

    if headphones.CONFIG.NMA_ENABLED:
        nma = notifiers.NMA()
        nma.notify(release['ArtistName'], release['AlbumTitle'])

    if headphones.CONFIG.PUSHALOT_ENABLED:
        logger.info(u"Pushalot request")
        pushalot = notifiers.PUSHALOT()
        pushalot.notify(pushmessage, statusmessage)

    if headphones.CONFIG.SYNOINDEX_ENABLED:
        syno = notifiers.Synoindex()
        for albumpath in albumpaths:
            syno.notify(albumpath)

    if headphones.CONFIG.PUSHOVER_ENABLED:
        logger.info(u"Pushover request")
        pushover = notifiers.PUSHOVER()
        pushover.notify(pushmessage, "Headphones")

    if headphones.CONFIG.PUSHBULLET_ENABLED:
        logger.info(u"PushBullet request")
        pushbullet = notifiers.PUSHBULLET()
        pushbullet.notify(pushmessage, "Download and Postprocessing completed")

    if headphones.CONFIG.TWITTER_ENABLED:
        logger.info(u"Sending Twitter notification")
        twitter = notifiers.TwitterNotifier()
        twitter.notify_download(pushmessage)

    if headphones.CONFIG.OSX_NOTIFY_ENABLED:
        logger.info(u"Sending OS X notification")
        osx_notify = notifiers.OSX_NOTIFY()
        osx_notify.notify(release['ArtistName'],
                          release['AlbumTitle'],
                          statusmessage)

    if headphones.CONFIG.BOXCAR_ENABLED:
        logger.info(u"Sending Boxcar2 notification")
        boxcar = notifiers.BOXCAR()
        boxcar.notify('Headphones processed: ' + pushmessage,
                      statusmessage, release['AlbumID'])

    if headphones.CONFIG.SUBSONIC_ENABLED:
        logger.info(u"Sending Subsonic update")
        subsonic = notifiers.SubSonicNotifier()
        subsonic.notify(albumpaths)

    if headphones.CONFIG.MPC_ENABLED:
        mpc = notifiers.MPC()
        mpc.notify()

def embedAlbumArt(artwork, downloaded_track_list):
    logger.info('Embedding album art')

    for downloaded_track in downloaded_track_list:
        try:
            f = MediaFile(downloaded_track)
        except:
            logger.error(u'Could not read %s. Not adding album art' % downloaded_track.decode(headphones.SYS_ENCODING, 'replace'))
            continue

        logger.debug('Adding album art to: %s' % downloaded_track)

        try:
            f.art = artwork
            f.save()
        except Exception, e:
            logger.error(u'Error embedding album art to: %s. Error: %s' % (downloaded_track.decode(headphones.SYS_ENCODING, 'replace'), str(e)))
            continue

def addAlbumArt(artwork, albumpath, release):
    logger.info('Adding album art to folder')

    try:
        year = release['ReleaseDate'][:4]
    except TypeError:
        year = ''

    values = {  '$Artist':      release['ArtistName'],
                '$Album':       release['AlbumTitle'],
                '$Year':        year,
                '$artist':      release['ArtistName'].lower(),
                '$album':       release['AlbumTitle'].lower(),
                '$year':        year
                }

    album_art_name = helpers.replace_all(headphones.CONFIG.ALBUM_ART_FORMAT.strip(), values) + ".jpg"

    album_art_name = helpers.replace_illegal_chars(album_art_name).encode(headphones.SYS_ENCODING, 'replace')

    if headphones.CONFIG.FILE_UNDERSCORES:
        album_art_name = album_art_name.replace(' ', '_')

    if album_art_name.startswith('.'):
        album_art_name = album_art_name.replace(".", "_", 1)

    try:
        with open(os.path.join(albumpath, album_art_name), 'wb') as f:
            f.write(artwork)
    except IOError as e:
        logger.error('Error saving album art: %s', e)
        return

def cleanupFiles(albumpath):
    logger.info('Cleaning up files')

    for r,d,f in os.walk(albumpath):
        for files in f:
            if not any(files.lower().endswith('.' + x.lower()) for x in headphones.MEDIA_FORMATS):
                logger.debug('Removing: %s' % files)
                try:
                    os.remove(os.path.join(r, files))
                except Exception as e:
                    logger.error(u'Could not remove file: %s. Error: %s' % (files.decode(headphones.SYS_ENCODING, 'replace'), e))

def renameNFO(albumpath):
    logger.info('Renaming NFO')

    for r,d,f in os.walk(albumpath):
        for file in f:
            if file.lower().endswith('.nfo'):
                logger.debug('Renaming: "%s" to "%s"' % (file.decode(headphones.SYS_ENCODING, 'replace'), file.decode(headphones.SYS_ENCODING, 'replace') + '-orig'))
                try:
                    new_file_name = os.path.join(r, file)[:-3] + 'orig.nfo'
                    os.rename(os.path.join(r, file), new_file_name)
                except Exception as e:
                    logger.error(u'Could not rename file: %s. Error: %s' % (os.path.join(r, file).decode(headphones.SYS_ENCODING, 'replace'), e))

def moveFiles(albumpath, release, tracks):
    logger.info("Moving files: %s" % albumpath)
    try:
        year = release['ReleaseDate'][:4]
    except TypeError:
        year = u''

    artist = release['ArtistName'].replace('/', '_')
    album = release['AlbumTitle'].replace('/', '_')
    if headphones.CONFIG.FILE_UNDERSCORES:
        artist = artist.replace(' ', '_')
        album = album.replace(' ', '_')

    releasetype = release['Type'].replace('/', '_')

    if release['ArtistName'].startswith('The '):
        sortname = release['ArtistName'][4:] + ", The"
    else:
        sortname = release['ArtistName']

    if sortname[0].isdigit():
        firstchar = u'0-9'
    else:
        firstchar = sortname[0]

    for r,d,f in os.walk(albumpath):
        try:
            origfolder = os.path.basename(os.path.normpath(r).decode(headphones.SYS_ENCODING, 'replace'))
        except:
            origfolder = u''

    values = {  '$Artist':  artist,
                '$SortArtist': sortname,
                '$Album':   album,
                '$Year':        year,
                '$Type':  releasetype,
                '$OriginalFolder': origfolder,
                '$First':   firstchar.upper(),
                '$artist':  artist.lower(),
                '$sortartist': sortname.lower(),
                '$album':   album.lower(),
                '$year':        year,
                '$type':  releasetype.lower(),
                '$first':   firstchar.lower(),
                '$originalfolder': origfolder.lower()
            }

    folder = helpers.replace_all(headphones.CONFIG.FOLDER_FORMAT.strip(), values, normalize=True)

    folder = helpers.replace_illegal_chars(folder, type="folder")
    folder = folder.replace('./', '_/').replace('/.','/_')

    if folder.endswith('.'):
        folder = folder[:-1] + '_'

    if folder.startswith('.'):
        folder = '_' + folder[1:]

    # Grab our list of files early on so we can determine if we need to create
    # the lossy_dest_dir, lossless_dest_dir, or both
    files_to_move = []
    lossy_media = False
    lossless_media = False

    for r,d,f in os.walk(albumpath):
        for files in f:
            files_to_move.append(os.path.join(r, files))
            if any(files.lower().endswith('.' + x.lower()) for x in headphones.LOSSY_MEDIA_FORMATS):
                lossy_media = True
            if any(files.lower().endswith('.' + x.lower()) for x in headphones.LOSSLESS_MEDIA_FORMATS):
                lossless_media = True

    # Do some sanity checking to see what directories we need to create:
    make_lossy_folder = False
    make_lossless_folder = False

    lossy_destination_path = os.path.normpath(os.path.join(headphones.CONFIG.DESTINATION_DIR, folder)).encode(headphones.SYS_ENCODING, 'replace')
    lossless_destination_path = os.path.normpath(os.path.join(headphones.CONFIG.LOSSLESS_DESTINATION_DIR, folder)).encode(headphones.SYS_ENCODING, 'replace')

    # If they set a destination dir for lossless media, only create the lossy folder if there is lossy media
    if headphones.CONFIG.LOSSLESS_DESTINATION_DIR:
        if lossy_media:
            make_lossy_folder = True
        if lossless_media:
            make_lossless_folder = True
    # If they haven't set a lossless dest_dir, just create the "lossy" folder
    else:
        make_lossy_folder = True

    last_folder = headphones.CONFIG.FOLDER_FORMAT.strip().split('/')[-1]

    if make_lossless_folder:
        # Only rename the folder if they use the album name, otherwise merge into existing folder
        if os.path.exists(lossless_destination_path) and 'album' in last_folder.lower():

            create_duplicate_folder = False

            if headphones.CONFIG.REPLACE_EXISTING_FOLDERS:
                try:
                    shutil.rmtree(lossless_destination_path)
                except Exception, e:
                    logger.error("Error deleting existing folder: %s. Creating duplicate folder. Error: %s" % (lossless_destination_path.decode(headphones.SYS_ENCODING, 'replace'), e))
                    create_duplicate_folder = True

            if not headphones.CONFIG.REPLACE_EXISTING_FOLDERS or create_duplicate_folder:
                temp_folder = folder

                i = 1
                while True:
                    newfolder = temp_folder + '[%i]' % i
                    lossless_destination_path = os.path.normpath(os.path.join(headphones.CONFIG.LOSSLESS_DESTINATION_DIR, newfolder)).encode(headphones.SYS_ENCODING, 'replace')
                    if os.path.exists(lossless_destination_path):
                        i += 1
                    else:
                        temp_folder = newfolder
                        break

        if not os.path.exists(lossless_destination_path):
            try:
                os.makedirs(lossless_destination_path)
            except Exception, e:
                logger.error('Could not create lossless folder for %s. (Error: %s)' % (release['AlbumTitle'], e))
                if not make_lossy_folder:
                    return [albumpath]

    if make_lossy_folder:
        if os.path.exists(lossy_destination_path) and 'album' in last_folder.lower():

            create_duplicate_folder = False

            if headphones.CONFIG.REPLACE_EXISTING_FOLDERS:
                try:
                    shutil.rmtree(lossy_destination_path)
                except Exception, e:
                    logger.error("Error deleting existing folder: %s. Creating duplicate folder. Error: %s" % (lossy_destination_path.decode(headphones.SYS_ENCODING, 'replace'), e))
                    create_duplicate_folder = True

            if not headphones.CONFIG.REPLACE_EXISTING_FOLDERS or create_duplicate_folder:
                temp_folder = folder

                i = 1
                while True:
                    newfolder = temp_folder + '[%i]' % i
                    lossy_destination_path = os.path.normpath(os.path.join(headphones.CONFIG.DESTINATION_DIR, newfolder)).encode(headphones.SYS_ENCODING, 'replace')
                    if os.path.exists(lossy_destination_path):
                        i += 1
                    else:
                        temp_folder = newfolder
                        break

        if not os.path.exists(lossy_destination_path):
            try:
                os.makedirs(lossy_destination_path)
            except Exception, e:
                logger.error('Could not create folder for %s. Not moving: %s' % (release['AlbumTitle'], e))
                return [albumpath]

    logger.info('Checking which files we need to move.....')

    # Move files to the destination folder, renaming them if they already exist
    # If we have two desination_dirs, move non-music files to both
    if make_lossy_folder and make_lossless_folder:

        for file_to_move in files_to_move:

            if any(file_to_move.lower().endswith('.' + x.lower()) for x in headphones.LOSSY_MEDIA_FORMATS):
                helpers.smartMove(file_to_move, lossy_destination_path)

            elif any(file_to_move.lower().endswith('.' + x.lower()) for x in headphones.LOSSLESS_MEDIA_FORMATS):
                helpers.smartMove(file_to_move, lossless_destination_path)

            # If it's a non-music file, move it to both dirs
            # TODO: Move specific-to-lossless files to the lossless dir only
            else:

                moved_to_lossy_folder = helpers.smartMove(file_to_move, lossy_destination_path, delete=False)
                moved_to_lossless_folder = helpers.smartMove(file_to_move, lossless_destination_path, delete=False)

                if moved_to_lossy_folder or moved_to_lossless_folder:
                    try:
                        os.remove(file_to_move)
                    except Exception, e:
                        logger.error("Error deleting file '" + file_to_move.decode(headphones.SYS_ENCODING, 'replace') + "' from source directory")
                else:
                    logger.error("Error copying '" + file_to_move.decode(headphones.SYS_ENCODING, 'replace') + "'. Not deleting from download directory")

    elif make_lossless_folder and not make_lossy_folder:

        for file_to_move in files_to_move:
            helpers.smartMove(file_to_move, lossless_destination_path)

    else:

        for file_to_move in files_to_move:
            helpers.smartMove(file_to_move, lossy_destination_path)

    # Chmod the directories using the folder_format (script courtesy of premiso!)
    folder_list = folder.split('/')
    temp_fs = []

    if make_lossless_folder:
        temp_fs.append(headphones.CONFIG.LOSSLESS_DESTINATION_DIR)

    if make_lossy_folder:
        temp_fs.append(headphones.CONFIG.DESTINATION_DIR)

    for temp_f in temp_fs:

        for f in folder_list:

            temp_f = os.path.join(temp_f, f)

            try:
                os.chmod(os.path.normpath(temp_f).encode(headphones.SYS_ENCODING, 'replace'), int(headphones.CONFIG.FOLDER_PERMISSIONS, 8))
            except Exception, e:
                logger.error("Error trying to change permissions on folder: %s. %s", temp_f, e)

    # If we failed to move all the files out of the directory, this will fail too
    try:
        shutil.rmtree(albumpath)
    except Exception, e:
        logger.error('Could not remove directory: %s. %s', albumpath, e)

    destination_paths = []

    if make_lossy_folder:
        destination_paths.append(lossy_destination_path)
    if make_lossless_folder:
        destination_paths.append(lossless_destination_path)

    return destination_paths

def correctMetadata(albumid, release, downloaded_track_list):

    logger.info('Preparing to write metadata to tracks....')
    lossy_items = []
    lossless_items = []

    # Process lossless & lossy media formats separately
    for downloaded_track in downloaded_track_list:

        try:

            if any(downloaded_track.lower().endswith('.' + x.lower()) for x in headphones.LOSSLESS_MEDIA_FORMATS):
                lossless_items.append(beets.library.Item.from_path(downloaded_track))
            elif any(downloaded_track.lower().endswith('.' + x.lower()) for x in headphones.LOSSY_MEDIA_FORMATS):
                lossy_items.append(beets.library.Item.from_path(downloaded_track))
            else:
                logger.warn("Skipping: %s because it is not a mutagen friendly file format", downloaded_track.decode(headphones.SYS_ENCODING, 'replace'))
        except Exception, e:
            logger.error("Beets couldn't create an Item from: %s - not a media file? %s", downloaded_track.decode(headphones.SYS_ENCODING, 'replace'), str(e))

    for items in [lossy_items, lossless_items]:

        if not items:
            continue

        try:
            cur_artist, cur_album, candidates, rec = autotag.tag_album(items, search_artist=helpers.latinToAscii(release['ArtistName']), search_album=helpers.latinToAscii(release['AlbumTitle']))
        except Exception, e:
            logger.error('Error getting recommendation: %s. Not writing metadata', e)
            return
        if str(rec) == 'recommendation.none':
            logger.warn('No accurate album match found for %s, %s -  not writing metadata', release['ArtistName'], release['AlbumTitle'])
            return

        if candidates:
            dist, info, mapping, extra_items, extra_tracks = candidates[0]
        else:
            logger.warn('No accurate album match found for %s, %s -  not writing metadata', release['ArtistName'], release['AlbumTitle'])
            return

        logger.info('Beets recommendation for tagging items: %s' % rec)

        # TODO: Handle extra_items & extra_tracks

        autotag.apply_metadata(info, mapping)

        for item in items:
            try:
                item.write()
                logger.info("Successfully applied metadata to: %s", item.path.decode(headphones.SYS_ENCODING, 'replace'))
            except Exception, e:
                logger.warn("Error writing metadata to '%s': %s", item.path.decode(headphones.SYS_ENCODING, 'replace'), str(e))

def embedLyrics(downloaded_track_list):
    logger.info('Adding lyrics')

    # TODO: If adding lyrics for flac & lossy, only fetch the lyrics once and apply it to both files
    # TODO: Get beets to add automatically by enabling the plugin

    lossy_items = []
    lossless_items = []
    lp = beetslyrics.LyricsPlugin()

    for downloaded_track in downloaded_track_list:

        try:
            if any(downloaded_track.lower().endswith('.' + x.lower()) for x in headphones.LOSSLESS_MEDIA_FORMATS):
                lossless_items.append(beets.library.Item.from_path(downloaded_track))
            elif any(downloaded_track.lower().endswith('.' + x.lower()) for x in headphones.LOSSY_MEDIA_FORMATS):
                lossy_items.append(beets.library.Item.from_path(downloaded_track))
            else:
                logger.warn("Skipping: %s because it is not a mutagen friendly file format", downloaded_track.decode(headphones.SYS_ENCODING, 'replace'))
        except Exception, e:
            logger.error("Beets couldn't create an Item from: %s - not a media file? %s", downloaded_track.decode(headphones.SYS_ENCODING, 'replace'), str(e))

    for items in [lossy_items, lossless_items]:

        if not items:
            continue

        for item in items:

            lyrics = None
            for artist, titles in beetslyrics.search_pairs(item):
                lyrics = [lp.get_lyrics(artist, title) for title in titles]
                if any(lyrics):
                    break

            lyrics = u"\n\n---\n\n".join([l for l in lyrics if l])

            if lyrics:
                logger.debug('Adding lyrics to: %s', item.title)
                item.lyrics = lyrics
                try:
                    item.write()
                except Exception, e:
                    logger.error('Cannot save lyrics to: %s. Skipping', item.title)
            else:
                logger.debug('No lyrics found for track: %s', item.title)

def renameFiles(albumpath, downloaded_track_list, release):
    logger.info('Renaming files')
    try:
        year = release['ReleaseDate'][:4]
    except TypeError:
        year = ''
    # Until tagging works better I'm going to rely on the already provided metadata

    for downloaded_track in downloaded_track_list:
        try:
            f = MediaFile(downloaded_track)
        except:
            logger.info("MediaFile couldn't parse: %s", downloaded_track.decode(headphones.SYS_ENCODING, 'replace'))
            continue

        if not f.disc:
            discnumber = ''
        else:
            discnumber = '%d' % f.disc

        if not f.track:
            tracknumber = ''
        else:
            tracknumber = '%02d' % f.track

        if not f.title:

            basename = os.path.basename(downloaded_track.decode(headphones.SYS_ENCODING, 'replace'))
            title = os.path.splitext(basename)[0]
            ext = os.path.splitext(basename)[1]

            new_file_name = helpers.cleanTitle(title) + ext

        else:
            title = f.title

            if release['ArtistName'] == "Various Artists" and f.artist:
                artistname = f.artist
            else:
                artistname = release['ArtistName']

            if artistname.startswith('The '):
                sortname = artistname[4:] + ", The"
            else:
                sortname = artistname

            values = {  '$Disc':        discnumber,
                        '$Track':       tracknumber,
                        '$Title':       title,
                        '$Artist':      artistname,
                        '$SortArtist':  sortname,
                        '$Album':       release['AlbumTitle'],
                        '$Year':        year,
                        '$disc':        discnumber,
                        '$track':       tracknumber,
                        '$title':       title.lower(),
                        '$artist':      artistname.lower(),
                        '$sortartist':  sortname.lower(),
                        '$album':       release['AlbumTitle'].lower(),
                        '$year':        year
                        }

            ext = os.path.splitext(downloaded_track)[1]

            new_file_name = helpers.replace_all(headphones.CONFIG.FILE_FORMAT.strip(), values).replace('/','_') + ext


        new_file_name = helpers.replace_illegal_chars(new_file_name).encode(headphones.SYS_ENCODING, 'replace')

        if headphones.CONFIG.FILE_UNDERSCORES:
            new_file_name = new_file_name.replace(' ', '_')

        if new_file_name.startswith('.'):
            new_file_name = new_file_name.replace(".", "_", 1)

        new_file = os.path.join(albumpath, new_file_name)

        if downloaded_track == new_file_name:
            logger.debug("Renaming for: " + downloaded_track.decode(headphones.SYS_ENCODING, 'replace') + " is not neccessary")
            continue

        logger.debug('Renaming %s ---> %s', downloaded_track.decode(headphones.SYS_ENCODING,'replace'), new_file_name.decode(headphones.SYS_ENCODING,'replace'))
        try:
            os.rename(downloaded_track, new_file)
        except Exception, e:
            logger.error('Error renaming file: %s. Error: %s', downloaded_track.decode(headphones.SYS_ENCODING, 'replace'), e)
            continue

def updateFilePermissions(albumpaths):

    for folder in albumpaths:
        logger.info("Updating file permissions in %s", folder)
        for r,d,f in os.walk(folder):
            for files in f:
                full_path = os.path.join(r, files)
                try:
                    os.chmod(full_path, int(headphones.CONFIG.FILE_PERMISSIONS, 8))
                except:
                    logger.error("Could not change permissions for file: %s", full_path)
                    continue

def renameUnprocessedFolder(albumpath):

    i = 0
    while True:
        if i == 0:
            new_folder_name = albumpath + ' (Unprocessed)'
        else:
            new_folder_name = albumpath + ' (Unprocessed)[%i]' % i

        if os.path.exists(new_folder_name):
            i += 1

        else:
            os.rename(albumpath, new_folder_name)
            return

def forcePostProcess(dir=None, expand_subfolders=True, album_dir=None):

    if album_dir:
        folders = [album_dir.encode(headphones.SYS_ENCODING, 'replace')]

    else:
        download_dirs = []
        if dir:
            download_dirs.append(dir.encode(headphones.SYS_ENCODING, 'replace'))
        if headphones.CONFIG.DOWNLOAD_DIR and not dir:
            download_dirs.append(headphones.CONFIG.DOWNLOAD_DIR.encode(headphones.SYS_ENCODING, 'replace'))
        if headphones.CONFIG.DOWNLOAD_TORRENT_DIR and not dir:
            download_dirs.append(headphones.CONFIG.DOWNLOAD_TORRENT_DIR.encode(headphones.SYS_ENCODING, 'replace'))

        # If DOWNLOAD_DIR and DOWNLOAD_TORRENT_DIR are the same, remove the duplicate to prevent us from trying to process the same folder twice.
        download_dirs = list(set(download_dirs))
        logger.debug('Post processing folders: %s', download_dirs)

        # Get a list of folders in the download_dir
        folders = []

        for download_dir in download_dirs:
            if not os.path.isdir(download_dir):
                logger.warn('Directory %s does not exist. Skipping', download_dir)
                continue
            for folder in os.listdir(download_dir):
                path_to_folder = os.path.join(download_dir, folder)

                if os.path.isdir(path_to_folder):
                    subfolders = helpers.expand_subfolders(path_to_folder)

                    if expand_subfolders and subfolders is not None:
                        folders.extend(subfolders)
                    else:
                        folders.append(path_to_folder)

    # Log number of folders
    if folders:
        logger.info('Found %i folders to process.', len(folders))
        logger.debug('Expanded post processing folders: %s', folders)
    else:
        logger.info('Found no folders to process. Aborting.')
        return

    # Parse the folder names to get artist album info
    myDB = db.DBConnection()

    for folder in folders:
        folder_basename = os.path.basename(folder).decode(headphones.SYS_ENCODING, 'replace')
        logger.info('Processing: %s', folder_basename)

        # Attempt 1: First try to see if there's a match in the snatched table,
        # then we'll try to parse the foldername.
        # TODO: Iterate through underscores -> spaces, spaces -> dots,
        # underscores -> dots (this might be hit or miss since it assumes all
        # spaces/underscores came from sab replacing values
        logger.debug('Attempting to find album in the snatched table')
        snatched = myDB.action('SELECT AlbumID, Title, Kind, Status from snatched WHERE FolderName LIKE ?', [folder_basename]).fetchone()

        if snatched:
            if headphones.CONFIG.KEEP_TORRENT_FILES and snatched['Kind'] == 'torrent' and snatched['Status'] == 'Processed':
                logger.info('%s is a torrent folder being preserved for seeding and has already been processed. Skipping.', folder_basename)
                continue
            else:
                logger.info('Found a match in the database: %s. Verifying to make sure it is the correct album', snatched['Title'])
                verify(snatched['AlbumID'], folder, snatched['Kind'])
                continue

        # Attempt 2a: parse the folder name into a valid format
        try:
            logger.debug('Attempting to extract name, album and year from folder name')
            name, album, year = helpers.extract_data(folder_basename)
        except Exception as e:
            name = album = year = None

        if name and album:
            release = myDB.action('SELECT AlbumID, ArtistName, AlbumTitle from albums WHERE ArtistName LIKE ? and AlbumTitle LIKE ?', [name, album]).fetchone()
            if release:
                logger.info('Found a match in the database: %s - %s. Verifying to make sure it is the correct album', release['ArtistName'], release['AlbumTitle'])
                verify(release['AlbumID'], folder)
                continue
            else:
                logger.info('Querying MusicBrainz for the release group id for: %s - %s', name, album)
                try:
                    rgid = mb.findAlbumID(helpers.latinToAscii(name), helpers.latinToAscii(album))
                except:
                    logger.error('Can not get release information for this album')
                    rgid = None

                if rgid:
                    verify(rgid, folder)
                    continue
                else:
                    logger.info('No match found on MusicBrainz for: %s - %s', name, album)

        # Attempt 2b: deduce meta data into a valid format
        try:
            logger.debug('Attempting to extract name, album and year from metadata')
            name, album, year = helpers.extract_metadata(folder)
        except Exception as e:
            name = album = year = None

        # Check if there's a cue to split
        if not name and not album and helpers.cue_split(folder):
            try:
                name, album, year = helpers.extract_metadata(folder)
            except Exception as e:
                name = album = year = None

        if name and album:
            release = myDB.action('SELECT AlbumID, ArtistName, AlbumTitle from albums WHERE ArtistName LIKE ? and AlbumTitle LIKE ?', [name, album]).fetchone()
            if release:
                logger.info('Found a match in the database: %s - %s. Verifying to make sure it is the correct album', release['ArtistName'], release['AlbumTitle'])
                verify(release['AlbumID'], folder)
                continue
            else:
                logger.info('Querying MusicBrainz for the release group id for: %s - %s', name, album)
                try:
                    rgid = mb.findAlbumID(helpers.latinToAscii(name), helpers.latinToAscii(album))
                except:
                    logger.error('Can not get release information for this album')
                    rgid = None

                if rgid:
                    verify(rgid, folder)
                    continue
                else:
                    logger.info('No match found on MusicBrainz for: %s - %s', name, album)

        # Attempt 3: strip release group id from filename
        try:
            logger.debug('Attempting to extract release group from folder name')
            possible_rgid = folder_basename[-36:]
            # re pattern match: [0-9a-f]{8}-[0-9a-f]{4}-[0-9a-f]{4}-[0-9a-f]{4}-[0-9a-f]{12}
            rgid = uuid.UUID(possible_rgid)
        except:
            logger.info("Couldn't parse '%s' into any valid format. If adding albums from another source, they must be in an 'Artist - Album [Year]' format, or end with the musicbrainz release group id", folder_basename)
            rgid = possible_rgid = None

        if rgid:
            rgid = possible_rgid
            release = myDB.action('SELECT ArtistName, AlbumTitle, AlbumID from albums WHERE AlbumID=?', [rgid]).fetchone()
            if release:
                logger.info('Found a match in the database: %s - %s. Verifying to make sure it is the correct album', release['ArtistName'], release['AlbumTitle'])
                verify(release['AlbumID'], folder, forced=True)
                continue
            else:
                logger.info('Found a (possibly) valid Musicbrainz identifier in album folder name - continuing post-processing')
                verify(rgid, folder, forced=True)
                continue

        # Attempt 4: Hail mary. Just assume the folder name is the album name if it doesn't have a separator in it
        logger.debug('Attempt to extract album name by assuming it is the folder name')

        if '-' not in folder_basename:
            release = myDB.action('SELECT AlbumID, ArtistName, AlbumTitle from albums WHERE AlbumTitle LIKE ?', [folder_basename]).fetchone()
            if release:
                logger.info('Found a match in the database: %s - %s. Verifying to make sure it is the correct album', release['ArtistName'], release['AlbumTitle'])
                verify(release['AlbumID'], folder)
                continue
            else:
                logger.info('Querying MusicBrainz for the release group id for: %s', folder_basename)
                try:
                    rgid = mb.findAlbumID(album=helpers.latinToAscii(folder_basename))
                except:
                    logger.error('Can not get release information for this album')
                    rgid = None

                if rgid:
                    verify(rgid, folder)
                    continue
                else:
                    logger.info('No match found on MusicBrainz for: %s - %s', name, album)<|MERGE_RESOLUTION|>--- conflicted
+++ resolved
@@ -178,71 +178,9 @@
                 logger.info("Looks like " + os.path.basename(albumpath).decode(headphones.SYS_ENCODING, 'replace') + " isn't complete yet. Will try again on the next run")
                 return
 
-<<<<<<< HEAD
-
-    # use xld to split cue
-
-    if headphones.CONFIG.ENCODER == 'xld' and headphones.CONFIG.MUSIC_ENCODER and downloaded_cuecount and downloaded_cuecount >= len(downloaded_track_list):
-
-        import getXldProfile
-
-        (xldProfile, xldFormat, xldBitrate) = getXldProfile.getXldProfile(headphones.CONFIG.XLDPROFILE)
-        if not xldFormat:
-            logger.info(u'Details for xld profile "%s" not found, cannot split cue' % (xldProfile))
-        else:
-            if headphones.CONFIG.ENCODERFOLDER:
-                xldencoder = os.path.join(headphones.CONFIG.ENCODERFOLDER, 'xld')
-            else:
-                xldencoder = os.path.join('/Applications','xld')
-
-            for r,d,f in os.walk(albumpath):
-                xldfolder = r
-                xldfile = ''
-                xldcue = ''
-                for file in f:
-                    if any(file.lower().endswith('.' + x.lower()) for x in headphones.MEDIA_FORMATS) and not xldfile:
-                        xldfile = os.path.join(r, file)
-                    elif file.lower().endswith('.cue') and not xldcue:
-                        xldcue = os.path.join(r, file)
-
-                if xldfile and xldcue and xldfolder:
-                    xldcmd = xldencoder
-                    xldcmd = xldcmd + ' "' + xldfile + '"'
-                    xldcmd = xldcmd + ' -c'
-                    xldcmd = xldcmd + ' "' + xldcue + '"'
-                    xldcmd = xldcmd + ' --profile'
-                    xldcmd = xldcmd + ' "' + xldProfile + '"'
-                    xldcmd = xldcmd + ' -o'
-                    xldcmd = xldcmd + ' "' + xldfolder + '"'
-                    logger.info(u"Cue found, splitting file " + xldfile.decode(headphones.SYS_ENCODING, 'replace'))
-                    logger.debug(xldcmd)
-                    os.system(xldcmd)
-
-            # count files, should now be more than original if xld successfully split
-
-            new_downloaded_track_list_count = 0
-            for r,d,f in os.walk(albumpath):
-                for file in f:
-                    if any(file.lower().endswith('.' + x.lower()) for x in headphones.MEDIA_FORMATS):
-                        new_downloaded_track_list_count += 1
-
-            if new_downloaded_track_list_count > len(downloaded_track_list):
-
-                # rename original unsplit files
-                for downloaded_track in downloaded_track_list:
-                    os.rename(downloaded_track, downloaded_track + '.original')
-
-                #reload
-
-                downloaded_track_list = []
-                for r,d,f in os.walk(albumpath):
-                    for file in f:
-                        if any(file.lower().endswith('.' + x.lower()) for x in headphones.MEDIA_FORMATS):
-                            downloaded_track_list.append(os.path.join(r, file))
-=======
     # Split cue
     if downloaded_cuecount and downloaded_cuecount >= len(downloaded_track_list):
-        if headphones.KEEP_TORRENT_FILES and Kind=="torrent":
+        if headphones.CONFIG.KEEP_TORRENT_FILES and Kind=="torrent":
             albumpath = helpers.preserve_torrent_direcory(albumpath)
         if albumpath and helpers.cue_split(albumpath):
             downloaded_track_list = helpers.get_downloaded_track_list(albumpath)
@@ -252,7 +190,6 @@
             if not processed:
                 renameUnprocessedFolder(albumpath)
             return
->>>>>>> ce73883b
 
     # test #1: metadata - usually works
     logger.debug('Verifying metadata...')
@@ -343,11 +280,7 @@
 
     logger.info('Starting post-processing for: %s - %s' % (release['ArtistName'], release['AlbumTitle']))
     # Check to see if we're preserving the torrent dir
-<<<<<<< HEAD
-    if headphones.CONFIG.KEEP_TORRENT_FILES and Kind=="torrent":
-=======
-    if headphones.KEEP_TORRENT_FILES and Kind=="torrent" and 'headphones-modified' not in albumpath:
->>>>>>> ce73883b
+    if headphones.CONFIG.KEEP_TORRENT_FILES and Kind=="torrent" and 'headphones-modified' not in albumpath:
         new_folder = os.path.join(albumpath, 'headphones-modified'.encode(headphones.SYS_ENCODING, 'replace'))
         logger.info("Copying files to 'headphones-modified' subfolder to preserve downloaded files for seeding")
         try:
