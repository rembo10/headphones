--- conflicted
+++ resolved
@@ -948,12 +948,9 @@
             os.rename(albumpath, new_folder_name)
             return
             
-<<<<<<< HEAD
-def forcePostProcess(dir=None):
-=======
 def forcePostProcess(dir=None, expand_subfolders=True):
 
->>>>>>> f170eccf
+
     download_dirs = []
     if dir:
         download_dirs.append(dir.encode(headphones.SYS_ENCODING, 'replace'))
