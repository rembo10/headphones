#  This file is part of Headphones.
#
#  Headphones is free software: you can redistribute it and/or modify
#  it under the terms of the GNU General Public License as published by
#  the Free Software Foundation, either version 3 of the License, or
#  (at your option) any later version.
#
#  Headphones is distributed in the hope that it will be useful,
#  but WITHOUT ANY WARRANTY; without even the implied warranty of
#  MERCHANTABILITY or FITNESS FOR A PARTICULAR PURPOSE.  See the
#  GNU General Public License for more details.
#
#  You should have received a copy of the GNU General Public License
#  along with Headphones.  If not, see <http://www.gnu.org/licenses/>.

import os
import re
import shutil
import uuid
import beets
import threading
import headphones

from beets import autotag
from beets.mediafile import MediaFile, FileTypeError, UnreadableFileError

from headphones import notifiers
from headphones import db, albumart, librarysync, lyrics
from headphones import logger, helpers, request, mb, music_encoder

postprocessor_lock = threading.Lock()

def checkFolder():

    with postprocessor_lock:

        myDB = db.DBConnection()
        snatched = myDB.select(
            'SELECT * from snatched WHERE Status="Snatched"')

        for album in snatched:

            if album['FolderName']:

                if album['Kind'] == 'nzb':
                    download_dir = headphones.DOWNLOAD_DIR
                else:
                    download_dir = headphones.DOWNLOAD_TORRENT_DIR

                album_path = os.path.join(download_dir, album['FolderName']).encode(
                    headphones.SYS_ENCODING, 'replace')
                logger.info("Checking if %s exists" % album_path)
                if os.path.exists(album_path):
                    logger.info(
                        'Found "' + album['FolderName'] + '" in ' + album['Kind'] + ' download folder. Verifying....')
                    verify(album['AlbumID'], album_path, album['Kind'])

            else:
                logger.info("No folder name found for " + album['Title'])

def verify(albumid, albumpath, Kind=None, forced=False):

    myDB = db.DBConnection()
    release = myDB.action(
        'SELECT * from albums WHERE AlbumID=?', [albumid]).fetchone()
    tracks = myDB.select('SELECT * from tracks WHERE AlbumID=?', [albumid])

    if not release or not tracks:
        # the result of a manual post-process on an album that hasn't been inserted
        # from an RSS feed or etc
        # TODO: This should be a call to a class method.. copied it out of importer with only minor changes
        # TODO: odd things can happen when there are diacritic characters in
        # the folder name, need to translate them?
        release_list = None

        try:
            release_list = mb.getReleaseGroup(albumid)
        except Exception, e:
            logger.error(
                'Unable to get release information for manual album with rgid: %s. Error: %s' % (albumid, e))
            return

        if not release_list:
            logger.error(
                'Unable to get release information for manual album with rgid: %s' % albumid)
            return

        # Since we're just using this to create the bare minimum information to
        # insert an artist/album combo, use the first release
        releaseid = release_list[0]['id']

        release_dict = mb.getRelease(releaseid)

        if not release_dict:
            logger.error(
                'Unable to get release information for manual album with rgid: %s. Cannot continue' % albumid)
            return

        logger.info(
            u"Now adding/updating artist: " + release_dict['artist_name'])

        if release_dict['artist_name'].startswith('The '):
            sortname = release_dict['artist_name'][4:]
        else:
            sortname = release_dict['artist_name']


        controlValueDict = {"ArtistID":     release_dict['artist_id']}
        newValueDict = {"ArtistName":       release_dict['artist_name'],
                        "ArtistSortName":   sortname,
                        "DateAdded":        helpers.today(),
                        "Status":           "Paused"}

        logger.info(
            "ArtistID: " + release_dict['artist_id'] + " , ArtistName: " + release_dict['artist_name'])

        if headphones.INCLUDE_EXTRAS:
            newValueDict['IncludeExtras'] = 1
            newValueDict['Extras'] = headphones.EXTRAS

        myDB.upsert("artists", newValueDict, controlValueDict)

        logger.info(u"Now adding album: " + release_dict['title'])
        controlValueDict = {"AlbumID":  albumid}

        newValueDict = {"ArtistID":         release_dict['artist_id'],
                        "ReleaseID":        albumid,
                        "ArtistName":       release_dict['artist_name'],
                        "AlbumTitle":       release_dict['title'],
                        "AlbumASIN":        release_dict['asin'],
                        "ReleaseDate":      release_dict['date'],
                        "DateAdded":        helpers.today(),
                        "Type":             release_dict['rg_type'],
                        "Status":           "Snatched"
                        }

        myDB.upsert("albums", newValueDict, controlValueDict)

        # Delete existing tracks associated with this AlbumID since we're going
        # to replace them and don't want any extras
        myDB.action('DELETE from tracks WHERE AlbumID=?', [albumid])
        for track in release_dict['tracks']:

            controlValueDict = {"TrackID":  track['id'],
                                "AlbumID":  albumid}

            newValueDict = {"ArtistID":     release_dict['artist_id'],
                        "ArtistName":       release_dict['artist_name'],
                        "AlbumTitle":       release_dict['title'],
                        "AlbumASIN":        release_dict['asin'],
                        "TrackTitle":       track['title'],
                        "TrackDuration":    track['duration'],
                        "TrackNumber":      track['number']
                        }

            myDB.upsert("tracks", newValueDict, controlValueDict)

        controlValueDict = {"ArtistID":     release_dict['artist_id']}
        newValueDict = {"Status":           "Paused"}

        myDB.upsert("artists", newValueDict, controlValueDict)
        logger.info(u"Addition complete for: " + \
                    release_dict['title'] + " - " + release_dict['artist_name'])

        release = myDB.action(
            'SELECT * from albums WHERE AlbumID=?', [albumid]).fetchone()
        tracks = myDB.select('SELECT * from tracks WHERE AlbumID=?', [albumid])

    downloaded_track_list = []
    downloaded_cuecount = 0

    for r, d, f in os.walk(albumpath):
        for files in f:
            if any(files.lower().endswith('.' + x.lower()) for x in headphones.MEDIA_FORMATS):
                downloaded_track_list.append(os.path.join(r, files))
            elif files.lower().endswith('.cue'):
                downloaded_cuecount += 1
            # if any of the files end in *.part, we know the torrent isn't done
            # yet. Process if forced, though
            elif files.lower().endswith(('.part', '.utpart')) and not forced:
                logger.info("Looks like " + os.path.basename(albumpath).decode(
                    headphones.SYS_ENCODING, 'replace') + " isn't complete yet. Will try again on the next run")
                return


    # use xld to split cue

    if headphones.ENCODER == 'xld' and headphones.MUSIC_ENCODER and downloaded_cuecount and downloaded_cuecount >= len(downloaded_track_list):

        import getXldProfile

        (xldProfile, xldFormat, xldBitrate) = getXldProfile.getXldProfile(
            headphones.XLDPROFILE)
        if not xldFormat:
            logger.info(
                u'Details for xld profile "%s" not found, cannot split cue' % (xldProfile))
        else:
            if headphones.ENCODERFOLDER:
                xldencoder = os.path.join(headphones.ENCODERFOLDER, 'xld')
            else:
                xldencoder = os.path.join('/Applications', 'xld')

            for r, d, f in os.walk(albumpath):
                xldfolder = r
                xldfile = ''
                xldcue = ''
                for file in f:
                    if any(file.lower().endswith('.' + x.lower()) for x in headphones.MEDIA_FORMATS) and not xldfile:
                        xldfile = os.path.join(r, file)
                    elif file.lower().endswith('.cue') and not xldcue:
                        xldcue = os.path.join(r, file)

                if xldfile and xldcue and xldfolder:
                    xldcmd = xldencoder
                    xldcmd = xldcmd + ' "' + xldfile + '"'
                    xldcmd = xldcmd + ' -c'
                    xldcmd = xldcmd + ' "' + xldcue + '"'
                    xldcmd = xldcmd + ' --profile'
                    xldcmd = xldcmd + ' "' + xldProfile + '"'
                    xldcmd = xldcmd + ' -o'
                    xldcmd = xldcmd + ' "' + xldfolder + '"'
                    logger.info(
                        u"Cue found, splitting file " + xldfile.decode(headphones.SYS_ENCODING, 'replace'))
                    logger.debug(xldcmd)
                    os.system(xldcmd)

            # count files, should now be more than original if xld successfully
            # split

            new_downloaded_track_list_count = 0
            for r, d, f in os.walk(albumpath):
                for file in f:
                    if any(file.lower().endswith('.' + x.lower()) for x in headphones.MEDIA_FORMATS):
                        new_downloaded_track_list_count += 1

            if new_downloaded_track_list_count > len(downloaded_track_list):

                # rename original unsplit files
                for downloaded_track in downloaded_track_list:
                    os.rename(downloaded_track, downloaded_track + '.original')

                # reload

                downloaded_track_list = []
                for r, d, f in os.walk(albumpath):
                    for file in f:
                        if any(file.lower().endswith('.' + x.lower()) for x in headphones.MEDIA_FORMATS):
                            downloaded_track_list.append(os.path.join(r, file))

    # test #1: metadata - usually works
    logger.debug('Verifying metadata...')

    for downloaded_track in downloaded_track_list:
        try:
            f = MediaFile(downloaded_track)
        except Exception, e:
            logger.info(u"Exception from MediaFile for: " + downloaded_track.decode(
                headphones.SYS_ENCODING, 'replace') + u" : " + unicode(e))
            continue

        if not f.artist:
            continue
        if not f.album:
            continue

        metaartist = helpers.latinToAscii(f.artist.lower()).encode('UTF-8')
        dbartist = helpers.latinToAscii(
            release['ArtistName'].lower()).encode('UTF-8')
        metaalbum = helpers.latinToAscii(f.album.lower()).encode('UTF-8')
        dbalbum = helpers.latinToAscii(
            release['AlbumTitle'].lower()).encode('UTF-8')

        logger.debug(
            'Matching metadata artist: %s with artist name: %s' % (metaartist, dbartist))
        logger.debug(
            'Matching metadata album: %s with album name: %s' % (metaalbum, dbalbum))

        if metaartist == dbartist and metaalbum == dbalbum:
            doPostProcessing(
                albumid, albumpath, release, tracks, downloaded_track_list, Kind)
            return

    # test #2: filenames
    logger.debug('Metadata check failed. Verifying filenames...')
    for downloaded_track in downloaded_track_list:
        track_name = os.path.splitext(downloaded_track)[0]
        split_track_name = re.sub('[\.\-\_]', ' ', track_name).lower()
        for track in tracks:

            if not track['TrackTitle']:
                continue

            dbtrack = helpers.latinToAscii(
                track['TrackTitle'].lower()).encode('UTF-8')
            filetrack = helpers.latinToAscii(split_track_name).encode('UTF-8')
            logger.debug(
                'Checking if track title: %s is in file name: %s' % (dbtrack, filetrack))

            if dbtrack in filetrack:
                doPostProcessing(
                    albumid, albumpath, release, tracks, downloaded_track_list, Kind)
                return

    # test #3: number of songs and duration
    logger.debug('Filename check failed. Verifying album length...')
    db_track_duration = 0
    downloaded_track_duration = 0

    logger.debug('Total music files in %s: %i' %
                 (albumpath, len(downloaded_track_list)))
    logger.debug(
        'Total tracks for this album in the database: %i' % len(tracks))
    if len(tracks) == len(downloaded_track_list):

        for track in tracks:
            try:
                db_track_duration += track['TrackDuration']/1000
            except:
                downloaded_track_duration = False
                break

        for downloaded_track in downloaded_track_list:
            try:
                f = MediaFile(downloaded_track)
                downloaded_track_duration += f.length
            except:
                downloaded_track_duration = False
                break

        if downloaded_track_duration and db_track_duration:
            logger.debug('Downloaded album duration: %i' %
                         downloaded_track_duration)
            logger.debug('Database track duration: %i' % db_track_duration)
            delta = abs(downloaded_track_duration - db_track_duration)
            if delta < 240:
                doPostProcessing(
                    albumid, albumpath, release, tracks, downloaded_track_list, Kind)
                return

    logger.warn(u'Could not identify album: %s. It may not be the intended album.' %
                albumpath.decode(headphones.SYS_ENCODING, 'replace'))
    myDB.action(
        'UPDATE snatched SET status = "Unprocessed" WHERE AlbumID=?', [albumid])
    processed = re.search(r' \(Unprocessed\)(?:\[\d+\])?', albumpath)
    if not processed:
        renameUnprocessedFolder(albumpath)
    else:
        logger.info(u"Already marked as unprocessed: " + \
                    albumpath.decode(headphones.SYS_ENCODING, 'replace'))

def doPostProcessing(albumid, albumpath, release, tracks, downloaded_track_list, Kind=None):

    logger.info('Starting post-processing for: %s - %s' %
                (release['ArtistName'], release['AlbumTitle']))
    # Check to see if we're preserving the torrent dir
    if headphones.KEEP_TORRENT_FILES and Kind=="torrent":
        new_folder = os.path.join(
            albumpath, 'headphones-modified'.encode(headphones.SYS_ENCODING, 'replace'))
        logger.info(
            "Copying files to 'headphones-modified' subfolder to preserve downloaded files for seeding")
        try:
            shutil.copytree(albumpath, new_folder)
            # Update the album path with the new location
            albumpath = new_folder
        except Exception, e:
            logger.warn("Cannot copy/move files to temp folder: " + new_folder.decode(
                headphones.SYS_ENCODING, 'replace') + ". Not continuing. Error: " + str(e))
            return

        # Need to update the downloaded track list with the new location.
        # Could probably just throw in the "headphones-modified" folder,
        # but this is good to make sure we're not counting files that may have
        # failed to move
        downloaded_track_list = []
        downloaded_cuecount = 0

        for r, d, f in os.walk(albumpath):
            for files in f:
                if any(files.lower().endswith('.' + x.lower()) for x in headphones.MEDIA_FORMATS):
                    downloaded_track_list.append(os.path.join(r, files))
                elif files.lower().endswith('.cue'):
                    downloaded_cuecount += 1

    # Check if files are valid media files and are writeable, before the steps
    # below are executed. This simplifies errors and prevents unfinished steps.
    for downloaded_track in downloaded_track_list:
        try:
            media_file = MediaFile(downloaded_track)
        except (FileTypeError, UnreadableFileError):
            logger.error("Track file is not a valid media file: %s. Not continuing.",
                         downloaded_track.decode(headphones.SYS_ENCODING, 'replace'))
            return

        # Not sure if line(s) below are needed, since it is possible to not
        # touch any files.
        if headphones.EMBED_ALBUM_ART or headphones.CLEANUP_FILES or \
           headphones.ADD_ALBUM_ART or headphones.CORRECT_METADATA or \
           headphones.EMBED_LYRICS or headphones.RENAME_FILES or \
           headphones.MOVE_FILES:

            if not os.access(downloaded_track, os.W_OK):
                logger.error("Track file is not writeable, which is required for some post processing steps: %s",
                             downloaded_track.decode(headphones.SYS_ENCODING, 'replace'))
                return

    # start encoding
    if headphones.MUSIC_ENCODER:
        downloaded_track_list=music_encoder.encode(albumpath)

        if not downloaded_track_list:
            return

    artwork = None
    album_art_path = albumart.getAlbumArt(albumid)
    if headphones.EMBED_ALBUM_ART or headphones.ADD_ALBUM_ART:

        if album_art_path:
            artwork = request.request_content(album_art_path)
        else:
            artwork = None

        if not album_art_path or not artwork or len(artwork) < 100:
            logger.info(
                "No suitable album art found from Amazon. Checking Last.FM....")
            artwork = albumart.getCachedArt(albumid)
            if not artwork or len(artwork) < 100:
                artwork = False
                logger.info(
                    "No suitable album art found from Last.FM. Not adding album art")

    if headphones.EMBED_ALBUM_ART and artwork:
        embedAlbumArt(artwork, downloaded_track_list)

    if headphones.CLEANUP_FILES:
        cleanupFiles(albumpath)

    if headphones.KEEP_NFO:
        renameNFO(albumpath)
        
    if headphones.ADD_ALBUM_ART and artwork:
        addAlbumArt(artwork, albumpath, release)

    if headphones.CORRECT_METADATA:
        correctMetadata(albumid, release, downloaded_track_list)

    if headphones.EMBED_LYRICS:
        embedLyrics(downloaded_track_list)

    if headphones.RENAME_FILES:
        renameFiles(albumpath, downloaded_track_list, release)

    if headphones.MOVE_FILES and not headphones.DESTINATION_DIR:
        logger.error(
            'No DESTINATION_DIR has been set. Set "Destination Directory" to the parent directory you want to move the files to')
        albumpaths = [albumpath]
    elif headphones.MOVE_FILES and headphones.DESTINATION_DIR:
        albumpaths = moveFiles(albumpath, release, tracks)
    else:
        albumpaths = [albumpath]

    updateFilePermissions(albumpaths)

    myDB = db.DBConnection()
    myDB.action(
        'UPDATE albums SET status = "Downloaded" WHERE AlbumID=?', [albumid])
    myDB.action(
        'UPDATE snatched SET status = "Processed" WHERE AlbumID=?', [albumid])

    # Update the have tracks for all created dirs:
    for albumpath in albumpaths:
        librarysync.libraryScan(dir=albumpath, append=True, ArtistID=release[
                                'ArtistID'], ArtistName=release['ArtistName'])

    logger.info(u'Post-processing for %s - %s complete' %
                (release['ArtistName'], release['AlbumTitle']))

    pushmessage = release['ArtistName'] + ' - ' + release['AlbumTitle']
    statusmessage = "Download and Postprocessing completed"

    if headphones.GROWL_ENABLED:
        logger.info(u"Growl request")
        growl = notifiers.GROWL()
        growl.notify(pushmessage, statusmessage)

    if headphones.PROWL_ENABLED:
        logger.info(u"Prowl request")
        prowl = notifiers.PROWL()
        prowl.notify(pushmessage, statusmessage)

    if headphones.XBMC_ENABLED:
        xbmc = notifiers.XBMC()
        if headphones.XBMC_UPDATE:
            xbmc.update()
        if headphones.XBMC_NOTIFY:
            xbmc.notify(release['ArtistName'],
                        release['AlbumTitle'],
                        album_art_path)

    if headphones.LMS_ENABLED:
        lms = notifiers.LMS()
        lms.update()

    if headphones.PLEX_ENABLED:
        plex = notifiers.Plex()
        if headphones.PLEX_UPDATE:
            plex.update()
        if headphones.PLEX_NOTIFY:
            plex.notify(release['ArtistName'],
                        release['AlbumTitle'],
                        album_art_path)

    if headphones.NMA_ENABLED:
        nma = notifiers.NMA()
        nma.notify(release['ArtistName'], release['AlbumTitle'])

    if headphones.PUSHALOT_ENABLED:
        logger.info(u"Pushalot request")
        pushalot = notifiers.PUSHALOT()
        pushalot.notify(pushmessage, statusmessage)

    if headphones.SYNOINDEX_ENABLED:
        syno = notifiers.Synoindex()
        for albumpath in albumpaths:
            syno.notify(albumpath)

    if headphones.PUSHOVER_ENABLED:
        logger.info(u"Pushover request")
        pushover = notifiers.PUSHOVER()
        pushover.notify(pushmessage, "Headphones")

    if headphones.PUSHBULLET_ENABLED:
        logger.info(u"PushBullet request")
        pushbullet = notifiers.PUSHBULLET()
        pushbullet.notify(pushmessage, "Download and Postprocessing completed")

    if headphones.TWITTER_ENABLED:
        logger.info(u"Sending Twitter notification")
        twitter = notifiers.TwitterNotifier()
        twitter.notify_download(pushmessage)

    if headphones.OSX_NOTIFY_ENABLED:
        logger.info(u"Sending OS X notification")
        osx_notify = notifiers.OSX_NOTIFY()
        osx_notify.notify(release['ArtistName'],
                          release['AlbumTitle'],
                          statusmessage)

    if headphones.BOXCAR_ENABLED:
        logger.info(u"Sending Boxcar2 notification")
        boxcar = notifiers.BOXCAR()
        boxcar.notify('Headphones processed: ' + pushmessage,
                      statusmessage, release['AlbumID'])

    if headphones.MPC_ENABLED:
        mpc = notifiers.MPC()
        mpc.notify()

def embedAlbumArt(artwork, downloaded_track_list):
    logger.info('Embedding album art')

    for downloaded_track in downloaded_track_list:
        try:
            f = MediaFile(downloaded_track)
        except:
            logger.error(u'Could not read %s. Not adding album art' %
                         downloaded_track.decode(headphones.SYS_ENCODING, 'replace'))
            continue

        logger.debug('Adding album art to: %s' % downloaded_track)

        try:
            f.art = artwork
            f.save()
        except Exception, e:
            logger.error(u'Error embedding album art to: %s. Error: %s' % (
                downloaded_track.decode(headphones.SYS_ENCODING, 'replace'), str(e)))
            continue

def addAlbumArt(artwork, albumpath, release):
    logger.info('Adding album art to folder')

    try:
        year = release['ReleaseDate'][:4]
    except TypeError:
        year = ''

    values = {  '$Artist':      release['ArtistName'],
                '$Album':       release['AlbumTitle'],
                '$Year':        year,
                '$artist':      release['ArtistName'].lower(),
                '$album':       release['AlbumTitle'].lower(),
                '$year':        year
                }

    album_art_name = helpers.replace_all(
        headphones.ALBUM_ART_FORMAT.strip(), values) + ".jpg"

    album_art_name = helpers.replace_illegal_chars(
        album_art_name).encode(headphones.SYS_ENCODING, 'replace')

    if headphones.FILE_UNDERSCORES:
        album_art_name = album_art_name.replace(' ', '_')

    if album_art_name.startswith('.'):
        album_art_name = album_art_name.replace(".", "_", 1)

    try:
        file = open(os.path.join(albumpath, album_art_name), 'wb')
        file.write(artwork)
        file.close()
    except Exception, e:
        logger.error('Error saving album art: %s' % str(e))
        return

def cleanupFiles(albumpath):
    logger.info('Cleaning up files')
    for r, d, f in os.walk(albumpath):
        for files in f:
            if not any(files.lower().endswith('.' + x.lower()) for x in headphones.MEDIA_FORMATS):
                if not (headphones.KEEP_NFO and files.lower().endswith('.nfo')):
                    logger.debug('Removing: %s' % files)
                    try:
                        os.remove(os.path.join(r, files))
                    except Exception, e:
                        logger.error(u'Could not remove file: %s. Error: %s' % (files.decode(headphones.SYS_ENCODING, 'replace'), e))

def renameNFO(albumpath):
    for r,d,f in os.walk(albumpath):
        for file in f:
            if file.lower().endswith('.nfo'):
                logger.debug('Renaming: "%s" to "%s"' % (file.decode(headphones.SYS_ENCODING, 'replace'), file.decode(headphones.SYS_ENCODING, 'replace') + '-orig'))
                try:          
                    new_file_name = os.path.join(r, file)[:-3] + 'orig.nfo'
                    os.rename(os.path.join(r, file), new_file_name)
                except Exception, e:
<<<<<<< HEAD
                    logger.error(u'Could not remove file: %s. Error: %s' % (
                        files.decode(headphones.SYS_ENCODING, 'replace'), e))
=======
                    logger.error(u'Could not rename file: %s. Error: %s' % (os.path.join(r, file).decode(headphones.SYS_ENCODING, 'replace'), e))
>>>>>>> ad1de823

def moveFiles(albumpath, release, tracks):

    try:
        year = release['ReleaseDate'][:4]
    except TypeError:
        year = ''

    artist = release['ArtistName'].replace('/', '_')
    album = release['AlbumTitle'].replace('/', '_')
    if headphones.FILE_UNDERSCORES:
        artist = artist.replace(' ', '_')
        album = album.replace(' ', '_')

    releasetype = release['Type'].replace('/', '_')

    if release['ArtistName'].startswith('The '):
        sortname = release['ArtistName'][4:] + ", The"
    else:
        sortname = release['ArtistName']

    if sortname[0].isdigit():
        firstchar = '0-9'
    else:
        firstchar = sortname[0]


    values = {  '$Artist':  artist,
                '$SortArtist': sortname,
                '$Album':   album,
                '$Year':        year,
                '$Type':  releasetype,
                '$First':   firstchar.upper(),
                '$artist':  artist.lower(),
                '$sortartist': sortname.lower(),
                '$album':   album.lower(),
                '$year':        year,
                '$type':  releasetype.lower(),
                '$first':   firstchar.lower()
            }

    folder = helpers.replace_all(headphones.FOLDER_FORMAT.strip(), values)

    folder = helpers.replace_illegal_chars(folder, type="folder")
    folder = folder.replace('./', '_/').replace('/.', '/_')

    if folder.endswith('.'):
        folder = folder[:-1] + '_'

    if folder.startswith('.'):
        folder = '_' + folder[1:]

    # Grab our list of files early on so we can determine if we need to create
    # the lossy_dest_dir, lossless_dest_dir, or both
    files_to_move = []
    lossy_media = False
    lossless_media = False

    for r, d, f in os.walk(albumpath):
        for files in f:
            files_to_move.append(os.path.join(r, files))
            if any(files.lower().endswith('.' + x.lower()) for x in headphones.LOSSY_MEDIA_FORMATS):
                lossy_media = True
            if any(files.lower().endswith('.' + x.lower()) for x in headphones.LOSSLESS_MEDIA_FORMATS):
                lossless_media = True

    # Do some sanity checking to see what directories we need to create:
    make_lossy_folder = False
    make_lossless_folder = False

    lossy_destination_path = os.path.normpath(os.path.join(
        headphones.DESTINATION_DIR, folder)).encode(headphones.SYS_ENCODING, 'replace')
    lossless_destination_path = os.path.normpath(os.path.join(
        headphones.LOSSLESS_DESTINATION_DIR, folder)).encode(headphones.SYS_ENCODING, 'replace')

    # If they set a destination dir for lossless media, only create the lossy
    # folder if there is lossy media
    if headphones.LOSSLESS_DESTINATION_DIR:
        if lossy_media:
            make_lossy_folder = True
        if lossless_media:
            make_lossless_folder = True
    # If they haven't set a lossless dest_dir, just create the "lossy" folder
    else:
        make_lossy_folder = True

    last_folder = headphones.FOLDER_FORMAT.strip().split('/')[-1]

    if make_lossless_folder:
        # Only rename the folder if they use the album name, otherwise merge
        # into existing folder
        if os.path.exists(lossless_destination_path) and 'album' in last_folder.lower():

            create_duplicate_folder = False

            if headphones.REPLACE_EXISTING_FOLDERS:
                try:
                    shutil.rmtree(lossless_destination_path)
                except Exception, e:
                    logger.error("Error deleting existing folder: %s. Creating duplicate folder. Error: %s" % (
                        lossless_destination_path.decode(headphones.SYS_ENCODING, 'replace'), e))
                    create_duplicate_folder = True

            if not headphones.REPLACE_EXISTING_FOLDERS or create_duplicate_folder:
                temp_folder = folder

                i = 1
                while True:
                    newfolder = temp_folder + '[%i]' % i
                    lossless_destination_path = os.path.normpath(os.path.join(
                        headphones.LOSSLESS_DESTINATION_DIR, newfolder)).encode(headphones.SYS_ENCODING, 'replace')
                    if os.path.exists(lossless_destination_path):
                        i += 1
                    else:
                        temp_folder = newfolder
                        break

        if not os.path.exists(lossless_destination_path):
            try:
                os.makedirs(lossless_destination_path)
            except Exception, e:
                logger.error('Could not create lossless folder for %s. (Error: %s)' % (
                    release['AlbumTitle'], e))
                if not make_lossy_folder:
                    return [albumpath]

    if make_lossy_folder:
        if os.path.exists(lossy_destination_path) and 'album' in last_folder.lower():

            create_duplicate_folder = False

            if headphones.REPLACE_EXISTING_FOLDERS:
                try:
                    shutil.rmtree(lossy_destination_path)
                except Exception, e:
                    logger.error("Error deleting existing folder: %s. Creating duplicate folder. Error: %s" % (
                        lossy_destination_path.decode(headphones.SYS_ENCODING, 'replace'), e))
                    create_duplicate_folder = True

            if not headphones.REPLACE_EXISTING_FOLDERS or create_duplicate_folder:
                temp_folder = folder

                i = 1
                while True:
                    newfolder = temp_folder + '[%i]' % i
                    lossy_destination_path = os.path.normpath(os.path.join(
                        headphones.DESTINATION_DIR, newfolder)).encode(headphones.SYS_ENCODING, 'replace')
                    if os.path.exists(lossy_destination_path):
                        i += 1
                    else:
                        temp_folder = newfolder
                        break

        if not os.path.exists(lossy_destination_path):
            try:
                os.makedirs(lossy_destination_path)
            except Exception, e:
                logger.error(
                    'Could not create folder for %s. Not moving: %s' % (release['AlbumTitle'], e))
                return [albumpath]

    logger.info('Checking which files we need to move.....')

    # Move files to the destination folder, renaming them if they already exist
    # If we have two desination_dirs, move non-music files to both
    if make_lossy_folder and make_lossless_folder:

        for file_to_move in files_to_move:

            if any(file_to_move.lower().endswith('.' + x.lower()) for x in headphones.LOSSY_MEDIA_FORMATS):
                helpers.smartMove(file_to_move, lossy_destination_path)

            elif any(file_to_move.lower().endswith('.' + x.lower()) for x in headphones.LOSSLESS_MEDIA_FORMATS):
                helpers.smartMove(file_to_move, lossless_destination_path)

            # If it's a non-music file, move it to both dirs
            # TODO: Move specific-to-lossless files to the lossless dir only
            else:

                moved_to_lossy_folder = helpers.smartMove(
                    file_to_move, lossy_destination_path, delete=False)
                moved_to_lossless_folder = helpers.smartMove(
                    file_to_move, lossless_destination_path, delete=False)

                if moved_to_lossy_folder or moved_to_lossless_folder:
                    try:
                        os.remove(file_to_move)
                    except Exception, e:
                        logger.error("Error deleting file '" + file_to_move.decode(
                            headphones.SYS_ENCODING, 'replace') + "' from source directory")
                else:
                    logger.error("Error copying '" + file_to_move.decode(
                        headphones.SYS_ENCODING, 'replace') + "'. Not deleting from download directory")

    elif make_lossless_folder and not make_lossy_folder:

        for file_to_move in files_to_move:
            helpers.smartMove(file_to_move, lossless_destination_path)

    else:

        for file_to_move in files_to_move:
            helpers.smartMove(file_to_move, lossy_destination_path)

    # Chmod the directories using the folder_format (script courtesy of
    # premiso!)
    folder_list = folder.split('/')
    temp_fs = []

    if make_lossless_folder:
        temp_fs.append(headphones.LOSSLESS_DESTINATION_DIR)

    if make_lossy_folder:
        temp_fs.append(headphones.DESTINATION_DIR)

    for temp_f in temp_fs:

        for f in folder_list:

            temp_f = os.path.join(temp_f, f)

            try:
                os.chmod(os.path.normpath(temp_f).encode(
                    headphones.SYS_ENCODING, 'replace'), int(headphones.FOLDER_PERMISSIONS, 8))
            except Exception, e:
                logger.error(
                    "Error trying to change permissions on folder: %s. %s", temp_f, e)

    # If we failed to move all the files out of the directory, this will fail
    # too
    try:
        shutil.rmtree(albumpath)
    except Exception, e:
        logger.error('Could not remove directory: %s. %s', albumpath, e)

    destination_paths = []

    if make_lossy_folder:
        destination_paths.append(lossy_destination_path)
    if make_lossless_folder:
        destination_paths.append(lossless_destination_path)

    return destination_paths

def correctMetadata(albumid, release, downloaded_track_list):

    logger.info('Preparing to write metadata to tracks....')
    lossy_items = []
    lossless_items = []

    # Process lossless & lossy media formats separately
    for downloaded_track in downloaded_track_list:

        try:

            if any(downloaded_track.lower().endswith('.' + x.lower()) for x in headphones.LOSSLESS_MEDIA_FORMATS):
                lossless_items.append(
                    beets.library.Item.from_path(downloaded_track))
            elif any(downloaded_track.lower().endswith('.' + x.lower()) for x in headphones.LOSSY_MEDIA_FORMATS):
                lossy_items.append(
                    beets.library.Item.from_path(downloaded_track))
            else:
                logger.warn("Skipping: %s because it is not a mutagen friendly file format", downloaded_track.decode(
                    headphones.SYS_ENCODING, 'replace'))
        except Exception, e:

            logger.error("Beets couldn't create an Item from: %s - not a media file? %s",
                         downloaded_track.decode(headphones.SYS_ENCODING, 'replace'), str(e))

    for items in [lossy_items, lossless_items]:

        if not items:
            continue

        try:
            cur_artist, cur_album, candidates, rec = autotag.tag_album(items, search_artist=helpers.latinToAscii(
                release['ArtistName']), search_album=helpers.latinToAscii(release['AlbumTitle']))
        except Exception, e:
            logger.error(
                'Error getting recommendation: %s. Not writing metadata', e)
            return
        if str(rec) == 'recommendation.none':
            logger.warn('No accurate album match found for %s, %s -  not writing metadata',
                        release['ArtistName'], release['AlbumTitle'])
            return

        if candidates:
            dist, info, mapping, extra_items, extra_tracks = candidates[0]
        else:
            logger.warn('No accurate album match found for %s, %s -  not writing metadata',
                        release['ArtistName'], release['AlbumTitle'])
            return

        logger.info('Beets recommendation for tagging items: %s' % rec)

        # TODO: Handle extra_items & extra_tracks

        autotag.apply_metadata(info, mapping)

        for item in items:
            try:
                item.write()
                logger.info("Successfully applied metadata to: %s", item.path.decode(
                    headphones.SYS_ENCODING, 'replace'))
            except Exception, e:
                logger.warn("Error writing metadata to '%s': %s", item.path.decode(
                    headphones.SYS_ENCODING, 'replace'), str(e))

def embedLyrics(downloaded_track_list):
    logger.info('Adding lyrics')

    # TODO: If adding lyrics for flac & lossy, only fetch the lyrics once
    # and apply it to both files
    for downloaded_track in downloaded_track_list:
        track_title = downloaded_track.decode(
            headphones.SYS_ENCODING, 'replace')
        try:
            f = MediaFile(downloaded_track)
        except:
            logger.error('Could not read %s. Not checking lyrics', track_title)
            continue

        if f.albumartist and f.title:
            metalyrics = lyrics.getLyrics(f.albumartist, f.title)
        elif f.artist and f.title:
            metalyrics = lyrics.getLyrics(f.artist, f.title)
        else:
            logger.info(
                'No artist/track metadata found for track: %s. Not fetching lyrics', track_title)
            metalyrics = None

        if metalyrics:
            logger.debug('Adding lyrics to: %s', track_title)
            f.lyrics = metalyrics
            try:
                f.save()
            except:
                logger.error(
                    'Cannot save lyrics to: %s. Skipping', track_title)
                continue
        else:
            logger.debug('No lyrics found for track: %s', track_title)


def renameFiles(albumpath, downloaded_track_list, release):
    logger.info('Renaming files')
    try:
        year = release['ReleaseDate'][:4]
    except TypeError:
        year = ''
    # Until tagging works better I'm going to rely on the already provided
    # metadata

    for downloaded_track in downloaded_track_list:
        try:
            f = MediaFile(downloaded_track)
        except:
            logger.info("MediaFile couldn't parse: %s", downloaded_track.decode(
                headphones.SYS_ENCODING, 'replace'))
            continue

        if not f.disc:
            discnumber = ''
        else:
            discnumber = '%d' % f.disc

        if not f.track:
            tracknumber = ''
        else:
            tracknumber = '%02d' % f.track

        if not f.title:

            basename = os.path.basename(
                downloaded_track.decode(headphones.SYS_ENCODING, 'replace'))
            title = os.path.splitext(basename)[0]
            ext = os.path.splitext(basename)[1]

            new_file_name = helpers.cleanTitle(title) + ext

        else:
            title = f.title

            if release['ArtistName'] == "Various Artists" and f.artist:
                artistname = f.artist
            else:
                artistname = release['ArtistName']

            if artistname.startswith('The '):
                sortname = artistname[4:] + ", The"
            else:
                sortname = artistname

            values = {  '$Disc':        discnumber,
                        '$Track':       tracknumber,
                        '$Title':       title,
                        '$Artist':      artistname,
                        '$SortArtist':  sortname,
                        '$Album':       release['AlbumTitle'],
                        '$Year':        year,
                        '$disc':        discnumber,
                        '$track':       tracknumber,
                        '$title':       title.lower(),
                        '$artist':      artistname.lower(),
                        '$sortartist':  sortname.lower(),
                        '$album':       release['AlbumTitle'].lower(),
                        '$year':        year
                        }

            ext = os.path.splitext(downloaded_track)[1]

            new_file_name = helpers.replace_all(
                headphones.FILE_FORMAT.strip(), values).replace('/', '_') + ext


        new_file_name = helpers.replace_illegal_chars(
            new_file_name).encode(headphones.SYS_ENCODING, 'replace')

        if headphones.FILE_UNDERSCORES:
            new_file_name = new_file_name.replace(' ', '_')

        if new_file_name.startswith('.'):
            new_file_name = new_file_name.replace(".", "_", 1)

        new_file = os.path.join(albumpath, new_file_name)

        if downloaded_track == new_file_name:
            logger.debug("Renaming for: " + downloaded_track.decode(
                headphones.SYS_ENCODING, 'replace') + " is not neccessary")
            continue

        logger.debug('Renaming %s ---> %s', downloaded_track.decode(headphones.SYS_ENCODING,
                     'replace'), new_file_name.decode(headphones.SYS_ENCODING, 'replace'))
        try:
            os.rename(downloaded_track, new_file)
        except Exception, e:
            logger.error('Error renaming file: %s. Error: %s', downloaded_track.decode(
                headphones.SYS_ENCODING, 'replace'), e)
            continue

def updateFilePermissions(albumpaths):

    for folder in albumpaths:
        logger.info("Updating file permissions in %s", folder)
        for r, d, f in os.walk(folder):
            for files in f:
                full_path = os.path.join(r, files)
                try:
                    os.chmod(full_path, int(headphones.FILE_PERMISSIONS, 8))
                except:
                    logger.error(
                        "Could not change permissions for file: %s", full_path)
                    continue

def renameUnprocessedFolder(albumpath):

    i = 0
    while True:
        if i == 0:
            new_folder_name = albumpath + ' (Unprocessed)'
        else:
            new_folder_name = albumpath + ' (Unprocessed)[%i]' % i

        if os.path.exists(new_folder_name):
            i += 1

        else:
            os.rename(albumpath, new_folder_name)
            return

def forcePostProcess(dir=None, expand_subfolders=True, album_dir=None):

    if album_dir:
        folders = [album_dir.encode(headphones.SYS_ENCODING, 'replace')]

    else:
        download_dirs = []
        if dir:
            download_dirs.append(
                dir.encode(headphones.SYS_ENCODING, 'replace'))
        if headphones.DOWNLOAD_DIR and not dir:
            download_dirs.append(
                headphones.DOWNLOAD_DIR.encode(headphones.SYS_ENCODING, 'replace'))
        if headphones.DOWNLOAD_TORRENT_DIR and not dir:
            download_dirs.append(
                headphones.DOWNLOAD_TORRENT_DIR.encode(headphones.SYS_ENCODING, 'replace'))

        # If DOWNLOAD_DIR and DOWNLOAD_TORRENT_DIR are the same, remove the
        # duplicate to prevent us from trying to process the same folder twice.
        download_dirs = list(set(download_dirs))

        logger.info(
            'Checking to see if there are any folders to process in download_dir(s): %s', download_dirs)
        # Get a list of folders in the download_dir
        folders = []

        for download_dir in download_dirs:
            if not os.path.isdir(download_dir):
                logger.warn(
                    'Directory %s does not exist. Skipping', download_dir)
                continue
            for folder in os.listdir(download_dir):
                path_to_folder = os.path.join(download_dir, folder)

                if os.path.isdir(path_to_folder):
                    subfolders = helpers.expand_subfolders(path_to_folder)

                    if expand_subfolders and subfolders is not None:
                        folders.extend(subfolders)
                    else:
                        folders.append(path_to_folder)

        if len(folders):
            logger.info('Found %i folders to process', len(folders))
        else:
            logger.info('Found no folders to process in: %s', download_dirs)

    # Parse the folder names to get artist album info
    myDB = db.DBConnection()

    for folder in folders:
        folder_basename = os.path.basename(folder).decode(
            headphones.SYS_ENCODING, 'replace')
        logger.info('Processing: %s', folder_basename)

        # Attempt 1: First try to see if there's a match in the snatched table,
        # then we'll try to parse the foldername.
        # TODO: Iterate through underscores -> spaces, spaces -> dots,
        # underscores -> dots (this might be hit or miss since it assumes all
        # spaces/underscores came from sab replacing values
        logger.debug('Attempting to find album in the snatched table')
        snatched = myDB.action('SELECT AlbumID, Title, Kind, Status from snatched WHERE FolderName LIKE ?', [
                               folder_basename]).fetchone()

        if snatched:
            if headphones.KEEP_TORRENT_FILES and snatched['Kind'] == 'torrent' and snatched['Status'] == 'Processed':
                logger.info(
                    '%s is a torrent folder being preserved for seeding and has already been processed. Skipping.', folder_basename)
                continue
            else:
                logger.info(
                    'Found a match in the database: %s. Verifying to make sure it is the correct album', snatched['Title'])
                verify(snatched['AlbumID'], folder, snatched['Kind'])
                continue

        # Attempt 2a: parse the folder name into a valid format
        try:
            logger.debug(
                'Attempting to extract name, album and year from folder name')
            name, album, year = helpers.extract_data(folder_basename)
        except Exception as e:
            name = album = year = None

        if name and album:
            release = myDB.action(
                'SELECT AlbumID, ArtistName, AlbumTitle from albums WHERE ArtistName LIKE ? and AlbumTitle LIKE ?', [name, album]).fetchone()
            if release:
                logger.info('Found a match in the database: %s - %s. Verifying to make sure it is the correct album',
                            release['ArtistName'], release['AlbumTitle'])
                verify(release['AlbumID'], folder)
                continue
            else:
                logger.info(
                    'Querying MusicBrainz for the release group id for: %s - %s', name, album)
                try:
                    rgid = mb.findAlbumID(
                        helpers.latinToAscii(name), helpers.latinToAscii(album))
                except:
                    logger.error(
                        'Can not get release information for this album')
                    rgid = None

                if rgid:
                    verify(rgid, folder)
                    continue
                else:
                    logger.info(
                        'No match found on MusicBrainz for: %s - %s', name, album)

        # Attempt 2b: deduce meta data into a valid format
        try:
            logger.debug(
                'Attempting to extract name, album and year from metadata')
            name, album, year = helpers.extract_metadata(folder)
        except Exception as e:
            name = album = year = None

        if name and album:
            release = myDB.action(
                'SELECT AlbumID, ArtistName, AlbumTitle from albums WHERE ArtistName LIKE ? and AlbumTitle LIKE ?', [name, album]).fetchone()
            if release:
                logger.info('Found a match in the database: %s - %s. Verifying to make sure it is the correct album',
                            release['ArtistName'], release['AlbumTitle'])
                verify(release['AlbumID'], folder)
                continue
            else:
                logger.info(
                    'Querying MusicBrainz for the release group id for: %s - %s', name, album)
                try:
                    rgid = mb.findAlbumID(
                        helpers.latinToAscii(name), helpers.latinToAscii(album))
                except:
                    logger.error(
                        'Can not get release information for this album')
                    rgid = None

                if rgid:
                    verify(rgid, folder)
                    continue
                else:
                    logger.info(
                        'No match found on MusicBrainz for: %s - %s', name, album)

        # Attempt 3: strip release group id from filename
        try:
            logger.debug(
                'Attempting to extract release group from folder name')
            possible_rgid = folder_basename[-36:]
            # re pattern match:
            # [0-9a-f]{8}-[0-9a-f]{4}-[0-9a-f]{4}-[0-9a-f]{4}-[0-9a-f]{12}
            rgid = uuid.UUID(possible_rgid)
        except:
            logger.info(
                "Couldn't parse '%s' into any valid format. If adding albums from another source, they must be in an 'Artist - Album [Year]' format, or end with the musicbrainz release group id", folder_basename)
            rgid = possible_rgid = None

        if rgid:
            rgid = possible_rgid
            release = myDB.action(
                'SELECT ArtistName, AlbumTitle, AlbumID from albums WHERE AlbumID=?', [rgid]).fetchone()
            if release:
                logger.info('Found a match in the database: %s - %s. Verifying to make sure it is the correct album',
                            release['ArtistName'], release['AlbumTitle'])
                verify(release['AlbumID'], folder, forced=True)
                continue
            else:
                logger.info(
                    'Found a (possibly) valid Musicbrainz identifier in album folder name - continuing post-processing')
                verify(rgid, folder, forced=True)
                continue

        # Attempt 4: Hail mary. Just assume the folder name is the album name
        # if it doesn't have a separator in it
        logger.debug(
            'Attempt to extract album name by assuming it is the folder name')

        if '-' not in folder_basename:
            release = myDB.action('SELECT AlbumID, ArtistName, AlbumTitle from albums WHERE AlbumTitle LIKE ?', [
                                  folder_basename]).fetchone()
            if release:
                logger.info('Found a match in the database: %s - %s. Verifying to make sure it is the correct album',
                            release['ArtistName'], release['AlbumTitle'])
                verify(release['AlbumID'], folder)
                continue
            else:
                logger.info(
                    'Querying MusicBrainz for the release group id for: %s', folder_basename)
                try:
                    rgid = mb.findAlbumID(
                        album=helpers.latinToAscii(folder_basename))
                except:
                    logger.error(
                        'Can not get release information for this album')
                    rgid = None

                if rgid:
                    verify(rgid, folder)
                    continue
                else:
                    logger.info(
                        'No match found on MusicBrainz for: %s - %s', name, album)<|MERGE_RESOLUTION|>--- conflicted
+++ resolved
@@ -614,7 +614,7 @@
 
 def cleanupFiles(albumpath):
     logger.info('Cleaning up files')
-    for r, d, f in os.walk(albumpath):
+    for r,d,f in os.walk(albumpath):
         for files in f:
             if not any(files.lower().endswith('.' + x.lower()) for x in headphones.MEDIA_FORMATS):
                 if not (headphones.KEEP_NFO and files.lower().endswith('.nfo')):
@@ -633,12 +633,7 @@
                     new_file_name = os.path.join(r, file)[:-3] + 'orig.nfo'
                     os.rename(os.path.join(r, file), new_file_name)
                 except Exception, e:
-<<<<<<< HEAD
-                    logger.error(u'Could not remove file: %s. Error: %s' % (
-                        files.decode(headphones.SYS_ENCODING, 'replace'), e))
-=======
                     logger.error(u'Could not rename file: %s. Error: %s' % (os.path.join(r, file).decode(headphones.SYS_ENCODING, 'replace'), e))
->>>>>>> ad1de823
 
 def moveFiles(albumpath, release, tracks):
 
