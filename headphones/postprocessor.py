#  This file is part of Headphones.
#
#  Headphones is free software: you can redistribute it and/or modify
#  it under the terms of the GNU General Public License as published by
#  the Free Software Foundation, either version 3 of the License, or
#  (at your option) any later version.
#
#  Headphones is distributed in the hope that it will be useful,
#  but WITHOUT ANY WARRANTY; without even the implied warranty of
#  MERCHANTABILITY or FITNESS FOR A PARTICULAR PURPOSE.  See the
#  GNU General Public License for more details.
#
#  You should have received a copy of the GNU General Public License
#  along with Headphones.  If not, see <http://www.gnu.org/licenses/>.

import shutil
import uuid
import threading
import itertools

import os
import re
import beets
import headphones
from beets import autotag
from beets import config as beetsconfig
from beets import logging as beetslogging
from beets.mediafile import MediaFile, FileTypeError, UnreadableFileError
from beetsplug import lyrics as beetslyrics
from headphones import notifiers, utorrent, transmission, deluge, qbittorrent
from headphones import db, albumart, librarysync
from headphones import logger, helpers, mb, music_encoder
from headphones import metadata

postprocessor_lock = threading.Lock()


def checkFolder():
    logger.debug("Checking download folder for completed downloads (only snatched ones).")

    with postprocessor_lock:
        myDB = db.DBConnection()
        snatched = myDB.select('SELECT * from snatched WHERE Status=%s', ['Snatched'])

        for album in snatched:
            if album['FolderName']:
                folder_name = album['FolderName']
                single = False
                if album['Kind'] == 'nzb':
                    download_dir = headphones.CONFIG.DOWNLOAD_DIR
                else:
                    if headphones.CONFIG.DELUGE_DONE_DIRECTORY and headphones.CONFIG.TORRENT_DOWNLOADER == 3:
                        download_dir = headphones.CONFIG.DELUGE_DONE_DIRECTORY
                    else:
                        download_dir = headphones.CONFIG.DOWNLOAD_TORRENT_DIR

                    # Get folder from torrent hash
                    if album['TorrentHash'] and headphones.CONFIG.TORRENT_DOWNLOADER:
                        torrent_folder_name = None
                        if headphones.CONFIG.TORRENT_DOWNLOADER == 1:
                            torrent_folder_name, single = transmission.getFolder(album['TorrentHash'])
                        elif headphones.CONFIG.TORRENT_DOWNLOADER == 4:
                            torrent_folder_name, single = qbittorrent.getFolder(album['TorrentHash'])
                        if torrent_folder_name:
                            folder_name = torrent_folder_name

                if folder_name:
                    album_path = os.path.join(download_dir, folder_name).encode(
                        headphones.SYS_ENCODING, 'replace')
                    logger.debug("Checking if %s exists" % album_path)

                    if os.path.exists(album_path):
                        logger.info('Found "' + folder_name + '" in ' + album[
                            'Kind'] + ' download folder. Verifying....')
                        verify(album['AlbumID'], album_path, album['Kind'], single=single)
            else:
                logger.info("No folder name found for " + album['Title'])

    logger.debug("Checking download folder finished.")


def verify(albumid, albumpath, Kind=None, forced=False, keep_original_folder=False, single=False):
    myDB = db.DBConnection()
    release = myDB.action('SELECT * from albums WHERE AlbumID=%s', [albumid]).fetchone()
    tracks = myDB.select('SELECT * from tracks WHERE AlbumID=%s', [albumid])

    if not release or not tracks:
        release_list = None

        # Fetch album information from MusicBrainz
        try:
            release_list = mb.getReleaseGroup(albumid)
        except Exception as e:
            logger.error(
                'Unable to get release information for manual album with rgid: %s. Error: %s',
                albumid, e)
            return

        if not release_list:
            logger.error('Unable to get release information for manual album with rgid: %s',
                         albumid)
            return

        # Since we're just using this to create the bare minimum information to
        # insert an artist/album combo, use the first release
        releaseid = release_list[0]['id']
        release_dict = mb.getRelease(releaseid)

        if not release_dict:
            logger.error(
                'Unable to get release information for manual album with rgid: %s. Cannot continue',
                albumid)
            return

        # Check if the artist is added to the database. In case the database is
        # frozen during post processing, new artists will not be processed. This
        # prevents new artists from appearing suddenly. In case forced is True,
        # this check is skipped, since it is assumed the user wants this.
        if headphones.CONFIG.FREEZE_DB and not forced:
            artist = myDB.select(
                "SELECT ArtistName, ArtistID FROM artists WHERE ArtistId=%s OR ArtistName=%s",
                [release_dict['artist_id'], release_dict['artist_name']])

            if not artist:
                logger.warn("Continuing would add new artist '%s' (ID %s), "
                            "but database is frozen. Will skip postprocessing for "
                            "album with rgid: %s", release_dict['artist_name'],
                            release_dict['artist_id'], albumid)

                myDB.action(
                    'UPDATE snatched SET status = "Frozen" WHERE status NOT LIKE %s and AlbumID=%s',
                    ['Seed%', albumid])
                frozen = re.search(r' \(Frozen\)(?:\[\d+\])?', albumpath)
                if not frozen:
                    if headphones.CONFIG.RENAME_FROZEN:
                        renameUnprocessedFolder(albumpath, tag="Frozen")
                    else:
                        logger.warn(u"Won't rename %s to mark as 'Frozen', because it is disabled.",
                                    albumpath.decode(headphones.SYS_ENCODING, 'replace'))
                myDB.commit()
                return

        logger.info(u"Now adding/updating artist: " + release_dict['artist_name'])

        if release_dict['artist_name'].startswith('The '):
            sortname = release_dict['artist_name'][4:]
        else:
            sortname = release_dict['artist_name']

        controlValueDict = {"ArtistID": release_dict['artist_id']}
        newValueDict = {"ArtistName": release_dict['artist_name'],
                        "ArtistSortName": sortname,
                        "DateAdded": helpers.today(),
                        "Status": "Paused"}

        logger.info("ArtistID: " + release_dict['artist_id'] + " , ArtistName: " + release_dict[
            'artist_name'])

        if headphones.CONFIG.INCLUDE_EXTRAS:
            newValueDict['IncludeExtras'] = 1
            newValueDict['Extras'] = headphones.CONFIG.EXTRAS

        myDB.upsert("artists", newValueDict, controlValueDict)

        logger.info(u"Now adding album: " + release_dict['title'])
        controlValueDict = {"AlbumID": albumid}

        newValueDict = {"ArtistID": release_dict['artist_id'],
                        "ReleaseID": albumid,
                        "ArtistName": release_dict['artist_name'],
                        "AlbumTitle": release_dict['title'],
                        "AlbumASIN": release_dict['asin'],
                        "ReleaseDate": release_dict['date'],
                        "DateAdded": helpers.today(),
                        "Type": release_dict['rg_type'],
                        "Status": "Snatched"
                        }

        myDB.upsert("albums", newValueDict, controlValueDict)

        # Delete existing tracks associated with this AlbumID since we're going to replace them and don't want any extras
        myDB.action('DELETE from tracks WHERE AlbumID=%s', [albumid])
        for track in release_dict['tracks']:
            controlValueDict = {"TrackID": track['id'],
                                "AlbumID": albumid}

            newValueDict = {"ArtistID": release_dict['artist_id'],
                            "ArtistName": release_dict['artist_name'],
                            "AlbumTitle": release_dict['title'],
                            "AlbumASIN": release_dict['asin'],
                            "TrackTitle": track['title'],
                            "TrackDuration": track['duration'],
                            "TrackNumber": track['number']
                            }

            myDB.upsert("tracks", newValueDict, controlValueDict)

        controlValueDict = {"ArtistID": release_dict['artist_id']}
        newValueDict = {"Status": "Paused"}

        myDB.upsert("artists", newValueDict, controlValueDict)
        logger.info(u"Addition complete for: " + release_dict['title'] + " - " + release_dict[
            'artist_name'])

        release = myDB.action('SELECT * from albums WHERE AlbumID=%s', [albumid]).fetchone()
        tracks = myDB.select('SELECT * from tracks WHERE AlbumID=%s', [albumid])

    downloaded_track_list = []
    downloaded_cuecount = 0

    for r, d, f in os.walk(albumpath):
        for files in f:
            if any(files.lower().endswith('.' + x.lower()) for x in headphones.MEDIA_FORMATS):
                downloaded_track_list.append(os.path.join(r, files))
            elif files.lower().endswith('.cue'):
                downloaded_cuecount += 1
            # if any of the files end in *.part, we know the torrent isn't done yet. Process if forced, though
            elif files.lower().endswith(('.part', '.utpart')) and not forced:
                logger.info(
                    "Looks like " + os.path.basename(albumpath).decode(headphones.SYS_ENCODING,
                                                                       'replace') + " isn't complete yet. Will try again on the next run")
                return

    # Force single file through
    if single and not downloaded_track_list:
        downloaded_track_list.append(albumpath)

    # Check to see if we're preserving the torrent dir
    if (headphones.CONFIG.KEEP_TORRENT_FILES and Kind == "torrent") or headphones.CONFIG.KEEP_ORIGINAL_FOLDER:
        keep_original_folder = True

    # Split cue before metadata check
    if headphones.CONFIG.CUE_SPLIT and downloaded_cuecount and downloaded_cuecount >= len(
            downloaded_track_list):
        new_folder = None
        new_albumpath = albumpath
        if keep_original_folder:
            temp_path = helpers.preserve_torrent_directory(new_albumpath, forced)
            if not temp_path:
                markAsUnprocessed(albumid, new_albumpath, keep_original_folder)
                return
            else:
                new_albumpath = temp_path
                new_folder = os.path.split(new_albumpath)[0]
                Kind = "cue_split"
        cuepath = helpers.cue_split(new_albumpath)
        if not cuepath:
            if new_folder:
                shutil.rmtree(new_folder)
            markAsUnprocessed(albumid, albumpath, keep_original_folder)
            return
        else:
            albumpath = cuepath
            downloaded_track_list = helpers.get_downloaded_track_list(albumpath)
            keep_original_folder = False

    # test #1: metadata - usually works
    logger.debug('Verifying metadata...')

    for downloaded_track in downloaded_track_list:
        try:
            f = MediaFile(downloaded_track)
        except Exception as e:
            logger.info(
                u"Exception from MediaFile for: " + downloaded_track.decode(headphones.SYS_ENCODING,
                                                                            'replace') + u" : " + unicode(
                    e))
            continue

        if not f.artist:
            continue
        if not f.album:
            continue

        metaartist = helpers.latinToAscii(f.artist.lower()).encode('UTF-8')
        dbartist = helpers.latinToAscii(release['ArtistName'].lower()).encode('UTF-8')
        metaalbum = helpers.latinToAscii(f.album.lower()).encode('UTF-8')
        dbalbum = helpers.latinToAscii(release['AlbumTitle'].lower()).encode('UTF-8')

        logger.debug('Matching metadata artist: %s with artist name: %s' % (metaartist, dbartist))
        logger.debug('Matching metadata album: %s with album name: %s' % (metaalbum, dbalbum))

        if metaartist == dbartist and metaalbum == dbalbum:
            doPostProcessing(albumid, albumpath, release, tracks, downloaded_track_list, Kind,
                             keep_original_folder, forced, single)
            return

    # test #2: filenames
    logger.debug('Metadata check failed. Verifying filenames...')
    for downloaded_track in downloaded_track_list:
        track_name = os.path.splitext(downloaded_track)[0]
        split_track_name = re.sub('[\.\-\_]', ' ', track_name).lower()
        for track in tracks:

            if not track['TrackTitle']:
                continue

            dbtrack = helpers.latinToAscii(track['TrackTitle'].lower()).encode('UTF-8')
            filetrack = helpers.latinToAscii(split_track_name).encode('UTF-8')
            logger.debug('Checking if track title: %s is in file name: %s' % (dbtrack, filetrack))

            if dbtrack in filetrack:
                doPostProcessing(albumid, albumpath, release, tracks, downloaded_track_list, Kind,
                                 keep_original_folder, forced, single)
                return

    # test #3: number of songs and duration
    logger.debug('Filename check failed. Verifying album length...')
    db_track_duration = 0
    downloaded_track_duration = 0

    logger.debug('Total music files in %s: %i' % (albumpath, len(downloaded_track_list)))
    logger.debug('Total tracks for this album in the database: %i' % len(tracks))
    if len(tracks) == len(downloaded_track_list):

        for track in tracks:
            try:
                db_track_duration += track['TrackDuration'] / 1000
            except:
                downloaded_track_duration = False
                break

        for downloaded_track in downloaded_track_list:
            try:
                f = MediaFile(downloaded_track)
                downloaded_track_duration += f.length
            except:
                downloaded_track_duration = False
                break

        if downloaded_track_duration and db_track_duration:
            logger.debug('Downloaded album duration: %i' % downloaded_track_duration)
            logger.debug('Database track duration: %i' % db_track_duration)
            delta = abs(downloaded_track_duration - db_track_duration)
            if delta < 240:
                doPostProcessing(albumid, albumpath, release, tracks, downloaded_track_list, Kind,
                                 keep_original_folder, forced, single)
                return

    logger.warn(u'Could not identify album: %s. It may not be the intended album.',
                albumpath.decode(headphones.SYS_ENCODING, 'replace'))
    markAsUnprocessed(albumid, albumpath, keep_original_folder)


def markAsUnprocessed(albumid, albumpath, keep_original_folder=False):
    myDB = db.DBConnection()
    myDB.action(
<<<<<<< HEAD
        'UPDATE snatched SET status = %s WHERE status NOT LIKE %s and AlbumID=%s',
        ['Unprocessed', 'Seed%', albumid])
=======
        'UPDATE snatched SET status = "Unprocessed" WHERE status NOT LIKE "Seed%" and AlbumID=?', [albumid])
>>>>>>> bdf55f86
    processed = re.search(r' \(Unprocessed\)(?:\[\d+\])?', albumpath)
    myDB.commit()
    if not processed:
        if headphones.CONFIG.RENAME_UNPROCESSED and not keep_original_folder:
            renameUnprocessedFolder(albumpath, tag="Unprocessed")
        else:
            logger.warn(u"Won't rename %s to mark as 'Unprocessed', because it is disabled or folder is being kept.",
                        albumpath.decode(headphones.SYS_ENCODING, 'replace'))


def doPostProcessing(albumid, albumpath, release, tracks, downloaded_track_list, Kind=None,
                     keep_original_folder=False, forced=False, single=False):
    logger.info('Starting post-processing for: %s - %s' % (release['ArtistName'], release['AlbumTitle']))
    new_folder = None

    # Preserve the torrent dir
    if keep_original_folder or single:
        temp_path = helpers.preserve_torrent_directory(albumpath, forced, single)
        if not temp_path:
            markAsUnprocessed(albumid, albumpath, keep_original_folder)
            return
        else:
            albumpath = temp_path
            new_folder = os.path.split(albumpath)[0]
    elif Kind == "cue_split":
        new_folder = os.path.split(albumpath)[0]

    # Need to update the downloaded track list with the new location.
    # Could probably just throw in the "headphones-modified" folder,
    # but this is good to make sure we're not counting files that may have failed to move
    if new_folder:
        downloaded_track_list = []
        for r, d, f in os.walk(albumpath):
            for files in f:
                if any(files.lower().endswith('.' + x.lower()) for x in headphones.MEDIA_FORMATS):
                    downloaded_track_list.append(os.path.join(r, files))

    builder = metadata.AlbumMetadataBuilder()
    # Check if files are valid media files and are writable, before the steps
    # below are executed. This simplifies errors and prevents unfinished steps.
    for downloaded_track in downloaded_track_list:
        try:
            f = MediaFile(downloaded_track)
            builder.add_media_file(f)
        except (FileTypeError, UnreadableFileError):
            logger.error("Track file is not a valid media file: %s. Not continuing.",
                         downloaded_track.decode(headphones.SYS_ENCODING, "replace"))
            return
        except IOError:
            logger.error("Unable to find media file: %s. Not continuing.", downloaded_track.decode(
                headphones.SYS_ENCODING, "replace"))
            if new_folder:
                shutil.rmtree(new_folder)
            return

        # If one of the options below is set, it will access/touch/modify the
        # files, which requires write permissions. This step just check this, so
        # it will not try and fail lateron, with strange exceptions.
        if headphones.CONFIG.EMBED_ALBUM_ART or headphones.CONFIG.CLEANUP_FILES or \
                headphones.CONFIG.ADD_ALBUM_ART or headphones.CONFIG.CORRECT_METADATA or \
                headphones.CONFIG.EMBED_LYRICS or headphones.CONFIG.RENAME_FILES or \
                headphones.CONFIG.MOVE_FILES:

            try:
                with open(downloaded_track, "a+b") as fp:
                    fp.seek(0)
            except IOError as e:
                logger.debug("Write check exact error: %s", e)
                logger.error("Track file is not writable. This is required "
                             "for some post processing steps: %s. Not continuing.",
                             downloaded_track.decode(headphones.SYS_ENCODING, "replace"))
                if new_folder:
                    shutil.rmtree(new_folder)
                return

    metadata_dict = builder.build()
    # start encoding
    if headphones.CONFIG.MUSIC_ENCODER:
        downloaded_track_list = music_encoder.encode(albumpath)

        if not downloaded_track_list:
            if new_folder:
                shutil.rmtree(new_folder)
            return

    # get artwork and path
    album_art_path = None
    artwork = None
    if headphones.CONFIG.EMBED_ALBUM_ART or headphones.CONFIG.ADD_ALBUM_ART or \
            (headphones.CONFIG.PLEX_ENABLED and headphones.CONFIG.PLEX_NOTIFY) or \
            (headphones.CONFIG.XBMC_ENABLED and headphones.CONFIG.XBMC_NOTIFY):
        album_art_path, artwork = albumart.getAlbumArt(albumid)

    if headphones.CONFIG.EMBED_ALBUM_ART and artwork:
        embedAlbumArt(artwork, downloaded_track_list)

    if headphones.CONFIG.CLEANUP_FILES:
        cleanupFiles(albumpath)

    if headphones.CONFIG.KEEP_NFO:
        renameNFO(albumpath)

    if headphones.CONFIG.ADD_ALBUM_ART and artwork:
        addAlbumArt(artwork, albumpath, release, metadata_dict)

    if headphones.CONFIG.CORRECT_METADATA:
        correctedMetadata = correctMetadata(albumid, release, downloaded_track_list)
        if not correctedMetadata and headphones.CONFIG.DO_NOT_PROCESS_UNMATCHED:
            if new_folder:
                shutil.rmtree(new_folder)
            return

    if headphones.CONFIG.EMBED_LYRICS:
        embedLyrics(downloaded_track_list)

    if headphones.CONFIG.RENAME_FILES:
        renameFiles(albumpath, downloaded_track_list, release)

    if headphones.CONFIG.MOVE_FILES and not headphones.CONFIG.DESTINATION_DIR:
        logger.error(
            'No DESTINATION_DIR has been set. Set "Destination Directory" to the parent directory you want to move the files to')
        albumpaths = [albumpath]
    elif headphones.CONFIG.MOVE_FILES and headphones.CONFIG.DESTINATION_DIR:
        albumpaths = moveFiles(albumpath, release, metadata_dict)
    else:
        albumpaths = [albumpath]

    updateFilePermissions(albumpaths)

    myDB = db.DBConnection()
    myDB.action('UPDATE albums SET status = %s WHERE AlbumID=%s', ['Downloaded', albumid])
    myDB.action(
        'UPDATE snatched SET status = %s WHERE Status NOT LIKE %s and AlbumID=%s',
        ['Processed', 'Seed%', albumid])

    # Check if torrent has finished seeding
    if headphones.CONFIG.TORRENT_DOWNLOADER != 0:
        seed_snatched = myDB.action(
            'SELECT * from snatched WHERE Status=%s and AlbumID=%s',
            ['Seed_Snatched', albumid]).fetchone()
        if seed_snatched:
            hash = seed_snatched['TorrentHash']
            torrent_removed = False
            logger.info(u'%s - %s. Checking if torrent has finished seeding and can be removed' % (
                release['ArtistName'], release['AlbumTitle']))
            if headphones.CONFIG.TORRENT_DOWNLOADER == 1:
                torrent_removed = transmission.removeTorrent(hash, True)
            elif headphones.CONFIG.TORRENT_DOWNLOADER == 3:  # Deluge
                torrent_removed = deluge.removeTorrent(hash, True)
            elif headphones.CONFIG.TORRENT_DOWNLOADER == 2:
                torrent_removed = utorrent.removeTorrent(hash, True)
            else:
                torrent_removed = qbittorrent.removeTorrent(hash, True)

            # Torrent removed, delete the snatched record, else update Status for scheduled job to check
            if torrent_removed:
                myDB.action('DELETE from snatched WHERE status = %s and AlbumID=%s',
                            ['Seed_Snatched', albumid])
            else:
                myDB.action(
                    'UPDATE snatched SET status = %s WHERE status = %s and AlbumID=%s',
                    ['Seed_Processed', 'Seed_Snatched', albumid])

    # Update the have tracks for all created dirs:
    for albumpath in albumpaths:
        librarysync.libraryScan(dir=albumpath, append=True, ArtistID=release['ArtistID'],
                                ArtistName=release['ArtistName'])

    logger.info(
        u'Post-processing for %s - %s complete' % (release['ArtistName'], release['AlbumTitle']))

    pushmessage = release['ArtistName'] + ' - ' + release['AlbumTitle']
    statusmessage = "Download and Postprocessing completed"

    if headphones.CONFIG.GROWL_ENABLED:
        logger.info(u"Growl request")
        growl = notifiers.GROWL()
        growl.notify(pushmessage, statusmessage)

    if headphones.CONFIG.PROWL_ENABLED:
        logger.info(u"Prowl request")
        prowl = notifiers.PROWL()
        prowl.notify(pushmessage, statusmessage)

    if headphones.CONFIG.XBMC_ENABLED:
        xbmc = notifiers.XBMC()
        if headphones.CONFIG.XBMC_UPDATE:
            xbmc.update()
        if headphones.CONFIG.XBMC_NOTIFY:
            xbmc.notify(release['ArtistName'],
                        release['AlbumTitle'],
                        album_art_path)

    if headphones.CONFIG.LMS_ENABLED:
        lms = notifiers.LMS()
        lms.update()

    if headphones.CONFIG.PLEX_ENABLED:
        plex = notifiers.Plex()
        if headphones.CONFIG.PLEX_UPDATE:
            plex.update()
        if headphones.CONFIG.PLEX_NOTIFY:
            plex.notify(release['ArtistName'],
                        release['AlbumTitle'],
                        album_art_path)

    if headphones.CONFIG.NMA_ENABLED:
        nma = notifiers.NMA()
        nma.notify(release['ArtistName'], release['AlbumTitle'])

    if headphones.CONFIG.PUSHALOT_ENABLED:
        logger.info(u"Pushalot request")
        pushalot = notifiers.PUSHALOT()
        pushalot.notify(pushmessage, statusmessage)

    if headphones.CONFIG.SYNOINDEX_ENABLED:
        syno = notifiers.Synoindex()
        for albumpath in albumpaths:
            syno.notify(albumpath)

    if headphones.CONFIG.PUSHOVER_ENABLED:
        logger.info(u"Pushover request")
        pushover = notifiers.PUSHOVER()
        pushover.notify(pushmessage, "Headphones")

    if headphones.CONFIG.PUSHBULLET_ENABLED:
        logger.info(u"PushBullet request")
        pushbullet = notifiers.PUSHBULLET()
        pushbullet.notify(pushmessage, statusmessage)

    if headphones.CONFIG.JOIN_ENABLED:
        logger.info(u"Join request")
        join = notifiers.JOIN()
        join.notify(pushmessage, statusmessage)

    if headphones.CONFIG.TELEGRAM_ENABLED:
        logger.info(u"Telegram request")
        telegram = notifiers.TELEGRAM()
        telegram.notify(pushmessage, statusmessage)

    if headphones.CONFIG.TWITTER_ENABLED:
        logger.info(u"Sending Twitter notification")
        twitter = notifiers.TwitterNotifier()
        twitter.notify_download(pushmessage)

    if headphones.CONFIG.OSX_NOTIFY_ENABLED:
        from headphones import cache
        c = cache.Cache()
        album_art = c.get_artwork_from_cache(None, release['AlbumID'])
        logger.info(u"Sending OS X notification")
        osx_notify = notifiers.OSX_NOTIFY()
        osx_notify.notify(release['ArtistName'],
                          release['AlbumTitle'],
                          statusmessage,
                          image=album_art)

    if headphones.CONFIG.BOXCAR_ENABLED:
        logger.info(u"Sending Boxcar2 notification")
        boxcar = notifiers.BOXCAR()
        boxcar.notify('Headphones processed: ' + pushmessage,
                      statusmessage, release['AlbumID'])

    if headphones.CONFIG.SUBSONIC_ENABLED:
        logger.info(u"Sending Subsonic update")
        subsonic = notifiers.SubSonicNotifier()
        subsonic.notify(albumpaths)

    if headphones.CONFIG.MPC_ENABLED:
        mpc = notifiers.MPC()
        mpc.notify()

    if headphones.CONFIG.EMAIL_ENABLED:
        logger.info(u"Sending Email notification")
        email = notifiers.Email()
        subject = release['ArtistName'] + ' - ' + release['AlbumTitle']
        email.notify(subject, "Download and Postprocessing completed")

    if new_folder:
        shutil.rmtree(new_folder)

    myDB.commit()


def embedAlbumArt(artwork, downloaded_track_list):
    logger.info('Embedding album art')

    for downloaded_track in downloaded_track_list:
        try:
            f = MediaFile(downloaded_track)
        except:
            logger.error(u'Could not read %s. Not adding album art' % downloaded_track.decode(
                headphones.SYS_ENCODING, 'replace'))
            continue

        logger.debug('Adding album art to: %s' % downloaded_track)

        try:
            f.art = artwork
            f.save()
        except Exception as e:
            logger.error(u'Error embedding album art to: %s. Error: %s' % (
                downloaded_track.decode(headphones.SYS_ENCODING, 'replace'), str(e)))
            continue


def addAlbumArt(artwork, albumpath, release, metadata_dict):
    logger.info('Adding album art to folder')
    md = metadata.album_metadata(albumpath, release, metadata_dict)

    ext = ".jpg"
    # PNGs are possibe here too
    if artwork[:4] == '\x89PNG':
        ext = ".png"

    album_art_name = helpers.replace_all(
        headphones.CONFIG.ALBUM_ART_FORMAT.strip(), md) + ext

    album_art_name = helpers.replace_illegal_chars(album_art_name).encode(
        headphones.SYS_ENCODING, 'replace')

    if headphones.CONFIG.FILE_UNDERSCORES:
        album_art_name = album_art_name.replace(' ', '_')

    if album_art_name.startswith('.'):
        album_art_name = album_art_name.replace(".", "_", 1)

    try:
        with open(os.path.join(albumpath, album_art_name), 'wb') as f:
            f.write(artwork)
    except IOError as e:
        logger.error('Error saving album art: %s', e)
        return


def cleanupFiles(albumpath):
    logger.info('Cleaning up files')

    for r, d, f in os.walk(albumpath):
        for files in f:
            if not any(files.lower().endswith('.' + x.lower()) for x in headphones.MEDIA_FORMATS):
                logger.debug('Removing: %s' % files)
                try:
                    os.remove(os.path.join(r, files))
                except Exception as e:
                    logger.error(u'Could not remove file: %s. Error: %s' % (
                        files.decode(headphones.SYS_ENCODING, 'replace'), e))


def renameNFO(albumpath):
    logger.info('Renaming NFO')

    for r, d, f in os.walk(albumpath):
        for file in f:
            if file.lower().endswith('.nfo'):
                if not file.lower().endswith('.orig.nfo'):
                    logger.debug('Renaming: "%s" to "%s"' % (
                        file.decode(headphones.SYS_ENCODING, 'replace'),
                        file.decode(headphones.SYS_ENCODING, 'replace') + '-orig'))
                    try:
                        new_file_name = os.path.join(r, file)[:-3] + 'orig.nfo'
                        os.rename(os.path.join(r, file), new_file_name)
                    except Exception as e:
                        logger.error(u'Could not rename file: %s. Error: %s' % (
                            os.path.join(r, file).decode(headphones.SYS_ENCODING, 'replace'), e))


def moveFiles(albumpath, release, metadata_dict):
    logger.info("Moving files: %s" % albumpath)

    md = metadata.album_metadata(albumpath, release, metadata_dict)
    folder = helpers.replace_all(
        headphones.CONFIG.FOLDER_FORMAT.strip(), md, normalize=True)

    if headphones.CONFIG.FILE_UNDERSCORES:
        folder = folder.replace(' ', '_')

    folder = helpers.replace_illegal_chars(folder, type="folder")
    folder = folder.replace('./', '_/').replace('/.', '/_')

    if folder.endswith('.'):
        folder = folder[:-1] + '_'

    if folder.startswith('.'):
        folder = '_' + folder[1:]

    # Grab our list of files early on so we can determine if we need to create
    # the lossy_dest_dir, lossless_dest_dir, or both
    files_to_move = []
    lossy_media = False
    lossless_media = False

    for r, d, f in os.walk(albumpath):
        for files in f:
            files_to_move.append(os.path.join(r, files))
            if any(files.lower().endswith('.' + x.lower()) for x in headphones.LOSSY_MEDIA_FORMATS):
                lossy_media = True
            if any(files.lower().endswith('.' + x.lower()) for x in
                   headphones.LOSSLESS_MEDIA_FORMATS):
                lossless_media = True

    # Do some sanity checking to see what directories we need to create:
    make_lossy_folder = False
    make_lossless_folder = False

    lossy_destination_path = os.path.normpath(
        os.path.join(headphones.CONFIG.DESTINATION_DIR, folder)).encode(headphones.SYS_ENCODING,
                                                                        'replace')
    lossless_destination_path = os.path.normpath(
        os.path.join(headphones.CONFIG.LOSSLESS_DESTINATION_DIR, folder)).encode(
        headphones.SYS_ENCODING, 'replace')

    # If they set a destination dir for lossless media, only create the lossy folder if there is lossy media
    if headphones.CONFIG.LOSSLESS_DESTINATION_DIR:
        if lossy_media:
            make_lossy_folder = True
        if lossless_media:
            make_lossless_folder = True
    # If they haven't set a lossless dest_dir, just create the "lossy" folder
    else:
        make_lossy_folder = True

    last_folder = headphones.CONFIG.FOLDER_FORMAT.strip().split('/')[-1]

    if make_lossless_folder:
        # Only rename the folder if they use the album name, otherwise merge into existing folder
        if os.path.exists(lossless_destination_path) and 'album' in last_folder.lower():

            create_duplicate_folder = False

            if headphones.CONFIG.REPLACE_EXISTING_FOLDERS:
                try:
                    shutil.rmtree(lossless_destination_path)
                except Exception as e:
                    logger.error(
                        "Error deleting existing folder: %s. Creating duplicate folder. Error: %s" % (
                            lossless_destination_path.decode(headphones.SYS_ENCODING, 'replace'), e))
                    create_duplicate_folder = True

            if not headphones.CONFIG.REPLACE_EXISTING_FOLDERS or create_duplicate_folder:
                temp_folder = folder

                i = 1
                while True:
                    newfolder = temp_folder + '[%i]' % i
                    lossless_destination_path = os.path.normpath(
                        os.path.join(headphones.CONFIG.LOSSLESS_DESTINATION_DIR, newfolder)).encode(
                        headphones.SYS_ENCODING, 'replace')
                    if os.path.exists(lossless_destination_path):
                        i += 1
                    else:
                        temp_folder = newfolder
                        break

        if not os.path.exists(lossless_destination_path):
            try:
                os.makedirs(lossless_destination_path)
            except Exception as e:
                logger.error('Could not create lossless folder for %s. (Error: %s)' % (
                    release['AlbumTitle'], e))
                if not make_lossy_folder:
                    return [albumpath]

    if make_lossy_folder:
        if os.path.exists(lossy_destination_path) and 'album' in last_folder.lower():

            create_duplicate_folder = False

            if headphones.CONFIG.REPLACE_EXISTING_FOLDERS:
                try:
                    shutil.rmtree(lossy_destination_path)
                except Exception as e:
                    logger.error(
                        "Error deleting existing folder: %s. Creating duplicate folder. Error: %s" % (
                            lossy_destination_path.decode(headphones.SYS_ENCODING, 'replace'), e))
                    create_duplicate_folder = True

            if not headphones.CONFIG.REPLACE_EXISTING_FOLDERS or create_duplicate_folder:
                temp_folder = folder

                i = 1
                while True:
                    newfolder = temp_folder + '[%i]' % i
                    lossy_destination_path = os.path.normpath(
                        os.path.join(headphones.CONFIG.DESTINATION_DIR, newfolder)).encode(
                        headphones.SYS_ENCODING, 'replace')
                    if os.path.exists(lossy_destination_path):
                        i += 1
                    else:
                        temp_folder = newfolder
                        break

        if not os.path.exists(lossy_destination_path):
            try:
                os.makedirs(lossy_destination_path)
            except Exception as e:
                logger.error(
                    'Could not create folder for %s. Not moving: %s' % (release['AlbumTitle'], e))
                return [albumpath]

    logger.info('Checking which files we need to move.....')

    # Move files to the destination folder, renaming them if they already exist
    # If we have two desination_dirs, move non-music files to both
    if make_lossy_folder and make_lossless_folder:

        for file_to_move in files_to_move:

            if any(file_to_move.lower().endswith('.' + x.lower()) for x in
                   headphones.LOSSY_MEDIA_FORMATS):
                helpers.smartMove(file_to_move, lossy_destination_path)

            elif any(file_to_move.lower().endswith('.' + x.lower()) for x in
                     headphones.LOSSLESS_MEDIA_FORMATS):
                helpers.smartMove(file_to_move, lossless_destination_path)

            # If it's a non-music file, move it to both dirs
            # TODO: Move specific-to-lossless files to the lossless dir only
            else:

                moved_to_lossy_folder = helpers.smartMove(file_to_move, lossy_destination_path,
                                                          delete=False)
                moved_to_lossless_folder = helpers.smartMove(file_to_move,
                                                             lossless_destination_path,
                                                             delete=False)

                if moved_to_lossy_folder or moved_to_lossless_folder:
                    try:
                        os.remove(file_to_move)
                    except Exception as e:
                        logger.error(
                            "Error deleting file '" + file_to_move.decode(headphones.SYS_ENCODING,
                                                                          'replace') + "' from source directory")
                else:
                    logger.error("Error copying '" + file_to_move.decode(headphones.SYS_ENCODING,
                                                                         'replace') + "'. Not deleting from download directory")

    elif make_lossless_folder and not make_lossy_folder:

        for file_to_move in files_to_move:
            helpers.smartMove(file_to_move, lossless_destination_path)

    else:

        for file_to_move in files_to_move:
            helpers.smartMove(file_to_move, lossy_destination_path)

    # Chmod the directories using the folder_format (script courtesy of premiso!)
    folder_list = folder.split('/')
    temp_fs = []

    if make_lossless_folder:
        temp_fs.append(headphones.CONFIG.LOSSLESS_DESTINATION_DIR)

    if make_lossy_folder:
        temp_fs.append(headphones.CONFIG.DESTINATION_DIR)

    for temp_f in temp_fs:

        for f in folder_list:

            temp_f = os.path.join(temp_f, f)

            if headphones.CONFIG.FOLDER_PERMISSIONS_ENABLED:
                try:
                    os.chmod(os.path.normpath(temp_f).encode(headphones.SYS_ENCODING, 'replace'),
                             int(headphones.CONFIG.FOLDER_PERMISSIONS, 8))
                except Exception as e:
                    logger.error("Error trying to change permissions on folder: %s. %s",
                                 temp_f.decode(headphones.SYS_ENCODING, 'replace'), e)
            else:
                logger.debug("Not changing folder permissions, since it is disabled: %s",
                             temp_f.decode(headphones.SYS_ENCODING, 'replace'))

    # If we failed to move all the files out of the directory, this will fail too
    try:
        shutil.rmtree(albumpath)
    except Exception as e:
        logger.error('Could not remove directory: %s. %s', albumpath, e)

    destination_paths = []

    if make_lossy_folder:
        destination_paths.append(lossy_destination_path)
    if make_lossless_folder:
        destination_paths.append(lossless_destination_path)

    return destination_paths


def correctMetadata(albumid, release, downloaded_track_list):
    logger.info('Preparing to write metadata to tracks....')
    lossy_items = []
    lossless_items = []

    # Process lossless & lossy media formats separately
    for downloaded_track in downloaded_track_list:

        try:

            if any(downloaded_track.lower().endswith('.' + x.lower()) for x in
                   headphones.LOSSLESS_MEDIA_FORMATS):
                lossless_items.append(beets.library.Item.from_path(downloaded_track))
            elif any(downloaded_track.lower().endswith('.' + x.lower()) for x in
                     headphones.LOSSY_MEDIA_FORMATS):
                lossy_items.append(beets.library.Item.from_path(downloaded_track))
            else:
                logger.warn("Skipping: %s because it is not a mutagen friendly file format",
                            downloaded_track.decode(headphones.SYS_ENCODING, 'replace'))
        except Exception as e:
            logger.error("Beets couldn't create an Item from: %s - not a media file? %s",
                         downloaded_track.decode(headphones.SYS_ENCODING, 'replace'), str(e))

    for items in [lossy_items, lossless_items]:

        if not items:
            continue

        search_ids = []
        logger.debug('Getting recommendation from beets. Artist: %s. Album: %s. Tracks: %s', release['ArtistName'],
                     release['AlbumTitle'], len(items))

        # Try with specific release, e.g. alternate release selected from albumPage
        if release['ReleaseID'] != release['AlbumID']:
            logger.debug('trying beets with specific Release ID: %s', release['ReleaseID'])
            search_ids = [release['ReleaseID']]

        try:
            beetslog = beetslogging.getLogger('beets')
            beetslog.set_global_level(beetslogging.DEBUG) if headphones.VERBOSE else beetslog.set_global_level(
                beetslogging.CRITICAL)
            with helpers.capture_beets_log() as logs:
                cur_artist, cur_album, prop = autotag.tag_album(items,
                                                                search_artist=release['ArtistName'],
                                                                search_album=release['AlbumTitle'],
                                                                search_ids=search_ids)
                candidates = prop.candidates
                rec = prop.recommendation
                for log in logs:
                    logger.debug('Beets: %s', log)
            beetslog.set_global_level(beetslogging.NOTSET)
        except Exception as e:
            logger.error('Error getting recommendation: %s. Not writing metadata', e)
            return False
        if str(rec) == 'Recommendation.none':
            logger.warn('No accurate album match found for %s, %s -  not writing metadata',
                        release['ArtistName'], release['AlbumTitle'])
            return False

        if candidates:
            dist, info, mapping, extra_items, extra_tracks = candidates[0]
        else:
            logger.warn('No accurate album match found for %s, %s -  not writing metadata',
                        release['ArtistName'], release['AlbumTitle'])
            return False

        logger.info('Beets recommendation for tagging items: %s' % rec)

        # TODO: Handle extra_items & extra_tracks

        autotag.apply_metadata(info, mapping)

        # Set ID3 tag version
        if headphones.CONFIG.IDTAG:
            beetsconfig['id3v23'] = True
            logger.debug("Using ID3v2.3")
        else:
            beetsconfig['id3v23'] = False
            logger.debug("Using ID3v2.4")

        for item in items:
            try:
                item.write()
                logger.info("Successfully applied metadata to: %s",
                            item.path.decode(headphones.SYS_ENCODING, 'replace'))
            except Exception as e:
                logger.warn("Error writing metadata to '%s': %s",
                            item.path.decode(headphones.SYS_ENCODING, 'replace'), str(e))
                return False

        return True


def embedLyrics(downloaded_track_list):
    logger.info('Adding lyrics')

    # TODO: If adding lyrics for flac & lossy, only fetch the lyrics once and apply it to both files
    # TODO: Get beets to add automatically by enabling the plugin

    lossy_items = []
    lossless_items = []
    lp = beetslyrics.LyricsPlugin()

    for downloaded_track in downloaded_track_list:

        try:
            if any(downloaded_track.lower().endswith('.' + x.lower()) for x in
                   headphones.LOSSLESS_MEDIA_FORMATS):
                lossless_items.append(beets.library.Item.from_path(downloaded_track))
            elif any(downloaded_track.lower().endswith('.' + x.lower()) for x in
                     headphones.LOSSY_MEDIA_FORMATS):
                lossy_items.append(beets.library.Item.from_path(downloaded_track))
            else:
                logger.warn("Skipping: %s because it is not a mutagen friendly file format",
                            downloaded_track.decode(headphones.SYS_ENCODING, 'replace'))
        except Exception as e:
            logger.error("Beets couldn't create an Item from: %s - not a media file? %s",
                         downloaded_track.decode(headphones.SYS_ENCODING, 'replace'), str(e))

    for items in [lossy_items, lossless_items]:

        if not items:
            continue

        for item in items:

            lyrics = None
            for artist, titles in beetslyrics.search_pairs(item):
                lyrics = [lp.get_lyrics(artist, title) for title in titles]
                if any(lyrics):
                    break

            lyrics = u"\n\n---\n\n".join([l for l in lyrics if l])

            if lyrics:
                logger.debug('Adding lyrics to: %s', item.title)
                item.lyrics = lyrics
                try:
                    item.write()
                except Exception as e:
                    logger.error('Cannot save lyrics to: %s. Skipping', item.title)
            else:
                logger.debug('No lyrics found for track: %s', item.title)


def renameFiles(albumpath, downloaded_track_list, release):
    logger.info('Renaming files')
    # Until tagging works better I'm going to rely on the already provided metadata

    for downloaded_track in downloaded_track_list:
        md, from_metadata = metadata.file_metadata(downloaded_track, release)
        if md is None:
            # unable to parse media file, skip file
            continue

        ext = md[metadata.Vars.EXTENSION]
        if not from_metadata:
            title = md[metadata.Vars.TITLE]
            new_file_name = helpers.cleanTitle(title) + ext
        else:
            new_file_name = helpers.replace_all(
                headphones.CONFIG.FILE_FORMAT.strip(), md
            ).replace('/', '_') + ext

        new_file_name = helpers.replace_illegal_chars(new_file_name).encode(
            headphones.SYS_ENCODING, 'replace')

        if headphones.CONFIG.FILE_UNDERSCORES:
            new_file_name = new_file_name.replace(' ', '_')

        if new_file_name.startswith('.'):
            new_file_name = new_file_name.replace(".", "_", 1)

        new_file = os.path.join(albumpath, new_file_name)

        if downloaded_track == new_file_name:
            logger.debug("Renaming for: " + downloaded_track.decode(
                headphones.SYS_ENCODING, 'replace') + " is not neccessary")
            continue

        logger.debug('Renaming %s ---> %s',
                     downloaded_track.decode(headphones.SYS_ENCODING, 'replace'),
                     new_file_name.decode(headphones.SYS_ENCODING, 'replace'))
        try:
            os.rename(downloaded_track, new_file)
        except Exception as e:
            logger.error('Error renaming file: %s. Error: %s',
                         downloaded_track.decode(headphones.SYS_ENCODING, 'replace'), e)
            continue


def updateFilePermissions(albumpaths):
    for folder in albumpaths:
        logger.info("Updating file permissions in %s", folder)
        for r, d, f in os.walk(folder):
            for files in f:
                full_path = os.path.join(r, files)
                if headphones.CONFIG.FILE_PERMISSIONS_ENABLED:
                    try:
                        os.chmod(full_path, int(headphones.CONFIG.FILE_PERMISSIONS, 8))
                    except:
                        logger.error("Could not change permissions for file: %s", full_path)
                        continue
                else:
                    logger.debug("Not changing file permissions, since it is disabled: %s",
                                 full_path.decode(headphones.SYS_ENCODING, 'replace'))


def renameUnprocessedFolder(path, tag):
    """
    Rename a unprocessed folder to a new unique name to indicate a certain
    status.
    """

    for i in itertools.count():
        if i == 0:
            new_path = "%s (%s)" % (path, tag)
        else:
            new_path = "%s (%s[%d])" % (path, tag, i)

        if os.path.exists(new_path):
            i += 1
        else:
            os.rename(path, new_path)
            return


def forcePostProcess(dir=None, expand_subfolders=True, album_dir=None, keep_original_folder=False):
    logger.info('Force checking download folder for completed downloads')

    ignored = 0

    if album_dir:
        folders = [album_dir.encode(headphones.SYS_ENCODING, 'replace')]
    else:
        download_dirs = []

        if dir:
            download_dirs.append(dir.encode(headphones.SYS_ENCODING, 'replace'))
        if headphones.CONFIG.DOWNLOAD_DIR and not dir:
            download_dirs.append(
                headphones.CONFIG.DOWNLOAD_DIR.encode(headphones.SYS_ENCODING, 'replace'))
        if headphones.CONFIG.DOWNLOAD_TORRENT_DIR and not dir:
            download_dirs.append(
                headphones.CONFIG.DOWNLOAD_TORRENT_DIR.encode(headphones.SYS_ENCODING, 'replace'))

        # If DOWNLOAD_DIR and DOWNLOAD_TORRENT_DIR are the same, remove the duplicate to prevent us from trying to process the same folder twice.
        download_dirs = list(set(download_dirs))
        logger.debug('Post processing folders: %s', download_dirs)

        # Get a list of folders in the download_dir
        folders = []

        for download_dir in download_dirs:
            if not os.path.isdir(download_dir):
                logger.warn('Directory %s does not exist. Skipping', download_dir)
                continue

            # Scan for subfolders
            subfolders = os.listdir(download_dir)
            ignored += helpers.path_filter_patterns(subfolders,
                                                    headphones.CONFIG.IGNORED_FOLDERS,
                                                    root=download_dir)

            for folder in subfolders:
                path_to_folder = os.path.join(download_dir, folder)

                if os.path.isdir(path_to_folder):
                    subfolders = helpers.expand_subfolders(path_to_folder)

                    if expand_subfolders and subfolders is not None:
                        folders.extend(subfolders)
                    else:
                        folders.append(path_to_folder)

    # Log number of folders
    if folders:
        logger.debug('Expanded post processing folders: %s', folders)
        logger.info('Found %d folders to process (%d ignored).',
                    len(folders), ignored)
    else:
        logger.info('Found no folders to process. Aborting.')
        return

    # Parse the folder names to get artist album info
    myDB = db.DBConnection()

    for folder in folders:
        folder_basename = os.path.basename(folder).decode(headphones.SYS_ENCODING, 'replace')
        logger.info('Processing: %s', folder_basename)

        # Attempt 1: First try to see if there's a match in the snatched table,
        # then we'll try to parse the foldername.
        # TODO: Iterate through underscores -> spaces, spaces -> dots,
        # underscores -> dots (this might be hit or miss since it assumes all
        # spaces/underscores came from sab replacing values
        logger.debug('Attempting to find album in the snatched table')
        snatched = myDB.action(
            'SELECT AlbumID, Title, Kind, Status from snatched WHERE FolderName LIKE %s',
            [folder_basename]).fetchone()

        if snatched:
            if headphones.CONFIG.KEEP_TORRENT_FILES and snatched['Kind'] == 'torrent' and snatched[
                    'Status'] == 'Processed':
                logger.info(
                    '%s is a torrent folder being preserved for seeding and has already been processed. Skipping.',
                    folder_basename)
                continue
            else:
                logger.info(
                    'Found a match in the database: %s. Verifying to make sure it is the correct album',
                    snatched['Title'])
                verify(snatched['AlbumID'], folder, snatched['Kind'],
                       forced=True, keep_original_folder=keep_original_folder)
                continue

        # Attempt 2: strip release group id from filename
        logger.debug('Attempting to extract release group from folder name')

        try:
            possible_rgid = folder_basename[-36:]
            rgid = uuid.UUID(possible_rgid)
        except:
            rgid = possible_rgid = None

        if rgid:
            rgid = possible_rgid
            release = myDB.action(
                'SELECT ArtistName, AlbumTitle, AlbumID from albums WHERE AlbumID=%s',
                [rgid]).fetchone()
            if release:
                logger.info(
                    'Found a match in the database: %s - %s. Verifying to make sure it is the correct album',
                    release['ArtistName'], release['AlbumTitle'])
                verify(release['AlbumID'], folder, forced=True,
                       keep_original_folder=keep_original_folder)
                continue
            else:
                logger.info(
                    'Found a (possibly) valid Musicbrainz release group id in album folder name.')
                verify(rgid, folder, forced=True,
                       keep_original_folder=keep_original_folder)
                continue

        # Attempt 3a: parse the folder name into a valid format
        logger.debug('Attempting to extract name, album and year from folder name')

        try:
            name, album, year = helpers.extract_data(folder_basename)
        except Exception:
            name = album = year = None

        if name and album:
            release = myDB.action(
                'SELECT AlbumID, ArtistName, AlbumTitle from albums WHERE ArtistName LIKE %s and AlbumTitle LIKE %s',
                [name, album]).fetchone()
            if release:
                logger.info(
                    'Found a match in the database: %s - %s. Verifying to make sure it is the correct album',
                    release['ArtistName'], release['AlbumTitle'])
                verify(release['AlbumID'], folder, forced=True, keep_original_folder=keep_original_folder)
                continue
            else:
                logger.info('Querying MusicBrainz for the release group id for: %s - %s', name,
                            album)
                try:
                    rgid = mb.findAlbumID(helpers.latinToAscii(name), helpers.latinToAscii(album))
                except:
                    logger.error('Can not get release information for this album')
                    rgid = None

                if rgid:
                    verify(rgid, folder, forced=True, keep_original_folder=keep_original_folder)
                    continue
                else:
                    logger.info('No match found on MusicBrainz for: %s - %s', name, album)

        # Attempt 3b: deduce meta data into a valid format
        logger.debug('Attempting to extract name, album and year from metadata')

        try:
            name, album, year = helpers.extract_metadata(folder)
        except Exception:
            name = album = None

        # Not found from meta data, check if there's a cue to split and try meta data again
        kind = None
        if headphones.CONFIG.CUE_SPLIT and not name and not album:
            cue_folder = helpers.cue_split(folder, keep_original_folder=keep_original_folder)
            if cue_folder:
                try:
                    name, album, year = helpers.extract_metadata(cue_folder)
                except Exception:
                    name = album = None
                if name:
                    folder = cue_folder
                    if keep_original_folder:
                        keep_original_folder = False
                        kind = "cue_split"
                elif folder != cue_folder:
                    cue_folder = os.path.split(cue_folder)[0]
                    shutil.rmtree(cue_folder)

        if name and album:
            release = myDB.action(
                'SELECT AlbumID, ArtistName, AlbumTitle from albums WHERE ArtistName LIKE %s and AlbumTitle LIKE %s',
                [name, album]).fetchone()
            if release:
                logger.info(
                    'Found a match in the database: %s - %s. Verifying to make sure it is the correct album',
                    release['ArtistName'], release['AlbumTitle'])
                verify(release['AlbumID'], folder, Kind=kind, forced=True, keep_original_folder=keep_original_folder)
                continue
            else:
                logger.info('Querying MusicBrainz for the release group id for: %s - %s', name,
                            album)
                try:
                    rgid = mb.findAlbumID(helpers.latinToAscii(name), helpers.latinToAscii(album))
                except:
                    logger.error('Can not get release information for this album')
                    rgid = None

                if rgid:
                    verify(rgid, folder, Kind=kind, forced=True, keep_original_folder=keep_original_folder)
                    continue
                else:
                    logger.info('No match found on MusicBrainz for: %s - %s', name, album)

        # Attempt 4: Hail mary. Just assume the folder name is the album name
        # if it doesn't have a separator in it
        logger.debug('Attempt to extract album name by assuming it is the folder name')

        if '-' not in folder_basename:
            release = myDB.action(
                'SELECT AlbumID, ArtistName, AlbumTitle from albums WHERE AlbumTitle LIKE %s',
                [folder_basename]).fetchone()
            if release:
                logger.info(
                    'Found a match in the database: %s - %s. Verifying to make sure it is the correct album',
                    release['ArtistName'], release['AlbumTitle'])
                verify(release['AlbumID'], folder, forced=True, keep_original_folder=keep_original_folder)
                continue
            else:
                logger.info('Querying MusicBrainz for the release group id for: %s',
                            folder_basename)
                try:
                    rgid = mb.findAlbumID(album=helpers.latinToAscii(folder_basename))
                except:
                    logger.error('Can not get release information for this album')
                    rgid = None

                if rgid:
                    verify(rgid, folder, forced=True, keep_original_folder=keep_original_folder)
                    continue
                else:
                    logger.info('No match found on MusicBrainz for: %s - %s', name, album)

        # Fail here
        logger.info("Couldn't parse '%s' into any valid format. If adding "
                    "albums from another source, they must be in an 'Artist - Album "
                    "[Year]' format, or end with the musicbrainz release group id.",
                    folder_basename)

    myDB.commit()<|MERGE_RESOLUTION|>--- conflicted
+++ resolved
@@ -345,12 +345,7 @@
 def markAsUnprocessed(albumid, albumpath, keep_original_folder=False):
     myDB = db.DBConnection()
     myDB.action(
-<<<<<<< HEAD
-        'UPDATE snatched SET status = %s WHERE status NOT LIKE %s and AlbumID=%s',
-        ['Unprocessed', 'Seed%', albumid])
-=======
-        'UPDATE snatched SET status = "Unprocessed" WHERE status NOT LIKE "Seed%" and AlbumID=?', [albumid])
->>>>>>> bdf55f86
+        'UPDATE snatched SET status = %s WHERE status NOT LIKE %s and AlbumID=%s', ['Unprocessed', 'Seed%', albumid])
     processed = re.search(r' \(Unprocessed\)(?:\[\d+\])?', albumpath)
     myDB.commit()
     if not processed:
