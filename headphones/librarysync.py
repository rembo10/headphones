#  This file is part of Headphones.
#
#  Headphones is free software: you can redistribute it and/or modify
#  it under the terms of the GNU General Public License as published by
#  the Free Software Foundation, either version 3 of the License, or
#  (at your option) any later version.
#
#  Headphones is distributed in the hope that it will be useful,
#  but WITHOUT ANY WARRANTY; without even the implied warranty of
#  MERCHANTABILITY or FITNESS FOR A PARTICULAR PURPOSE.  See the
#  GNU General Public License for more details.
#
#  You should have received a copy of the GNU General Public License
#  along with Headphones.  If not, see <http://www.gnu.org/licenses/>.

import os
import math

import headphones
from beets.mediafile import MediaFile, FileTypeError, UnreadableFileError
from headphones import db, logger, helpers, importer, lastfm


# You can scan a single directory and append it to the current library by
# specifying append=True, ArtistID and ArtistName.
def libraryScan(dir=None, append=False, ArtistID=None, ArtistName=None,
                cron=False, artistScan=False):
    if cron and not headphones.CONFIG.LIBRARYSCAN:
        return

    if not dir:
        if not headphones.CONFIG.MUSIC_DIR:
            return
        else:
            dir = headphones.CONFIG.MUSIC_DIR

    # If we're appending a dir, it's coming from the post processor which is
    # already bytestring
    if not append or artistScan:
        dir = dir.encode(headphones.SYS_ENCODING)

    if not os.path.isdir(dir):
        logger.warn('Cannot find directory: %s. Not scanning' % dir.decode(headphones.SYS_ENCODING,
                                                                           'replace'))
        return

    myDB = db.DBConnection()
    new_artists = []

    logger.info('Scanning music directory: %s' % dir.decode(headphones.SYS_ENCODING, 'replace'))

    if not append:

        # Clean up bad filepaths. Queries can take some time, ensure all results are loaded before processing
        if ArtistID:
            tracks = myDB.action(
                'SELECT Location FROM alltracks WHERE ArtistID = ? AND Location IS NOT NULL UNION SELECT Location FROM tracks WHERE ArtistID = ? AND Location '
                'IS NOT NULL',
                [ArtistID, ArtistID])
        else:
            tracks = myDB.action(
                'SELECT Location FROM alltracks WHERE Location IS NOT NULL UNION SELECT Location FROM tracks WHERE Location IS NOT NULL')

        locations = []
        for track in tracks:
            locations.append(track['Location'])
        for location in locations:
            encoded_track_string = location.encode(headphones.SYS_ENCODING, 'replace')
            if not os.path.isfile(encoded_track_string):
<<<<<<< HEAD
                myDB.action('UPDATE tracks SET Location=%s, BitRate=%s, Format=%s WHERE Location=%s',
                            [None, None, None, track['Location']])
                myDB.action('UPDATE alltracks SET Location=%s, BitRate=%s, Format=%s WHERE Location=%s',
                            [None, None, None, track['Location']])
=======
                myDB.action('UPDATE tracks SET Location=?, BitRate=?, Format=? WHERE Location=?',
                            [None, None, None, location])
                myDB.action('UPDATE alltracks SET Location=?, BitRate=?, Format=? WHERE Location=?',
                            [None, None, None, location])
>>>>>>> 507d8aa7

        if ArtistName:
            del_have_tracks = myDB.select('SELECT Location, Matched, ArtistName FROM have WHERE ArtistName = ? COLLATE NOCASE', [ArtistName])
        else:
            del_have_tracks = myDB.select('SELECT Location, Matched, ArtistName FROM have')

        locations = []
        for track in del_have_tracks:
            locations.append([track['Location'], track['ArtistName']])
        for location in locations:
            encoded_track_string = location[0].encode(headphones.SYS_ENCODING, 'replace')
            if not os.path.isfile(encoded_track_string):
                if location[1]:
                    # Make sure deleted files get accounted for when updating artist track counts
<<<<<<< HEAD
                    new_artists.append(track['ArtistName'])
                myDB.action('DELETE FROM have WHERE Location=%s', [track['Location']])
=======
                    new_artists.append(location[1])
                myDB.action('DELETE FROM have WHERE Location=?', [location[0]])
>>>>>>> 507d8aa7
                logger.info(
                    'File %s removed from Headphones, as it is no longer on disk' % encoded_track_string.decode(
                        headphones.SYS_ENCODING, 'replace'))

    bitrates = []
    song_list = []
    latest_subdirectory = []

    new_song_count = 0
    file_count = 0

    for r, d, f in helpers.walk_directory(dir):
        # Filter paths based on config. Note that these methods work directly
        # on the inputs
        helpers.path_filter_patterns(d, headphones.CONFIG.IGNORED_FOLDERS, r)
        helpers.path_filter_patterns(f, headphones.CONFIG.IGNORED_FILES, r)

        for files in f:
            # MEDIA_FORMATS = music file extensions, e.g. mp3, flac, etc
            if any(files.lower().endswith('.' + x.lower()) for x in headphones.MEDIA_FORMATS):
                subdirectory = r.replace(dir, '')
                latest_subdirectory.append(subdirectory)

                if file_count == 0 and r.replace(dir, '') != '':
                    logger.info("[%s] Now scanning subdirectory %s" % (
                        dir.decode(headphones.SYS_ENCODING, 'replace'),
                        subdirectory.decode(headphones.SYS_ENCODING, 'replace')))
                elif latest_subdirectory[file_count] != latest_subdirectory[
                            file_count - 1] and file_count != 0:
                    logger.info("[%s] Now scanning subdirectory %s" % (
                        dir.decode(headphones.SYS_ENCODING, 'replace'),
                        subdirectory.decode(headphones.SYS_ENCODING, 'replace')))

                song = os.path.join(r, files)

                # We need the unicode path to use for logging, inserting into database
                unicode_song_path = song.decode(headphones.SYS_ENCODING, 'replace')

                # Try to read the metadata
                try:
                    f = MediaFile(song)
                except (FileTypeError, UnreadableFileError):
                    logger.warning(
                        "Cannot read media file '%s', skipping. It may be corrupted or not a media file.",
                        unicode_song_path)
                    continue
                except IOError:
                    logger.warning("Cannnot read media file '%s', skipping. Does the file exists?",
                                   unicode_song_path)
                    continue

                # Grab the bitrates for the auto detect bit rate option
                if f.bitrate:
                    bitrates.append(f.bitrate)

                # Use the album artist over the artist if available
                if f.albumartist:
                    f_artist = f.albumartist
                elif f.artist:
                    f_artist = f.artist
                else:
                    f_artist = None

                # Add the song to our song list -
                # TODO: skip adding songs without the minimum requisite information (just a matter of putting together the right if statements)

                if f_artist and f.album and f.title:
                    CleanName = helpers.clean_name(f_artist + ' ' + f.album + ' ' + f.title)
                else:
                    CleanName = None

                controlValueDict = {'Location': unicode_song_path}

                newValueDict = {'TrackID': f.mb_trackid,
                                # 'ReleaseID' : f.mb_albumid,
                                'ArtistName': f_artist,
                                'AlbumTitle': f.album,
                                'TrackNumber': f.track,
                                'TrackLength': f.length,
                                'Genre': f.genre,
                                'Date': f.date,
                                'TrackTitle': f.title,
                                'BitRate': f.bitrate,
                                'Format': f.format,
                                'CleanName': CleanName
                                }

                # song_list.append(song_dict)
                check_exist_song = myDB.action("SELECT * FROM have WHERE Location=%s",
                                               [unicode_song_path]).fetchone()
                # Only attempt to match songs that are new, haven't yet been matched, or metadata has changed.
                if not check_exist_song:
                    # This is a new track
                    if f_artist:
                        new_artists.append(f_artist)
                    myDB.upsert("have", newValueDict, controlValueDict)
                    new_song_count += 1
                else:
                    if check_exist_song['ArtistName'] != f_artist or check_exist_song[
                            'AlbumTitle'] != f.album or check_exist_song['TrackTitle'] != f.title:
                        # Important track metadata has been modified, need to run matcher again
                        if f_artist and f_artist != check_exist_song['ArtistName']:
                            new_artists.append(f_artist)
                        elif f_artist and f_artist == check_exist_song['ArtistName'] and \
                                        check_exist_song['Matched'] != "Ignored":
                            new_artists.append(f_artist)
                        else:
                            continue

                        newValueDict['Matched'] = None
                        myDB.upsert("have", newValueDict, controlValueDict)
                        myDB.action(
                            'UPDATE tracks SET Location=%s, BitRate=%s, Format=%s WHERE Location=%s',
                            [None, None, None, unicode_song_path])
                        myDB.action(
                            'UPDATE alltracks SET Location=%s, BitRate=%s, Format=%s WHERE Location=%s',
                            [None, None, None, unicode_song_path])
                        new_song_count += 1
                    else:
                        # This track information hasn't changed
                        if f_artist and check_exist_song['Matched'] != "Ignored":
                            new_artists.append(f_artist)

                file_count += 1

    # Now we start track matching
    logger.info("%s new/modified songs found and added to the database" % new_song_count)

    song_list = myDB.action("SELECT * FROM have WHERE Matched IS NULL AND LOCATION LIKE %s",
                            [dir.decode(headphones.SYS_ENCODING, 'replace') + "%"])
    total_number_of_songs = \
        myDB.action("SELECT COUNT(*) as c FROM have WHERE Matched IS NULL AND LOCATION LIKE %s",
                    [dir.decode(headphones.SYS_ENCODING, 'replace') + "%"]).fetchone()['c']
    logger.info("Found " + str(total_number_of_songs) + " new/modified tracks in: '" + dir.decode(
        headphones.SYS_ENCODING, 'replace') + "'. Matching tracks to the appropriate releases....")

    # Sort the song_list by most vague (e.g. no trackid or releaseid) to most specific (both trackid & releaseid)
    # When we insert into the database, the tracks with the most specific information will overwrite the more general matches

    # song_list = helpers.multikeysort(song_list, ['ReleaseID', 'TrackID'])
    song_list = helpers.multikeysort(song_list, ['ArtistName', 'AlbumTitle'])

    # We'll use this to give a % completion, just because the track matching might take a while
    song_count = 0
    latest_artist = []
    last_completion_percentage = 0
    prev_artist_name = None
    artistid = None

    for song in song_list:

        latest_artist.append(song['ArtistName'])
        if song_count == 0:
            logger.info("Now matching songs by %s" % song['ArtistName'])
        elif latest_artist[song_count] != latest_artist[song_count - 1] and song_count != 0:
            logger.info("Now matching songs by %s" % song['ArtistName'])

        song_count += 1
        completion_percentage = math.floor(float(song_count) / total_number_of_songs * 1000) / 10

        if completion_percentage >= (last_completion_percentage + 10):
            logger.info("Track matching is " + str(completion_percentage) + "% complete")
            last_completion_percentage = completion_percentage

        # THE "MORE-SPECIFIC" CLAUSES HERE HAVE ALL BEEN REMOVED.  WHEN RUNNING A LIBRARY SCAN, THE ONLY CLAUSES THAT
        # EVER GOT HIT WERE [ARTIST/ALBUM/TRACK] OR CLEANNAME.  ARTISTID & RELEASEID ARE NEVER PASSED TO THIS FUNCTION,
        # ARE NEVER FOUND, AND THE OTHER CLAUSES WERE NEVER HIT.  FURTHERMORE, OTHER MATCHING FUNCTIONS IN THIS PROGRAM
        # (IMPORTER.PY, MB.PY) SIMPLY DO A [ARTIST/ALBUM/TRACK] OR CLEANNAME MATCH, SO IT'S ALL CONSISTENT.

<<<<<<< HEAD
        if song['ArtistName'] and song['AlbumTitle'] and song['TrackTitle']:

            track = myDB.action(
                'SELECT ArtistName, AlbumTitle, TrackTitle, AlbumID, TrackID from tracks WHERE ArtistName LIKE %s AND AlbumTitle LIKE %s AND TrackTitle LIKE %s',
                [song['ArtistName'], song['AlbumTitle'], song['TrackTitle']]).fetchone()
            have_updated = False
            if track:
                controlValueDict = {'TrackID': track['TrackID'],
                                    'AlbumID': track['AlbumID']}
                newValueDict = {'Location': song['Location'],
                                'BitRate': song['BitRate'],
                                'Format': song['Format']}
                myDB.upsert("tracks", newValueDict, controlValueDict)

                controlValueDict2 = {'Location': song['Location']}
                newValueDict2 = {'Matched': track['AlbumID']}
                myDB.upsert("have", newValueDict2, controlValueDict2)
                have_updated = True
            else:
                track = myDB.action('SELECT CleanName, AlbumID, TrackID from tracks WHERE CleanName LIKE %s',
                                    [song['CleanName']]).fetchone()
                if track:
                    controlValueDict = {'TrackID': track['TrackID'],
                                        'AlbumID': track['AlbumID']}
                    newValueDict = {'Location': song['Location'],
                                    'BitRate': song['BitRate'],
                                    'Format': song['Format']}
                    myDB.upsert("tracks", newValueDict, controlValueDict)

                    controlValueDict2 = {'Location': song['Location']}
                    newValueDict2 = {'Matched': track['AlbumID']}
                    myDB.upsert("have", newValueDict2, controlValueDict2)
                    have_updated = True
                else:
                    controlValueDict2 = {'Location': song['Location']}
                    newValueDict2 = {'Matched': "Failed"}
                    myDB.upsert("have", newValueDict2, controlValueDict2)
                    have_updated = True

            alltrack = myDB.action(
                'SELECT ArtistName, AlbumTitle, TrackTitle, AlbumID, ReleaseID, TrackID from alltracks WHERE ArtistName LIKE %s AND AlbumTitle LIKE %s AND TrackTitle LIKE %s',
                [song['ArtistName'], song['AlbumTitle'], song['TrackTitle']]).fetchone()
            if alltrack:
                controlValueDict = {'ReleaseID': alltrack['ReleaseID'],
                                    'TrackID': alltrack['TrackID']}
                newValueDict = {'Location': song['Location'],
                                'BitRate': song['BitRate'],
                                'Format': song['Format']}
                myDB.upsert("alltracks", newValueDict, controlValueDict)

                controlValueDict2 = {'Location': song['Location']}
                newValueDict2 = {'Matched': alltrack['AlbumID']}
                myDB.upsert("have", newValueDict2, controlValueDict2)
            else:
                alltrack = myDB.action(
                    'SELECT CleanName, AlbumID, ReleaseID, TrackID from alltracks WHERE CleanName LIKE %s',
                    [song['CleanName']]).fetchone()
                if alltrack:
                    controlValueDict = {'ReleaseID': alltrack['ReleaseID'],
                                        'TrackID': alltrack['TrackID']}
                    newValueDict = {'Location': song['Location'],
                                    'BitRate': song['BitRate'],
                                    'Format': song['Format']}
                    myDB.upsert("alltracks", newValueDict, controlValueDict)

                    controlValueDict2 = {'Location': song['Location']}
                    newValueDict2 = {'Matched': alltrack['AlbumID']}
                    myDB.upsert("have", newValueDict2, controlValueDict2)
                else:
                    # alltracks may not exist if adding album manually, have should only be set to failed if not already updated in tracks
                    if not have_updated:
                        controlValueDict2 = {'Location': song['Location']}
                        newValueDict2 = {'Matched': "Failed"}
                        myDB.upsert("have", newValueDict2, controlValueDict2)
=======
        albumid = None

        if song['ArtistName'] and song['CleanName']:
            artist_name = song['ArtistName']
            clean_name = song['CleanName']

            # Only update if artist is in the db
            if artist_name != prev_artist_name:
                prev_artist_name = artist_name
                artistid = None

                artist_lookup = "\"" + artist_name.replace("\"", "\"\"") + "\""

                try:
                    dbartist = myDB.select('SELECT DISTINCT ArtistID, ArtistName FROM artists WHERE ArtistName LIKE ' + artist_lookup + '')
                except:
                    dbartist = None
                if not dbartist:
                    dbartist = myDB.select('SELECT DISTINCT ArtistID, ArtistName FROM tracks WHERE CleanName = ?', [clean_name])
                    if not dbartist:
                        dbartist = myDB.select('SELECT DISTINCT ArtistID, ArtistName FROM alltracks WHERE CleanName = ?', [clean_name])
                        if not dbartist:
                            clean_artist = helpers.clean_name(artist_name)
                            if clean_artist:
                                dbartist = myDB.select('SELECT DISTINCT ArtistID, ArtistName FROM tracks WHERE CleanName >= ? and CleanName < ?',
                                                       [clean_artist, clean_artist + '{'])
                                if not dbartist:
                                    dbartist = myDB.select('SELECT DISTINCT ArtistID, ArtistName FROM alltracks WHERE CleanName >= ? and CleanName < ?',
                                                           [clean_artist, clean_artist + '{'])

                if dbartist:
                    artistid = dbartist[0][0]

            if artistid:

                # This was previously using Artist, Album, Title with a SELECT LIKE ? and was not using an index
                # (Possible issue: https://stackoverflow.com/questions/37845854/python-sqlite3-not-using-index-with-like)
                # Now selects/updates using CleanName index (may have to revert if not working)

                # matching on CleanName should be enough, ensure it's the same artist just in case

                # Update tracks
                track = myDB.action('SELECT AlbumID, ArtistName FROM tracks WHERE CleanName = ? AND ArtistID = ?', [clean_name, artistid]).fetchone()
                if track:
                    albumid = track['AlbumID']
                    myDB.action(
                        'UPDATE tracks SET Location = ?, BitRate = ?, Format = ? WHERE CleanName = ? AND ArtistID = ?',
                        [song['Location'], song['BitRate'], song['Format'], clean_name, artistid])
>>>>>>> 507d8aa7

                # Update alltracks
                alltrack = myDB.action('SELECT AlbumID, ArtistName FROM alltracks WHERE CleanName = ? AND ArtistID = ?', [clean_name, artistid]).fetchone()
                if alltrack:
                    albumid = alltrack['AlbumID']
                    myDB.action(
                        'UPDATE alltracks SET Location = ?, BitRate = ?, Format = ? WHERE CleanName = ? AND ArtistID = ?',
                        [song['Location'], song['BitRate'], song['Format'], clean_name, artistid])

        # Update have
        controlValueDict2 = {'Location': song['Location']}
        if albumid:
            newValueDict2 = {'Matched': albumid}
        else:
            newValueDict2 = {'Matched': "Failed"}
        myDB.upsert("have", newValueDict2, controlValueDict2)

<<<<<<< HEAD
            # myDB.action('INSERT INTO have (ArtistName, AlbumTitle, TrackNumber, TrackTitle, TrackLength, BitRate, Genre, Date, TrackID, Location, CleanName, Format) VALUES( %s, %s, %s, %s, %s, %s, %s, %s, %s, %s, %s, %s)', [song['ArtistName'], song['AlbumTitle'], song['TrackNumber'], song['TrackTitle'], song['TrackLength'], song['BitRate'], song['Genre'], song['Date'], song['TrackID'], song['Location'], CleanName, song['Format']])
=======
        # myDB.action('INSERT INTO have (ArtistName, AlbumTitle, TrackNumber, TrackTitle, TrackLength, BitRate, Genre, Date, TrackID, Location, CleanName, Format) VALUES( ?, ?, ?, ?, ?, ?, ?, ?, ?, ?, ?, ?)', [song['ArtistName'], song['AlbumTitle'], song['TrackNumber'], song['TrackTitle'], song['TrackLength'], song['BitRate'], song['Genre'], song['Date'], song['TrackID'], song['Location'], CleanName, song['Format']])
>>>>>>> 507d8aa7

    logger.info('Completed matching tracks from directory: %s' % dir.decode(headphones.SYS_ENCODING,
                                                                            'replace'))

    if not append or artistScan:
        logger.info('Updating scanned artist track counts')

        # Clean up the new artist list
        unique_artists = {}.fromkeys(new_artists).keys()
<<<<<<< HEAD
        current_artists = myDB.select('SELECT ArtistName, ArtistID from artists')

        # There was a bug where artists with special characters (-,') would show up in new artists.
        artist_list = [
            x for x in unique_artists
            if helpers.clean_name(x).lower() not in [
                helpers.clean_name(y['ArtistName']).lower()
                for y in current_artists
                ]
            ]
        artists_checked = [
            x for x in unique_artists
            if helpers.clean_name(x).lower() in [
                helpers.clean_name(y['ArtistName']).lower()
                for y in current_artists
                ]
            ]

        # Update track counts
        for artist in artists_checked:
            # Have tracks are selected from tracks table and not all tracks because of duplicates
            # We update the track count upon an album switch to compliment this
            havetracks = (
                len(myDB.select(
                    'SELECT TrackTitle from tracks WHERE ArtistName like %s AND Location IS NOT NULL',
                    [artist])) + len(myDB.select(
                        'SELECT TrackTitle from have WHERE ArtistName like %s AND Matched = %s',
                        ['Failed', artist]))
            )
            # Note: some people complain about having "artist have tracks" > # of tracks total in artist official releases
            # (can fix by getting rid of second len statement)
            myDB.action('UPDATE artists SET HaveTracks=%s WHERE ArtistName=%s', [havetracks, artist])

        logger.info('Found %i new artists' % len(artist_list))

        if artist_list:
=======

        # # Don't think we need to do this, check the db instead below
        #
        # # artist scan
        # if ArtistName:
        #     current_artists = [[ArtistName]]
        # # directory scan
        # else:
        #     current_artists = myDB.select('SELECT ArtistName, ArtistID FROM artists WHERE ArtistName IS NOT NULL')
        #
        # # There was a bug where artists with special characters (-,') would show up in new artists.
        #
        # # artist_list = scanned artists not in the db
        # artist_list = [
        #     x for x in unique_artists
        #     if helpers.clean_name(x).lower() not in [
        #         helpers.clean_name(y[0]).lower()
        #         for y in current_artists
        #         ]
        #     ]
        #
        # # artists_checked = scanned artists that exist in the db
        # artists_checked = [
        #     x for x in unique_artists
        #     if helpers.clean_name(x).lower() in [
        #         helpers.clean_name(y[0]).lower()
        #         for y in current_artists
        #         ]
        #     ]

        new_artist_list = []

        for artist in unique_artists:

            if not artist:
                continue

            logger.info('Processing artist: %s' % artist)

            # check if artist is already in the db
            artist_lookup = "\"" + artist.replace("\"", "\"\"") + "\""

            try:
                dbartist = myDB.select('SELECT DISTINCT ArtistID, ArtistName FROM artists WHERE ArtistName LIKE ' + artist_lookup + '')
            except:
                dbartist = None
            if not dbartist:
                clean_artist = helpers.clean_name(artist)
                if clean_artist:
                    dbartist = myDB.select('SELECT DISTINCT ArtistID, ArtistName FROM tracks WHERE CleanName >= ? and CleanName < ?',
                                           [clean_artist, clean_artist + '{'])
                    if not dbartist:
                        dbartist = myDB.select('SELECT DISTINCT ArtistID, ArtistName FROM alltracks WHERE CleanName >= ? and CleanName < ?',
                                               [clean_artist, clean_artist + '{'])

            # new artist not in db, add to list
            if not dbartist:
                new_artist_list.append(artist)
            else:

                # artist in db, update have track counts
                artistid = dbartist[0][0]

                # Have tracks are selected from tracks table and not all tracks because of duplicates
                # We update the track count upon an album switch to compliment this

                # havetracks = (
                #     len(myDB.select(
                #         'SELECT TrackTitle from tracks WHERE ArtistName like ? AND Location IS NOT NULL',
                #         [artist])) + len(myDB.select(
                #             'SELECT TrackTitle from have WHERE ArtistName like ? AND Matched = "Failed"',
                #             [artist]))
                # )

                try:
                    havetracks = (
                        len(myDB.select(
                            'SELECT ArtistID From tracks WHERE ArtistID = ? AND Location IS NOT NULL',
                            [artistid])) + len(myDB.select(
                                'SELECT ArtistName FROM have WHERE ArtistName LIKE ' + artist_lookup + ' AND Matched = "Failed"'))
                    )
                except Exception as e:
                    logger.warn('Error updating counts for artist: %s: %s' % (artist, e))

                # Note: some people complain about having "artist have tracks" > # of tracks total in artist official releases
                # (can fix by getting rid of second len statement)

                if havetracks:
                    myDB.action('UPDATE artists SET HaveTracks = ? WHERE ArtistID = ?', [havetracks, artistid])

                    # Update albums to downloaded
                    update_album_status(ArtistID=artistid)

        logger.info('Found %i new artists' % len(new_artist_list))

        # Add scanned artists not in the db
        if new_artist_list:
>>>>>>> 507d8aa7
            if headphones.CONFIG.AUTO_ADD_ARTISTS:
                logger.info('Importing %i new artists' % len(new_artist_list))
                importer.artistlist_to_mbids(new_artist_list)
            else:
                logger.info('To add these artists, go to Manage->Manage New Artists')
                # myDB.action('DELETE from newartists')
<<<<<<< HEAD
                for artist in artist_list:
                    myDB.action('INSERT INTO newartists VALUES (%s) ON CONFLICT DO NOTHING', [artist])
=======
                for artist in new_artist_list:
                    myDB.action('INSERT OR IGNORE INTO newartists VALUES (?)', [artist])
>>>>>>> 507d8aa7

        if headphones.CONFIG.DETECT_BITRATE and bitrates:
            headphones.CONFIG.PREFERRED_BITRATE = sum(bitrates) / len(bitrates) / 1000

    else:
        # If we're appending a new album to the database, update the artists total track counts
        logger.info('Updating artist track counts')

<<<<<<< HEAD
        havetracks = len(
            myDB.select('SELECT TrackTitle from tracks WHERE ArtistID=%s AND Location IS NOT NULL',
                        [ArtistID])) + len(myDB.select(
                            'SELECT TrackTitle from have WHERE ArtistName like %s AND Matched = %s',
                            ['Failed', ArtistName]))
        myDB.action('UPDATE artists SET HaveTracks=%s WHERE ArtistID=%s', [havetracks, ArtistID])
=======
        artist_lookup = "\"" + ArtistName.replace("\"", "\"\"") + "\""
        try:
            havetracks = len(
                myDB.select('SELECT ArtistID FROM tracks WHERE ArtistID = ? AND Location IS NOT NULL',
                            [ArtistID])) + len(myDB.select(
                                'SELECT ArtistName FROM have WHERE ArtistName LIKE ' + artist_lookup + ' AND Matched = "Failed"'))
        except Exception as e:
            logger.warn('Error updating counts for artist: %s: %s' % (ArtistName, e))
>>>>>>> 507d8aa7

        if havetracks:
            myDB.action('UPDATE artists SET HaveTracks=? WHERE ArtistID=?', [havetracks, ArtistID])

    # Moved above to call for each artist
    # if not append:
    #     update_album_status()

    if not append and not artistScan:
        lastfm.getSimilar()

<<<<<<< HEAD
    logger.info('Library scan complete')
    myDB.commit()
=======
    if ArtistName:
        logger.info('Scanning complete for artist: %s', ArtistName)
    else:
        logger.info('Library scan complete')
>>>>>>> 507d8aa7


# ADDED THIS SECTION TO MARK ALBUMS AS DOWNLOADED IF ARTISTS ARE ADDED EN MASSE BEFORE LIBRARY IS SCANNED

# Think the above comment relates to calling from Manage Unmatched

# This used to select and update all albums and would clobber the db, changed to run by ArtistID.

def update_album_status(AlbumID=None, ArtistID=None):
    myDB = db.DBConnection()
    # logger.info('Counting matched tracks to mark albums as skipped/downloaded')

    if AlbumID:
        album_status_updater = myDB.action(
<<<<<<< HEAD
            'SELECT AlbumID, AlbumTitle, Status from albums WHERE AlbumID=%s', [AlbumID])
=======
            'SELECT'
            ' a.AlbumID, a.ArtistName, a.AlbumTitle, a.Status, AVG(t.Location IS NOT NULL) * 100 AS album_completion '
            'FROM'
            ' albums AS a '
            'JOIN tracks AS t ON t.AlbumID = a.AlbumID '
            'WHERE'
            ' a.AlbumID = ? AND a.Status != "Downloaded" '
            'GROUP BY'
            ' a.AlbumID '
            'HAVING'
            ' AVG(t.Location IS NOT NULL) * 100 >= ?',
            [AlbumID, headphones.CONFIG.ALBUM_COMPLETION_PCT]
        )
>>>>>>> 507d8aa7
    else:
        album_status_updater = myDB.action(
            'SELECT'
            ' a.AlbumID, a.ArtistID, a.ArtistName, a.AlbumTitle, a.Status, AVG(t.Location IS NOT NULL) * 100 AS album_completion '
            'FROM'
            ' albums AS a '
            'JOIN tracks AS t ON t.AlbumID = a.AlbumID '
            'WHERE'
            ' a.ArtistID = ? AND a.Status != "Downloaded" '
            'GROUP BY'
            ' a.AlbumID '
            'HAVING'
            ' AVG(t.Location IS NOT NULL) * 100 >= ?',
            [ArtistID, headphones.CONFIG.ALBUM_COMPLETION_PCT]
        )

    new_album_status = "Downloaded"

    albums = []
    for album in album_status_updater:
<<<<<<< HEAD
        track_counter = myDB.action('SELECT Location from tracks where AlbumID=%s',
                                    [album['AlbumID']])
        total_tracks = 0
        have_tracks = 0
        for track in track_counter:
            total_tracks += 1
            if track['Location']:
                have_tracks += 1
        if total_tracks != 0:
            album_completion = float(float(have_tracks) / float(total_tracks)) * 100
        else:
            album_completion = 0
            logger.info('Album %s does not have any tracks in database' % album['AlbumTitle'])

        if album_completion >= headphones.CONFIG.ALBUM_COMPLETION_PCT:
            new_album_status = "Downloaded"
=======
        albums.append([album['AlbumID'], album['ArtistName'], album['AlbumTitle']])
    for album in albums:
>>>>>>> 507d8aa7

        # I don't think we want to change Downloaded->Skipped.....
        # I think we can only automatically change Skipped->Downloaded when updating
        # There was a bug report where this was causing infinite downloads if the album was
        # recent, but matched to less than 80%. It would go Downloaded->Skipped->Wanted->Downloaded->Skipped->Wanted->etc....
        # else:
        #    if album['Status'] == "Skipped" or album['Status'] == "Downloaded":
        #        new_album_status = "Skipped"
        #    else:
        #        new_album_status = album['Status']
<<<<<<< HEAD
        else:
            new_album_status = album['Status']

        myDB.upsert("albums", {'Status': new_album_status}, {'AlbumID': album['AlbumID']})
        if new_album_status != album['Status']:
            logger.info('Album %s changed to %s' % (album['AlbumTitle'], new_album_status))
    myDB.commit()
    logger.info('Album status update complete')
=======
        #     else:
        #         new_album_status = album['Status']
        #
        #     myDB.upsert("albums", {'Status': new_album_status}, {'AlbumID': album['AlbumID']})
        #     if new_album_status != album['Status']:
        #         logger.info('Album %s changed to %s' % (album['AlbumTitle'], new_album_status))
        # logger.info('Album status update complete')

        myDB.action('UPDATE albums SET Status = ? WHERE AlbumID = ?', [new_album_status, album[0]])
        logger.info('Album: %s - %s. Status updated to %s' % (album[1], album[2], new_album_status))
>>>>>>> 507d8aa7
<|MERGE_RESOLUTION|>--- conflicted
+++ resolved
@@ -54,7 +54,7 @@
         # Clean up bad filepaths. Queries can take some time, ensure all results are loaded before processing
         if ArtistID:
             tracks = myDB.action(
-                'SELECT Location FROM alltracks WHERE ArtistID = ? AND Location IS NOT NULL UNION SELECT Location FROM tracks WHERE ArtistID = ? AND Location '
+                'SELECT Location FROM alltracks WHERE ArtistID = %s AND Location IS NOT NULL UNION SELECT Location FROM tracks WHERE ArtistID = %s AND Location '
                 'IS NOT NULL',
                 [ArtistID, ArtistID])
         else:
@@ -67,20 +67,13 @@
         for location in locations:
             encoded_track_string = location.encode(headphones.SYS_ENCODING, 'replace')
             if not os.path.isfile(encoded_track_string):
-<<<<<<< HEAD
                 myDB.action('UPDATE tracks SET Location=%s, BitRate=%s, Format=%s WHERE Location=%s',
-                            [None, None, None, track['Location']])
+                            [None, None, None, location])
                 myDB.action('UPDATE alltracks SET Location=%s, BitRate=%s, Format=%s WHERE Location=%s',
-                            [None, None, None, track['Location']])
-=======
-                myDB.action('UPDATE tracks SET Location=?, BitRate=?, Format=? WHERE Location=?',
                             [None, None, None, location])
-                myDB.action('UPDATE alltracks SET Location=?, BitRate=?, Format=? WHERE Location=?',
-                            [None, None, None, location])
->>>>>>> 507d8aa7
 
         if ArtistName:
-            del_have_tracks = myDB.select('SELECT Location, Matched, ArtistName FROM have WHERE ArtistName = ? COLLATE NOCASE', [ArtistName])
+            del_have_tracks = myDB.select('SELECT Location, Matched, ArtistName FROM have WHERE ArtistName = %s COLLATE NOCASE', [ArtistName])
         else:
             del_have_tracks = myDB.select('SELECT Location, Matched, ArtistName FROM have')
 
@@ -92,13 +85,8 @@
             if not os.path.isfile(encoded_track_string):
                 if location[1]:
                     # Make sure deleted files get accounted for when updating artist track counts
-<<<<<<< HEAD
-                    new_artists.append(track['ArtistName'])
-                myDB.action('DELETE FROM have WHERE Location=%s', [track['Location']])
-=======
                     new_artists.append(location[1])
-                myDB.action('DELETE FROM have WHERE Location=?', [location[0]])
->>>>>>> 507d8aa7
+                myDB.action('DELETE FROM have WHERE Location=%s', [location[0]])
                 logger.info(
                     'File %s removed from Headphones, as it is no longer on disk' % encoded_track_string.decode(
                         headphones.SYS_ENCODING, 'replace'))
@@ -268,82 +256,6 @@
         # ARE NEVER FOUND, AND THE OTHER CLAUSES WERE NEVER HIT.  FURTHERMORE, OTHER MATCHING FUNCTIONS IN THIS PROGRAM
         # (IMPORTER.PY, MB.PY) SIMPLY DO A [ARTIST/ALBUM/TRACK] OR CLEANNAME MATCH, SO IT'S ALL CONSISTENT.
 
-<<<<<<< HEAD
-        if song['ArtistName'] and song['AlbumTitle'] and song['TrackTitle']:
-
-            track = myDB.action(
-                'SELECT ArtistName, AlbumTitle, TrackTitle, AlbumID, TrackID from tracks WHERE ArtistName LIKE %s AND AlbumTitle LIKE %s AND TrackTitle LIKE %s',
-                [song['ArtistName'], song['AlbumTitle'], song['TrackTitle']]).fetchone()
-            have_updated = False
-            if track:
-                controlValueDict = {'TrackID': track['TrackID'],
-                                    'AlbumID': track['AlbumID']}
-                newValueDict = {'Location': song['Location'],
-                                'BitRate': song['BitRate'],
-                                'Format': song['Format']}
-                myDB.upsert("tracks", newValueDict, controlValueDict)
-
-                controlValueDict2 = {'Location': song['Location']}
-                newValueDict2 = {'Matched': track['AlbumID']}
-                myDB.upsert("have", newValueDict2, controlValueDict2)
-                have_updated = True
-            else:
-                track = myDB.action('SELECT CleanName, AlbumID, TrackID from tracks WHERE CleanName LIKE %s',
-                                    [song['CleanName']]).fetchone()
-                if track:
-                    controlValueDict = {'TrackID': track['TrackID'],
-                                        'AlbumID': track['AlbumID']}
-                    newValueDict = {'Location': song['Location'],
-                                    'BitRate': song['BitRate'],
-                                    'Format': song['Format']}
-                    myDB.upsert("tracks", newValueDict, controlValueDict)
-
-                    controlValueDict2 = {'Location': song['Location']}
-                    newValueDict2 = {'Matched': track['AlbumID']}
-                    myDB.upsert("have", newValueDict2, controlValueDict2)
-                    have_updated = True
-                else:
-                    controlValueDict2 = {'Location': song['Location']}
-                    newValueDict2 = {'Matched': "Failed"}
-                    myDB.upsert("have", newValueDict2, controlValueDict2)
-                    have_updated = True
-
-            alltrack = myDB.action(
-                'SELECT ArtistName, AlbumTitle, TrackTitle, AlbumID, ReleaseID, TrackID from alltracks WHERE ArtistName LIKE %s AND AlbumTitle LIKE %s AND TrackTitle LIKE %s',
-                [song['ArtistName'], song['AlbumTitle'], song['TrackTitle']]).fetchone()
-            if alltrack:
-                controlValueDict = {'ReleaseID': alltrack['ReleaseID'],
-                                    'TrackID': alltrack['TrackID']}
-                newValueDict = {'Location': song['Location'],
-                                'BitRate': song['BitRate'],
-                                'Format': song['Format']}
-                myDB.upsert("alltracks", newValueDict, controlValueDict)
-
-                controlValueDict2 = {'Location': song['Location']}
-                newValueDict2 = {'Matched': alltrack['AlbumID']}
-                myDB.upsert("have", newValueDict2, controlValueDict2)
-            else:
-                alltrack = myDB.action(
-                    'SELECT CleanName, AlbumID, ReleaseID, TrackID from alltracks WHERE CleanName LIKE %s',
-                    [song['CleanName']]).fetchone()
-                if alltrack:
-                    controlValueDict = {'ReleaseID': alltrack['ReleaseID'],
-                                        'TrackID': alltrack['TrackID']}
-                    newValueDict = {'Location': song['Location'],
-                                    'BitRate': song['BitRate'],
-                                    'Format': song['Format']}
-                    myDB.upsert("alltracks", newValueDict, controlValueDict)
-
-                    controlValueDict2 = {'Location': song['Location']}
-                    newValueDict2 = {'Matched': alltrack['AlbumID']}
-                    myDB.upsert("have", newValueDict2, controlValueDict2)
-                else:
-                    # alltracks may not exist if adding album manually, have should only be set to failed if not already updated in tracks
-                    if not have_updated:
-                        controlValueDict2 = {'Location': song['Location']}
-                        newValueDict2 = {'Matched': "Failed"}
-                        myDB.upsert("have", newValueDict2, controlValueDict2)
-=======
         albumid = None
 
         if song['ArtistName'] and song['CleanName']:
@@ -355,23 +267,21 @@
                 prev_artist_name = artist_name
                 artistid = None
 
-                artist_lookup = "\"" + artist_name.replace("\"", "\"\"") + "\""
-
                 try:
-                    dbartist = myDB.select('SELECT DISTINCT ArtistID, ArtistName FROM artists WHERE ArtistName LIKE ' + artist_lookup + '')
+                    dbartist = myDB.select('SELECT DISTINCT ArtistID, ArtistName FROM artists WHERE ArtistName LIKE %s', artist_name)
                 except:
                     dbartist = None
                 if not dbartist:
-                    dbartist = myDB.select('SELECT DISTINCT ArtistID, ArtistName FROM tracks WHERE CleanName = ?', [clean_name])
+                    dbartist = myDB.select('SELECT DISTINCT ArtistID, ArtistName FROM tracks WHERE CleanName = %s', [clean_name])
                     if not dbartist:
-                        dbartist = myDB.select('SELECT DISTINCT ArtistID, ArtistName FROM alltracks WHERE CleanName = ?', [clean_name])
+                        dbartist = myDB.select('SELECT DISTINCT ArtistID, ArtistName FROM alltracks WHERE CleanName = %s', [clean_name])
                         if not dbartist:
                             clean_artist = helpers.clean_name(artist_name)
                             if clean_artist:
-                                dbartist = myDB.select('SELECT DISTINCT ArtistID, ArtistName FROM tracks WHERE CleanName >= ? and CleanName < ?',
+                                dbartist = myDB.select('SELECT DISTINCT ArtistID, ArtistName FROM tracks WHERE CleanName >= %s and CleanName < %s',
                                                        [clean_artist, clean_artist + '{'])
                                 if not dbartist:
-                                    dbartist = myDB.select('SELECT DISTINCT ArtistID, ArtistName FROM alltracks WHERE CleanName >= ? and CleanName < ?',
+                                    dbartist = myDB.select('SELECT DISTINCT ArtistID, ArtistName FROM alltracks WHERE CleanName >= %s and CleanName < %s',
                                                            [clean_artist, clean_artist + '{'])
 
                 if dbartist:
@@ -379,27 +289,26 @@
 
             if artistid:
 
-                # This was previously using Artist, Album, Title with a SELECT LIKE ? and was not using an index
+                # This was previously using Artist, Album, Title with a SELECT LIKE %s and was not using an index
                 # (Possible issue: https://stackoverflow.com/questions/37845854/python-sqlite3-not-using-index-with-like)
                 # Now selects/updates using CleanName index (may have to revert if not working)
 
                 # matching on CleanName should be enough, ensure it's the same artist just in case
 
                 # Update tracks
-                track = myDB.action('SELECT AlbumID, ArtistName FROM tracks WHERE CleanName = ? AND ArtistID = ?', [clean_name, artistid]).fetchone()
+                track = myDB.action('SELECT AlbumID, ArtistName FROM tracks WHERE CleanName = %s AND ArtistID = %s', [clean_name, artistid]).fetchone()
                 if track:
                     albumid = track['AlbumID']
                     myDB.action(
-                        'UPDATE tracks SET Location = ?, BitRate = ?, Format = ? WHERE CleanName = ? AND ArtistID = ?',
+                        'UPDATE tracks SET Location = %s, BitRate = %s, Format = %s WHERE CleanName = %s AND ArtistID = %s',
                         [song['Location'], song['BitRate'], song['Format'], clean_name, artistid])
->>>>>>> 507d8aa7
 
                 # Update alltracks
-                alltrack = myDB.action('SELECT AlbumID, ArtistName FROM alltracks WHERE CleanName = ? AND ArtistID = ?', [clean_name, artistid]).fetchone()
+                alltrack = myDB.action('SELECT AlbumID, ArtistName FROM alltracks WHERE CleanName = %s AND ArtistID = %s', [clean_name, artistid]).fetchone()
                 if alltrack:
                     albumid = alltrack['AlbumID']
                     myDB.action(
-                        'UPDATE alltracks SET Location = ?, BitRate = ?, Format = ? WHERE CleanName = ? AND ArtistID = ?',
+                        'UPDATE alltracks SET Location = %s, BitRate = %s, Format = %s WHERE CleanName = %s AND ArtistID = %s',
                         [song['Location'], song['BitRate'], song['Format'], clean_name, artistid])
 
         # Update have
@@ -410,11 +319,7 @@
             newValueDict2 = {'Matched': "Failed"}
         myDB.upsert("have", newValueDict2, controlValueDict2)
 
-<<<<<<< HEAD
-            # myDB.action('INSERT INTO have (ArtistName, AlbumTitle, TrackNumber, TrackTitle, TrackLength, BitRate, Genre, Date, TrackID, Location, CleanName, Format) VALUES( %s, %s, %s, %s, %s, %s, %s, %s, %s, %s, %s, %s)', [song['ArtistName'], song['AlbumTitle'], song['TrackNumber'], song['TrackTitle'], song['TrackLength'], song['BitRate'], song['Genre'], song['Date'], song['TrackID'], song['Location'], CleanName, song['Format']])
-=======
-        # myDB.action('INSERT INTO have (ArtistName, AlbumTitle, TrackNumber, TrackTitle, TrackLength, BitRate, Genre, Date, TrackID, Location, CleanName, Format) VALUES( ?, ?, ?, ?, ?, ?, ?, ?, ?, ?, ?, ?)', [song['ArtistName'], song['AlbumTitle'], song['TrackNumber'], song['TrackTitle'], song['TrackLength'], song['BitRate'], song['Genre'], song['Date'], song['TrackID'], song['Location'], CleanName, song['Format']])
->>>>>>> 507d8aa7
+        # myDB.action('INSERT INTO have (ArtistName, AlbumTitle, TrackNumber, TrackTitle, TrackLength, BitRate, Genre, Date, TrackID, Location, CleanName, Format) VALUES( %s, %s, %s, %s, %s, %s, %s, %s, %s, %s, %s, %s)', [song['ArtistName'], song['AlbumTitle'], song['TrackNumber'], song['TrackTitle'], song['TrackLength'], song['BitRate'], song['Genre'], song['Date'], song['TrackID'], song['Location'], CleanName, song['Format']])
 
     logger.info('Completed matching tracks from directory: %s' % dir.decode(headphones.SYS_ENCODING,
                                                                             'replace'))
@@ -424,44 +329,6 @@
 
         # Clean up the new artist list
         unique_artists = {}.fromkeys(new_artists).keys()
-<<<<<<< HEAD
-        current_artists = myDB.select('SELECT ArtistName, ArtistID from artists')
-
-        # There was a bug where artists with special characters (-,') would show up in new artists.
-        artist_list = [
-            x for x in unique_artists
-            if helpers.clean_name(x).lower() not in [
-                helpers.clean_name(y['ArtistName']).lower()
-                for y in current_artists
-                ]
-            ]
-        artists_checked = [
-            x for x in unique_artists
-            if helpers.clean_name(x).lower() in [
-                helpers.clean_name(y['ArtistName']).lower()
-                for y in current_artists
-                ]
-            ]
-
-        # Update track counts
-        for artist in artists_checked:
-            # Have tracks are selected from tracks table and not all tracks because of duplicates
-            # We update the track count upon an album switch to compliment this
-            havetracks = (
-                len(myDB.select(
-                    'SELECT TrackTitle from tracks WHERE ArtistName like %s AND Location IS NOT NULL',
-                    [artist])) + len(myDB.select(
-                        'SELECT TrackTitle from have WHERE ArtistName like %s AND Matched = %s',
-                        ['Failed', artist]))
-            )
-            # Note: some people complain about having "artist have tracks" > # of tracks total in artist official releases
-            # (can fix by getting rid of second len statement)
-            myDB.action('UPDATE artists SET HaveTracks=%s WHERE ArtistName=%s', [havetracks, artist])
-
-        logger.info('Found %i new artists' % len(artist_list))
-
-        if artist_list:
-=======
 
         # # Don't think we need to do this, check the db instead below
         #
@@ -502,19 +369,18 @@
             logger.info('Processing artist: %s' % artist)
 
             # check if artist is already in the db
-            artist_lookup = "\"" + artist.replace("\"", "\"\"") + "\""
 
             try:
-                dbartist = myDB.select('SELECT DISTINCT ArtistID, ArtistName FROM artists WHERE ArtistName LIKE ' + artist_lookup + '')
+                dbartist = myDB.select('SELECT DISTINCT ArtistID, ArtistName FROM artists WHERE ArtistName LIKE %s', artist)
             except:
                 dbartist = None
             if not dbartist:
                 clean_artist = helpers.clean_name(artist)
                 if clean_artist:
-                    dbartist = myDB.select('SELECT DISTINCT ArtistID, ArtistName FROM tracks WHERE CleanName >= ? and CleanName < ?',
+                    dbartist = myDB.select('SELECT DISTINCT ArtistID, ArtistName FROM tracks WHERE CleanName >= %s and CleanName < %s',
                                            [clean_artist, clean_artist + '{'])
                     if not dbartist:
-                        dbartist = myDB.select('SELECT DISTINCT ArtistID, ArtistName FROM alltracks WHERE CleanName >= ? and CleanName < ?',
+                        dbartist = myDB.select('SELECT DISTINCT ArtistID, ArtistName FROM alltracks WHERE CleanName >= %s and CleanName < %s',
                                                [clean_artist, clean_artist + '{'])
 
             # new artist not in db, add to list
@@ -528,21 +394,18 @@
                 # Have tracks are selected from tracks table and not all tracks because of duplicates
                 # We update the track count upon an album switch to compliment this
 
-                # havetracks = (
-                #     len(myDB.select(
-                #         'SELECT TrackTitle from tracks WHERE ArtistName like ? AND Location IS NOT NULL',
-                #         [artist])) + len(myDB.select(
-                #             'SELECT TrackTitle from have WHERE ArtistName like ? AND Matched = "Failed"',
-                #             [artist]))
-                # )
+                # havetracks = myDB.action('SELECT SUM (c.len) AS total FROM (
+                #     SELECT count(t.ArtistID) AS len FROM tracks t WHERE t.ArtistID = %s  and Location IS NOT NULL
+                #     UNION ALL
+                #     SELECT count(h.ArtistName) as len fROM have h WHERE h.ArtistName LIKE %s AND Matched = %s
+                # ) c;', [ArtistID, ArtistName, 'Failed'])
 
                 try:
-                    havetracks = (
-                        len(myDB.select(
-                            'SELECT ArtistID From tracks WHERE ArtistID = ? AND Location IS NOT NULL',
-                            [artistid])) + len(myDB.select(
-                                'SELECT ArtistName FROM have WHERE ArtistName LIKE ' + artist_lookup + ' AND Matched = "Failed"'))
-                    )
+                    havetracks = myDB.action('SELECT SUM (c.len) AS total FROM (
+                        SELECT count(t.ArtistID) AS len FROM tracks t WHERE t.ArtistID = %s  and Location IS NOT NULL
+                        UNION ALL
+                        SELECT count(h.ArtistName) as len fROM have h WHERE h.ArtistName LIKE %s AND Matched = %s
+                    ) c;', [ArtistID, ArtistName, 'Failed'])
                 except Exception as e:
                     logger.warn('Error updating counts for artist: %s: %s' % (artist, e))
 
@@ -550,7 +413,7 @@
                 # (can fix by getting rid of second len statement)
 
                 if havetracks:
-                    myDB.action('UPDATE artists SET HaveTracks = ? WHERE ArtistID = ?', [havetracks, artistid])
+                    myDB.action('UPDATE artists SET HaveTracks = %s WHERE ArtistID = %s', [havetracks, artistid])
 
                     # Update albums to downloaded
                     update_album_status(ArtistID=artistid)
@@ -559,20 +422,18 @@
 
         # Add scanned artists not in the db
         if new_artist_list:
->>>>>>> 507d8aa7
             if headphones.CONFIG.AUTO_ADD_ARTISTS:
                 logger.info('Importing %i new artists' % len(new_artist_list))
                 importer.artistlist_to_mbids(new_artist_list)
             else:
                 logger.info('To add these artists, go to Manage->Manage New Artists')
                 # myDB.action('DELETE from newartists')
-<<<<<<< HEAD
-                for artist in artist_list:
+                for artist in new_artist_list:
                     myDB.action('INSERT INTO newartists VALUES (%s) ON CONFLICT DO NOTHING', [artist])
-=======
+                """
                 for artist in new_artist_list:
                     myDB.action('INSERT OR IGNORE INTO newartists VALUES (?)', [artist])
->>>>>>> 507d8aa7
+                """ # FIXME: for-merge fix on conflict for sqline
 
         if headphones.CONFIG.DETECT_BITRATE and bitrates:
             headphones.CONFIG.PREFERRED_BITRATE = sum(bitrates) / len(bitrates) / 1000
@@ -581,26 +442,22 @@
         # If we're appending a new album to the database, update the artists total track counts
         logger.info('Updating artist track counts')
 
-<<<<<<< HEAD
-        havetracks = len(
-            myDB.select('SELECT TrackTitle from tracks WHERE ArtistID=%s AND Location IS NOT NULL',
-                        [ArtistID])) + len(myDB.select(
-                            'SELECT TrackTitle from have WHERE ArtistName like %s AND Matched = %s',
-                            ['Failed', ArtistName]))
-        myDB.action('UPDATE artists SET HaveTracks=%s WHERE ArtistID=%s', [havetracks, ArtistID])
-=======
         artist_lookup = "\"" + ArtistName.replace("\"", "\"\"") + "\""
         try:
-            havetracks = len(
-                myDB.select('SELECT ArtistID FROM tracks WHERE ArtistID = ? AND Location IS NOT NULL',
+            havetracks = myDB.action('SELECT SUM (c.len) AS total FROM (
+                    SELECT count(t.ArtistID) AS len FROM tracks t WHERE t.ArtistID = %s  and Location IS NOT NULL
+                    UNION ALL
+                    SELECT count(h.ArtistName) as len fROM have h WHERE h.ArtistName LIKE %s AND Matched = %s
+                    ) c;', [ArtistID, ArtistName, 'Failed'])
+            """havetracks = len(
+                myDB.select('SELECT ArtistID FROM tracks WHERE ArtistID = %s AND Location IS NOT NULL',
                             [ArtistID])) + len(myDB.select(
-                                'SELECT ArtistName FROM have WHERE ArtistName LIKE ' + artist_lookup + ' AND Matched = "Failed"'))
+                                'SELECT ArtistName FROM have WHERE ArtistName LIKE ' + artist_lookup + ' AND Matched = "Failed"'))""" # FIXME: make sqlite version better?
         except Exception as e:
             logger.warn('Error updating counts for artist: %s: %s' % (ArtistName, e))
->>>>>>> 507d8aa7
 
         if havetracks:
-            myDB.action('UPDATE artists SET HaveTracks=? WHERE ArtistID=?', [havetracks, ArtistID])
+            myDB.action('UPDATE artists SET HaveTracks=%s WHERE ArtistID=%s', [havetracks, ArtistID])
 
     # Moved above to call for each artist
     # if not append:
@@ -609,15 +466,11 @@
     if not append and not artistScan:
         lastfm.getSimilar()
 
-<<<<<<< HEAD
-    logger.info('Library scan complete')
-    myDB.commit()
-=======
     if ArtistName:
         logger.info('Scanning complete for artist: %s', ArtistName)
     else:
         logger.info('Library scan complete')
->>>>>>> 507d8aa7
+    myDB.commit()
 
 
 # ADDED THIS SECTION TO MARK ALBUMS AS DOWNLOADED IF ARTISTS ARE ADDED EN MASSE BEFORE LIBRARY IS SCANNED
@@ -632,23 +485,19 @@
 
     if AlbumID:
         album_status_updater = myDB.action(
-<<<<<<< HEAD
-            'SELECT AlbumID, AlbumTitle, Status from albums WHERE AlbumID=%s', [AlbumID])
-=======
             'SELECT'
             ' a.AlbumID, a.ArtistName, a.AlbumTitle, a.Status, AVG(t.Location IS NOT NULL) * 100 AS album_completion '
             'FROM'
             ' albums AS a '
             'JOIN tracks AS t ON t.AlbumID = a.AlbumID '
             'WHERE'
-            ' a.AlbumID = ? AND a.Status != "Downloaded" '
+            ' a.AlbumID = %s AND a.Status != %s '
             'GROUP BY'
             ' a.AlbumID '
             'HAVING'
-            ' AVG(t.Location IS NOT NULL) * 100 >= ?',
-            [AlbumID, headphones.CONFIG.ALBUM_COMPLETION_PCT]
+            ' AVG(t.Location IS NOT NULL) * 100 >= %s',
+            [AlbumID, 'Downloaded', headphones.CONFIG.ALBUM_COMPLETION_PCT]
         )
->>>>>>> 507d8aa7
     else:
         album_status_updater = myDB.action(
             'SELECT'
@@ -657,39 +506,20 @@
             ' albums AS a '
             'JOIN tracks AS t ON t.AlbumID = a.AlbumID '
             'WHERE'
-            ' a.ArtistID = ? AND a.Status != "Downloaded" '
+            ' a.ArtistID = %s AND a.Status != %s '
             'GROUP BY'
             ' a.AlbumID '
             'HAVING'
-            ' AVG(t.Location IS NOT NULL) * 100 >= ?',
-            [ArtistID, headphones.CONFIG.ALBUM_COMPLETION_PCT]
+            ' AVG(t.Location IS NOT NULL) * 100 >= %s',
+            [ArtistID, 'Downloaded', headphones.CONFIG.ALBUM_COMPLETION_PCT]
         )
 
     new_album_status = "Downloaded"
 
     albums = []
     for album in album_status_updater:
-<<<<<<< HEAD
-        track_counter = myDB.action('SELECT Location from tracks where AlbumID=%s',
-                                    [album['AlbumID']])
-        total_tracks = 0
-        have_tracks = 0
-        for track in track_counter:
-            total_tracks += 1
-            if track['Location']:
-                have_tracks += 1
-        if total_tracks != 0:
-            album_completion = float(float(have_tracks) / float(total_tracks)) * 100
-        else:
-            album_completion = 0
-            logger.info('Album %s does not have any tracks in database' % album['AlbumTitle'])
-
-        if album_completion >= headphones.CONFIG.ALBUM_COMPLETION_PCT:
-            new_album_status = "Downloaded"
-=======
         albums.append([album['AlbumID'], album['ArtistName'], album['AlbumTitle']])
     for album in albums:
->>>>>>> 507d8aa7
 
         # I don't think we want to change Downloaded->Skipped.....
         # I think we can only automatically change Skipped->Downloaded when updating
@@ -700,16 +530,6 @@
         #        new_album_status = "Skipped"
         #    else:
         #        new_album_status = album['Status']
-<<<<<<< HEAD
-        else:
-            new_album_status = album['Status']
-
-        myDB.upsert("albums", {'Status': new_album_status}, {'AlbumID': album['AlbumID']})
-        if new_album_status != album['Status']:
-            logger.info('Album %s changed to %s' % (album['AlbumTitle'], new_album_status))
-    myDB.commit()
-    logger.info('Album status update complete')
-=======
         #     else:
         #         new_album_status = album['Status']
         #
@@ -718,6 +538,5 @@
         #         logger.info('Album %s changed to %s' % (album['AlbumTitle'], new_album_status))
         # logger.info('Album status update complete')
 
-        myDB.action('UPDATE albums SET Status = ? WHERE AlbumID = ?', [new_album_status, album[0]])
-        logger.info('Album: %s - %s. Status updated to %s' % (album[1], album[2], new_album_status))
->>>>>>> 507d8aa7
+        myDB.action('UPDATE albums SET Status = %s WHERE AlbumID = %s', [new_album_status, album[0]])
+        logger.info('Album: %s - %s. Status updated to %s' % (album[1], album[2], new_album_status))