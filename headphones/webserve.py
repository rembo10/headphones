#  This file is part of Headphones.
#
#  Headphones is free software: you can redistribute it and/or modify
#  it under the terms of the GNU General Public License as published by
#  the Free Software Foundation, either version 3 of the License, or
#  (at your option) any later version.
#
#  Headphones is distributed in the hope that it will be useful,
#  but WITHOUT ANY WARRANTY; without even the implied warranty of
#  MERCHANTABILITY or FITNESS FOR A PARTICULAR PURPOSE.  See the
#  GNU General Public License for more details.
#
#  You should have received a copy of the GNU General Public License
#  along with Headphones.  If not, see <http://www.gnu.org/licenses/>.

# NZBGet support added by CurlyMo <curlymoo1@gmail.com> as a part of XBian - XBMC on the Raspberry Pi

import os
import cherrypy

from mako.template import Template
from mako.lookup import TemplateLookup
from mako import exceptions

import time
import threading
import string
import json
from operator import itemgetter

import headphones

from headphones import logger, searcher, db, importer, mb, lastfm, librarysync, helpers, notifiers
from headphones.helpers import checked, radio,today, cleanName

import lib.simplejson as simplejson

import sys



def serve_template(templatename, **kwargs):

    interface_dir = os.path.join(str(headphones.PROG_DIR), 'data/interfaces/')
    template_dir = os.path.join(str(interface_dir), headphones.INTERFACE)

    _hplookup = TemplateLookup(directories=[template_dir])

    try:
        template = _hplookup.get_template(templatename)
        return template.render(**kwargs)
    except:
        return exceptions.html_error_template().render()

class WebInterface(object):

    def index(self):
        raise cherrypy.HTTPRedirect("home")
    index.exposed=True

    def home(self):
        myDB = db.DBConnection()
        artists = myDB.select('SELECT * from artists order by ArtistSortName COLLATE NOCASE')
        return serve_template(templatename="index.html", title="Home", artists=artists)
    home.exposed = True

    def artistPage(self, ArtistID):
        myDB = db.DBConnection()
        artist = myDB.action('SELECT * FROM artists WHERE ArtistID=?', [ArtistID]).fetchone()
        albums = myDB.select('SELECT * from albums WHERE ArtistID=? order by ReleaseDate DESC', [ArtistID])

        # Don't redirect to the artist page until it has the bare minimum info inserted
        # Redirect to the home page if we still can't get it after 5 seconds
        retry = 0

        while retry < 5:
            if not artist:
                time.sleep(1)
                artist = myDB.action('SELECT * FROM artists WHERE ArtistID=?', [ArtistID]).fetchone()
                retry += 1
            else:
                break

        if not artist:
            raise cherrypy.HTTPRedirect("home")

        # Serve the extras up as a dict to make things easier for new templates
        extras_list = ["single", "ep", "compilation", "soundtrack", "live", "remix", "spokenword", "audiobook"]
        extras_dict = {}

        if not artist['Extras']:
            artist_extras = ""
        else:
            artist_extras = artist['Extras']

        i = 1
        for extra in extras_list:
            if str(i) in artist_extras:
                extras_dict[extra] = "checked"
            else:
                extras_dict[extra] = ""
            i+=1

        return serve_template(templatename="artist.html", title=artist['ArtistName'], artist=artist, albums=albums, extras=extras_dict)
    artistPage.exposed = True


    def albumPage(self, AlbumID):
        myDB = db.DBConnection()
        album = myDB.action('SELECT * from albums WHERE AlbumID=?', [AlbumID]).fetchone()
        tracks = myDB.select('SELECT * from tracks WHERE AlbumID=? ORDER BY CAST(TrackNumber AS INTEGER)', [AlbumID])
        description = myDB.action('SELECT * from descriptions WHERE ReleaseGroupID=?', [AlbumID]).fetchone()
        title = album['ArtistName'] + ' - ' + album['AlbumTitle']
        return serve_template(templatename="album.html", title=title, album=album, tracks=tracks, description=description)
    albumPage.exposed = True


    def search(self, name, type):
        if len(name) == 0:
            raise cherrypy.HTTPRedirect("home")
        if type == 'artist':
            searchresults = mb.findArtist(name, limit=100)
        else:
            searchresults = mb.findRelease(name, limit=100)
        return serve_template(templatename="searchresults.html", title='Search Results for: "' + name + '"', searchresults=searchresults, type=type)
    search.exposed = True

    def addArtist(self, artistid):
        threading.Thread(target=importer.addArtisttoDB, args=[artistid]).start()
        threading.Thread(target=lastfm.getSimilar).start()
        raise cherrypy.HTTPRedirect("artistPage?ArtistID=%s" % artistid)
    addArtist.exposed = True

    def getExtras(self, ArtistID, newstyle=False, **kwargs):
        # if calling this function without the newstyle, they're using the old format
        # which doesn't separate extras, so we'll grab all of them
        #
        # If they are, we need to convert kwargs to string format
        if not newstyle:
            extras = "1,2,3,4,5,6,7,8"
        else:
            temp_extras_list = []
            # TODO: Put these extras as a global variable
            i = 1
            for extra in ["single", "ep", "compilation", "soundtrack", "live", "remix", "spokenword", "audiobook"]:
                if extra in kwargs:
                    temp_extras_list.append(i)
                i += 1
            extras = ','.join(str(n) for n in temp_extras_list)

        myDB = db.DBConnection()
        controlValueDict = {'ArtistID': ArtistID}
        newValueDict = {'IncludeExtras': 1,
                        'Extras':        extras}
        myDB.upsert("artists", newValueDict, controlValueDict)
        threading.Thread(target=importer.addArtisttoDB, args=[ArtistID, True, False]).start()
        raise cherrypy.HTTPRedirect("artistPage?ArtistID=%s" % ArtistID)
    getExtras.exposed = True

    def removeExtras(self, ArtistID):
        myDB = db.DBConnection()
        controlValueDict = {'ArtistID': ArtistID}
        newValueDict = {'IncludeExtras': 0}
        myDB.upsert("artists", newValueDict, controlValueDict)
        extraalbums = myDB.select('SELECT AlbumID from albums WHERE ArtistID=? AND Status="Skipped" AND Type!="Album"', [ArtistID])
        for album in extraalbums:
            myDB.action('DELETE from tracks WHERE ArtistID=? AND AlbumID=?', [ArtistID, album['AlbumID']])
            myDB.action('DELETE from albums WHERE ArtistID=? AND AlbumID=?', [ArtistID, album['AlbumID']])
            myDB.action('DELETE from allalbums WHERE ArtistID=? AND AlbumID=?', [ArtistID, album['AlbumID']])
            myDB.action('DELETE from alltracks WHERE ArtistID=? AND AlbumID=?', [ArtistID, album['AlbumID']])
        raise cherrypy.HTTPRedirect("artistPage?ArtistID=%s" % ArtistID)
    removeExtras.exposed = True

    def pauseArtist(self, ArtistID):
        logger.info(u"Pausing artist: " + ArtistID)
        myDB = db.DBConnection()
        controlValueDict = {'ArtistID': ArtistID}
        newValueDict = {'Status': 'Paused'}
        myDB.upsert("artists", newValueDict, controlValueDict)
        raise cherrypy.HTTPRedirect("artistPage?ArtistID=%s" % ArtistID)
    pauseArtist.exposed = True

    def resumeArtist(self, ArtistID):
        logger.info(u"Resuming artist: " + ArtistID)
        myDB = db.DBConnection()
        controlValueDict = {'ArtistID': ArtistID}
        newValueDict = {'Status': 'Active'}
        myDB.upsert("artists", newValueDict, controlValueDict)
        raise cherrypy.HTTPRedirect("artistPage?ArtistID=%s" % ArtistID)
    resumeArtist.exposed = True

    def deleteArtist(self, ArtistID):
        logger.info(u"Deleting all traces of artist: " + ArtistID)
        myDB = db.DBConnection()
        namecheck = myDB.select('SELECT ArtistName from artists where ArtistID=?', [ArtistID])
        for name in namecheck:
            artistname=name['ArtistName']
        myDB.action('DELETE from artists WHERE ArtistID=?', [ArtistID])
        myDB.action('DELETE from albums WHERE ArtistID=?', [ArtistID])
        myDB.action('DELETE from tracks WHERE ArtistID=?', [ArtistID])
        myDB.action('DELETE from allalbums WHERE ArtistID=?', [ArtistID])
        myDB.action('DELETE from alltracks WHERE ArtistID=?', [ArtistID])
        myDB.action('UPDATE have SET Matched=NULL WHERE ArtistName=?', [artistname])
        myDB.action('INSERT OR REPLACE into blacklist VALUES (?)', [ArtistID])
        raise cherrypy.HTTPRedirect("home")
    deleteArtist.exposed = True

    def deleteEmptyArtists(self):
        logger.info(u"Deleting all empty artists")
        myDB = db.DBConnection()
        emptyArtistIDs = [row['ArtistID'] for row in myDB.select("SELECT ArtistID FROM artists WHERE LatestAlbum IS NULL")]
        for ArtistID in emptyArtistIDs:
            logger.info(u"Deleting all traces of artist: " + ArtistID)
            myDB.action('DELETE from artists WHERE ArtistID=?', [ArtistID])
            myDB.action('DELETE from albums WHERE ArtistID=?', [ArtistID])
            myDB.action('DELETE from tracks WHERE ArtistID=?', [ArtistID])
            myDB.action('DELETE from allalbums WHERE ArtistID=?', [ArtistID])
            myDB.action('DELETE from alltracks WHERE ArtistID=?', [ArtistID])
            myDB.action('INSERT OR REPLACE into blacklist VALUES (?)', [ArtistID])
    deleteEmptyArtists.exposed = True

    def refreshArtist(self, ArtistID):
        threading.Thread(target=importer.addArtisttoDB, args=[ArtistID, False, True]).start()
        raise cherrypy.HTTPRedirect("artistPage?ArtistID=%s" % ArtistID)
    refreshArtist.exposed=True

    def markAlbums(self, ArtistID=None, action=None, **args):
        myDB = db.DBConnection()
        if action == 'WantedNew' or action == 'WantedLossless':
            newaction = 'Wanted'
        else:
            newaction = action
        for mbid in args:
            logger.info("Marking %s as %s" % (mbid, newaction))
            controlValueDict = {'AlbumID': mbid}
            newValueDict = {'Status': newaction}
            myDB.upsert("albums", newValueDict, controlValueDict)
            if action == 'Wanted':
                searcher.searchforalbum(mbid, new=False)
            if action == 'WantedNew':
                searcher.searchforalbum(mbid, new=True)
            if action == 'WantedLossless':
                searcher.searchforalbum(mbid, lossless=True)
        if ArtistID:
            raise cherrypy.HTTPRedirect("artistPage?ArtistID=%s" % ArtistID)
        else:
            raise cherrypy.HTTPRedirect("upcoming")
    markAlbums.exposed = True

    def addArtists(self, action=None, **args):
        if action == "add":
            threading.Thread(target=importer.artistlist_to_mbids, args=[args, True]).start()
        if action == "ignore":
            myDB = db.DBConnection()
            for artist in args:
                myDB.action('DELETE FROM newartists WHERE ArtistName=?', [artist])
                myDB.action('UPDATE have SET Matched="Ignored" WHERE ArtistName=?', [artist])
                logger.info("Artist %s removed from new artist list and set to ignored" % artist)
        raise cherrypy.HTTPRedirect("home")
    addArtists.exposed = True

    def queueAlbum(self, AlbumID, ArtistID=None, new=False, redirect=None, lossless=False):
        logger.info(u"Marking album: " + AlbumID + " as wanted...")
        myDB = db.DBConnection()
        controlValueDict = {'AlbumID': AlbumID}
        if lossless:
            newValueDict = {'Status': 'Wanted Lossless'}
            logger.info("...lossless only!")
        else:
            newValueDict = {'Status': 'Wanted'}
        myDB.upsert("albums", newValueDict, controlValueDict)
        searcher.searchforalbum(AlbumID, new)
        if ArtistID:
            raise cherrypy.HTTPRedirect("artistPage?ArtistID=%s" % ArtistID)
        else:
            raise cherrypy.HTTPRedirect(redirect)
    queueAlbum.exposed = True

    def unqueueAlbum(self, AlbumID, ArtistID):
        logger.info(u"Marking album: " + AlbumID + "as skipped...")
        myDB = db.DBConnection()
        controlValueDict = {'AlbumID': AlbumID}
        newValueDict = {'Status': 'Skipped'}
        myDB.upsert("albums", newValueDict, controlValueDict)
        raise cherrypy.HTTPRedirect("artistPage?ArtistID=%s" % ArtistID)
    unqueueAlbum.exposed = True

    def deleteAlbum(self, AlbumID, ArtistID=None):
        logger.info(u"Deleting all traces of album: " + AlbumID)
        myDB = db.DBConnection()
        myDB.action('DELETE from albums WHERE AlbumID=?', [AlbumID])
        myDB.action('DELETE from tracks WHERE AlbumID=?', [AlbumID])
        myDB.action('DELETE from allalbums WHERE AlbumID=?', [AlbumID])
        myDB.action('DELETE from alltracks WHERE AlbumID=?', [AlbumID])
        if ArtistID:
            raise cherrypy.HTTPRedirect("artistPage?ArtistID=%s" % ArtistID)
        else:
            raise cherrypy.HTTPRedirect("home")
    deleteAlbum.exposed = True

    def switchAlbum(self, AlbumID, ReleaseID):
        '''
        Take the values from allalbums/alltracks (based on the ReleaseID) and swap it into the album & track tables
        '''
        from headphones import albumswitcher
        albumswitcher.switch(AlbumID, ReleaseID)
        raise cherrypy.HTTPRedirect("albumPage?AlbumID=%s" % AlbumID)
    switchAlbum.exposed = True

    def editSearchTerm(self, AlbumID, SearchTerm):
        logger.info(u"Updating search term for albumid: " + AlbumID)
        myDB = db.DBConnection()
        controlValueDict = {'AlbumID': AlbumID}
        newValueDict = {'SearchTerm': SearchTerm}
        myDB.upsert("albums", newValueDict, controlValueDict)
        raise cherrypy.HTTPRedirect("albumPage?AlbumID=%s" % AlbumID)
    editSearchTerm.exposed = True

    def upcoming(self):
        myDB = db.DBConnection()
        upcoming = myDB.select("SELECT * from albums WHERE ReleaseDate > date('now') order by ReleaseDate ASC")
        wanted = myDB.select("SELECT * from albums WHERE Status='Wanted'")
        return serve_template(templatename="upcoming.html", title="Upcoming", upcoming=upcoming, wanted=wanted)
    upcoming.exposed = True

    def manage(self):
        myDB = db.DBConnection()
        emptyArtists = myDB.select("SELECT * FROM artists WHERE LatestAlbum IS NULL")
        return serve_template(templatename="manage.html", title="Manage", emptyArtists=emptyArtists)
    manage.exposed = True

    def manageArtists(self):
        myDB = db.DBConnection()
        artists = myDB.select('SELECT * from artists order by ArtistSortName COLLATE NOCASE')
        return serve_template(templatename="manageartists.html", title="Manage Artists", artists=artists)
    manageArtists.exposed = True

    def manageAlbums(self, Status=None):
        myDB = db.DBConnection()
        if Status == "Upcoming":
            albums = myDB.select("SELECT * from albums WHERE ReleaseDate > date('now')")
        elif Status:
            albums = myDB.select('SELECT * from albums WHERE Status=?', [Status])
        else:
            albums = myDB.select('SELECT * from albums')
        return serve_template(templatename="managealbums.html", title="Manage Albums", albums=albums)
    manageAlbums.exposed = True

    def manageNew(self):
        myDB = db.DBConnection()
        newartists = myDB.select('SELECT * from newartists')
        return serve_template(templatename="managenew.html", title="Manage New Artists", newartists=newartists)
    manageNew.exposed = True

    def manageUnmatched(self):
        myDB = db.DBConnection()
        have_album_dictionary = []
        headphones_album_dictionary = []
        unmatched_albums = []
        have_albums = myDB.select('SELECT ArtistName, AlbumTitle, TrackTitle, CleanName from have WHERE Matched = "Failed" GROUP BY AlbumTitle ORDER BY ArtistName')
        for albums in have_albums:
            #Have to skip over manually matched tracks
            if albums['ArtistName'] and albums['AlbumTitle'] and albums['TrackTitle']:
                original_clean = helpers.cleanName(albums['ArtistName']+" "+albums['AlbumTitle']+" "+albums['TrackTitle'])
            # else:
            #     original_clean = None
                if original_clean == albums['CleanName']:
                    have_dict = { 'ArtistName' : albums['ArtistName'], 'AlbumTitle' : albums['AlbumTitle'] }
                    have_album_dictionary.append(have_dict)
        headphones_albums = myDB.select('SELECT ArtistName, AlbumTitle from albums ORDER BY ArtistName')
        for albums in headphones_albums:
            headphones_dict = { 'ArtistName' : albums['ArtistName'], 'AlbumTitle' : albums['AlbumTitle'] }
            headphones_album_dictionary.append(headphones_dict)
        #unmatchedalbums = [f for f in have_album_dictionary if f not in [x for x in headphones_album_dictionary]]

        check = set([(cleanName(d['ArtistName']).lower(), cleanName(d['AlbumTitle']).lower()) for d in headphones_album_dictionary])
        unmatchedalbums = [d for d in have_album_dictionary if (cleanName(d['ArtistName']).lower(), cleanName(d['AlbumTitle']).lower()) not in check]


        return serve_template(templatename="manageunmatched.html", title="Manage Unmatched Items", unmatchedalbums=unmatchedalbums)
    manageUnmatched.exposed = True

    def markUnmatched(self, action=None, existing_artist=None, existing_album=None, new_artist=None, new_album=None):
        myDB = db.DBConnection()

        if action == "ignoreArtist":
            artist = existing_artist
            myDB.action('UPDATE have SET Matched="Ignored" WHERE ArtistName=? AND Matched = "Failed"', [artist])

        elif action == "ignoreAlbum":
            artist = existing_artist
            album = existing_album
            myDB.action('UPDATE have SET Matched="Ignored" WHERE ArtistName=? AND AlbumTitle=? AND Matched = "Failed"', (artist, album))

        elif action == "matchArtist":
            existing_artist_clean = helpers.cleanName(existing_artist).lower()
            new_artist_clean = helpers.cleanName(new_artist).lower()
            if new_artist_clean != existing_artist_clean:
                have_tracks = myDB.action('SELECT Matched, CleanName, Location, BitRate, Format FROM have WHERE ArtistName=?', [existing_artist])
                update_count = 0
                for entry in have_tracks:
                    old_clean_filename = entry['CleanName']
                    if old_clean_filename.startswith(existing_artist_clean):
                        new_clean_filename = old_clean_filename.replace(existing_artist_clean, new_artist_clean, 1)
                        myDB.action('UPDATE have SET CleanName=? WHERE ArtistName=? AND CleanName=?', [new_clean_filename, existing_artist, old_clean_filename])
                        controlValueDict = {"CleanName": new_clean_filename}
                        newValueDict = {"Location" : entry['Location'],
                                        "BitRate" : entry['BitRate'],
                                        "Format" : entry['Format']
                                        }
                        #Attempt to match tracks with new CleanName
                        match_alltracks = myDB.action('SELECT CleanName from alltracks WHERE CleanName=?', [new_clean_filename]).fetchone()
                        if match_alltracks:
                            myDB.upsert("alltracks", newValueDict, controlValueDict)
                        match_tracks = myDB.action('SELECT CleanName, AlbumID from tracks WHERE CleanName=?', [new_clean_filename]).fetchone()
                        if match_tracks:
                            myDB.upsert("tracks", newValueDict, controlValueDict)
                            myDB.action('UPDATE have SET Matched="Manual" WHERE CleanName=?', [new_clean_filename])
                            update_count+=1
                    #This was throwing errors and I don't know why, but it seems to be working fine.
                    #else:
                        #logger.info("There was an error modifying Artist %s. This should not have happened" % existing_artist)
                logger.info("Manual matching yielded %s new matches for Artist: %s" % (update_count, new_artist))
                if update_count > 0:
                    librarysync.update_album_status()
            else:
                logger.info("Artist %s already named appropriately; nothing to modify" % existing_artist)

        elif action == "matchAlbum":
            existing_artist_clean = helpers.cleanName(existing_artist).lower()
            new_artist_clean = helpers.cleanName(new_artist).lower()
            existing_album_clean = helpers.cleanName(existing_album).lower()
            new_album_clean = helpers.cleanName(new_album).lower()
            existing_clean_string = existing_artist_clean+" "+existing_album_clean
            new_clean_string = new_artist_clean+" "+new_album_clean
            if existing_clean_string != new_clean_string:
                have_tracks = myDB.action('SELECT Matched, CleanName, Location, BitRate, Format FROM have WHERE ArtistName=? AND AlbumTitle=?', (existing_artist, existing_album))
                update_count = 0
                for entry in have_tracks:
                    old_clean_filename = entry['CleanName']
                    if old_clean_filename.startswith(existing_clean_string):
                        new_clean_filename = old_clean_filename.replace(existing_clean_string, new_clean_string, 1)
                        myDB.action('UPDATE have SET CleanName=? WHERE ArtistName=? AND AlbumTitle=? AND CleanName=?', [new_clean_filename, existing_artist, existing_album, old_clean_filename])
                        controlValueDict = {"CleanName": new_clean_filename}
                        newValueDict = {"Location" : entry['Location'],
                                        "BitRate" : entry['BitRate'],
                                        "Format" : entry['Format']
                                        }
                        #Attempt to match tracks with new CleanName
                        match_alltracks = myDB.action('SELECT CleanName from alltracks WHERE CleanName=?', [new_clean_filename]).fetchone()
                        if match_alltracks:
                            myDB.upsert("alltracks", newValueDict, controlValueDict)
                        match_tracks = myDB.action('SELECT CleanName, AlbumID from tracks WHERE CleanName=?', [new_clean_filename]).fetchone()
                        if match_tracks:
                            myDB.upsert("tracks", newValueDict, controlValueDict)
                            myDB.action('UPDATE have SET Matched="Manual" WHERE CleanName=?', [new_clean_filename])
                            album_id = match_tracks['AlbumID']
                            update_count+=1
                    #This was throwing errors and I don't know why, but it seems to be working fine.
                    #else:
                        #logger.info("There was an error modifying Artist %s / Album %s with clean name %s" % (existing_artist, existing_album, existing_clean_string))
                logger.info("Manual matching yielded %s new matches for Artist: %s / Album: %s" % (update_count, new_artist, new_album))
                if update_count > 0:
                    librarysync.update_album_status(album_id)
            else:
                logger.info("Artist %s / Album %s already named appropriately; nothing to modify" % (existing_artist, existing_album))

    markUnmatched.exposed = True

    def manageManual(self):
        myDB = db.DBConnection()
        manual_albums = []
        manualalbums = myDB.select('SELECT ArtistName, AlbumTitle, TrackTitle, CleanName, Matched from have')
        for albums in manualalbums:
            if albums['ArtistName'] and albums['AlbumTitle'] and albums['TrackTitle']:
                original_clean = helpers.cleanName(albums['ArtistName']+" "+albums['AlbumTitle']+" "+albums['TrackTitle'])
                if albums['Matched'] == "Ignored" or albums['Matched'] == "Manual" or albums['CleanName'] != original_clean:
                    if albums['Matched'] == "Ignored":
                        album_status = "Ignored"
                    elif albums['Matched'] == "Manual" or albums['CleanName'] != original_clean:
                        album_status = "Matched"
                    manual_dict = { 'ArtistName' : albums['ArtistName'], 'AlbumTitle' : albums['AlbumTitle'], 'AlbumStatus' : album_status }
                    if manual_dict not in manual_albums:
                        manual_albums.append(manual_dict)
        manual_albums_sorted = sorted(manual_albums, key=itemgetter('ArtistName', 'AlbumTitle'))

        return serve_template(templatename="managemanual.html", title="Manage Manual Items", manualalbums=manual_albums_sorted)
    manageManual.exposed = True

    def markManual(self, action=None, existing_artist=None, existing_album=None):
        myDB = db.DBConnection()
        if action == "unignoreArtist":
            artist = existing_artist
            myDB.action('UPDATE have SET Matched="Failed" WHERE ArtistName=? AND Matched="Ignored"', [artist])
            logger.info("Artist: %s successfully restored to unmatched list" % artist)

        elif action == "unignoreAlbum":
            artist = existing_artist
            album = existing_album
            myDB.action('UPDATE have SET Matched="Failed" WHERE ArtistName=? AND AlbumTitle=? AND Matched="Ignored"', (artist, album))
            logger.info("Album: %s successfully restored to unmatched list" % album)

        elif action == "unmatchArtist":
            artist = existing_artist
            update_clean = myDB.select('SELECT ArtistName, AlbumTitle, TrackTitle, CleanName, Matched from have WHERE ArtistName=?', [artist])
            update_count = 0
            for tracks in update_clean:
                original_clean = helpers.cleanName(tracks['ArtistName']+" "+tracks['AlbumTitle']+" "+tracks['TrackTitle']).lower()
                album = tracks['AlbumTitle']
                track_title = tracks['TrackTitle']
                if tracks['CleanName'] != original_clean:
                    myDB.action('UPDATE tracks SET Location=?, BitRate=?, Format=? WHERE CleanName=?', [None, None, None, tracks['CleanName']])
                    myDB.action('UPDATE alltracks SET Location=?, BitRate=?, Format=? WHERE CleanName=?', [None, None, None, tracks['CleanName']])
                    myDB.action('UPDATE have SET CleanName=?, Matched="Failed" WHERE ArtistName=? AND AlbumTitle=? AND TrackTitle=?', (original_clean, artist, album, track_title))
                    update_count+=1
            if update_count > 0:
                librarysync.update_album_status()
            logger.info("Artist: %s successfully restored to unmatched list" % artist)

        elif action == "unmatchAlbum":
            artist = existing_artist
            album = existing_album
            update_clean = myDB.select('SELECT ArtistName, AlbumTitle, TrackTitle, CleanName, Matched from have WHERE ArtistName=? AND AlbumTitle=?', (artist, album))
            update_count = 0
            for tracks in update_clean:
                original_clean = helpers.cleanName(tracks['ArtistName']+" "+tracks['AlbumTitle']+" "+tracks['TrackTitle']).lower()
                track_title = tracks['TrackTitle']
                if tracks['CleanName'] != original_clean:
                    album_id_check = myDB.action('SELECT AlbumID from tracks WHERE CleanName=?', [tracks['CleanName']]).fetchone()
                    if album_id_check:
                        album_id = album_id_check[0]
                    myDB.action('UPDATE tracks SET Location=?, BitRate=?, Format=? WHERE CleanName=?', [None, None, None, tracks['CleanName']])
                    myDB.action('UPDATE alltracks SET Location=?, BitRate=?, Format=? WHERE CleanName=?', [None, None, None, tracks['CleanName']])
                    myDB.action('UPDATE have SET CleanName=?, Matched="Failed" WHERE ArtistName=? AND AlbumTitle=? AND TrackTitle=?', (original_clean, artist, album, track_title))
                    update_count+=1
            if update_count > 0:
                librarysync.update_album_status(album_id)
            logger.info("Album: %s successfully restored to unmatched list" % album)

    markManual.exposed = True

    def markArtists(self, action=None, **args):
        myDB = db.DBConnection()
        artistsToAdd = []
        for ArtistID in args:
            if action == 'delete':
                myDB.action('DELETE from artists WHERE ArtistID=?', [ArtistID])
                myDB.action('DELETE from albums WHERE ArtistID=?', [ArtistID])
                myDB.action('DELETE from tracks WHERE ArtistID=?', [ArtistID])
                myDB.action('DELETE from allalbums WHERE AlbumID=?', [AlbumID])
                myDB.action('DELETE from alltracks WHERE AlbumID=?', [AlbumID])
                myDB.action('INSERT OR REPLACE into blacklist VALUES (?)', [ArtistID])
            elif action == 'pause':
                controlValueDict = {'ArtistID': ArtistID}
                newValueDict = {'Status': 'Paused'}
                myDB.upsert("artists", newValueDict, controlValueDict)
            elif action == 'resume':
                controlValueDict = {'ArtistID': ArtistID}
                newValueDict = {'Status': 'Active'}
                myDB.upsert("artists", newValueDict, controlValueDict)
            else:
                artistsToAdd.append(ArtistID)
        if len(artistsToAdd) > 0:
            logger.debug("Refreshing artists: %s" % artistsToAdd)
            threading.Thread(target=importer.addArtistIDListToDB, args=[artistsToAdd]).start()
        raise cherrypy.HTTPRedirect("home")
    markArtists.exposed = True

    def importLastFM(self, username):
        headphones.LASTFM_USERNAME = username
        headphones.config_write()
        threading.Thread(target=lastfm.getArtists).start()
        raise cherrypy.HTTPRedirect("home")
    importLastFM.exposed = True

    def importLastFMTag(self, tag, limit):
        threading.Thread(target=lastfm.getTagTopArtists, args=(tag, limit)).start()
        raise cherrypy.HTTPRedirect("home")
    importLastFMTag.exposed = True

    def importItunes(self, path):
        headphones.PATH_TO_XML = path
        headphones.config_write()
        threading.Thread(target=importer.itunesImport, args=[path]).start()
        time.sleep(10)
        raise cherrypy.HTTPRedirect("home")
    importItunes.exposed = True

    def musicScan(self, path, scan=0, redirect=None, autoadd=0, libraryscan=0):
        headphones.LIBRARYSCAN = libraryscan
        headphones.ADD_ARTISTS = autoadd
        headphones.MUSIC_DIR = path
        headphones.config_write()
        if scan:
            try:
                threading.Thread(target=librarysync.libraryScan).start()
            except Exception, e:
                logger.error('Unable to complete the scan: %s' % e)
        if redirect:
            raise cherrypy.HTTPRedirect(redirect)
        else:
            raise cherrypy.HTTPRedirect("home")
    musicScan.exposed = True

    def forceUpdate(self):
        from headphones import updater
        threading.Thread(target=updater.dbUpdate, args=[False]).start()
        raise cherrypy.HTTPRedirect("home")
    forceUpdate.exposed = True

    def forceFullUpdate(self):
        from headphones import updater
        threading.Thread(target=updater.dbUpdate, args=[True]).start()
        raise cherrypy.HTTPRedirect("home")
    forceFullUpdate.exposed = True

    def forceSearch(self):
        from headphones import searcher
        threading.Thread(target=searcher.searchforalbum).start()
        raise cherrypy.HTTPRedirect("home")
    forceSearch.exposed = True

    def forcePostProcess(self):
        from headphones import postprocessor
        threading.Thread(target=postprocessor.forcePostProcess).start()
        raise cherrypy.HTTPRedirect("home")
    forcePostProcess.exposed = True

    def checkGithub(self):
        from headphones import versioncheck
        versioncheck.checkGithub()
        raise cherrypy.HTTPRedirect("home")
    checkGithub.exposed = True

    def history(self):
        myDB = db.DBConnection()
        history = myDB.select('''SELECT * from snatched order by DateAdded DESC''')
        return serve_template(templatename="history.html", title="History", history=history)
    history.exposed = True

    def logs(self):
        return serve_template(templatename="logs.html", title="Log", lineList=headphones.LOG_LIST)
    logs.exposed = True


    def getLog(self,iDisplayStart=0,iDisplayLength=100,iSortCol_0=0,sSortDir_0="desc",sSearch="",**kwargs):

        iDisplayStart = int(iDisplayStart)
        iDisplayLength = int(iDisplayLength)

        filtered = []
        if sSearch == "":
            filtered = headphones.LOG_LIST[::]
        else:
            filtered = [row for row in headphones.LOG_LIST for column in row if sSearch in column]

        sortcolumn = 0
        if iSortCol_0 == '1':
            sortcolumn = 2
        elif iSortCol_0 == '2':
            sortcolumn = 1
        filtered.sort(key=lambda x:x[sortcolumn],reverse=sSortDir_0 == "desc")

        rows = filtered[iDisplayStart:(iDisplayStart+iDisplayLength)]
        rows = [[row[0],row[2],row[1]] for row in rows]

        dict = {'iTotalDisplayRecords':len(filtered),
                'iTotalRecords':len(headphones.LOG_LIST),
                'aaData':rows,
                }
        s = simplejson.dumps(dict)
        return s
    getLog.exposed = True

    def getArtists_json(self,iDisplayStart=0,iDisplayLength=100,sSearch="",iSortCol_0='0',sSortDir_0='asc',**kwargs):
        iDisplayStart = int(iDisplayStart)
        iDisplayLength = int(iDisplayLength)
        filtered = []
        totalcount = 0
        myDB = db.DBConnection()


        sortcolumn = 'ArtistSortName'
        sortbyhavepercent = False
        if iSortCol_0 == '2':
            sortcolumn = 'Status'
        elif iSortCol_0 == '3':
            sortcolumn = 'ReleaseDate'
        elif iSortCol_0 == '4':
            sortbyhavepercent = True

        if sSearch == "":
            query = 'SELECT * from artists order by %s COLLATE NOCASE %s' % (sortcolumn,sSortDir_0)
            filtered = myDB.select(query)
            totalcount = len(filtered)
        else:
            query = 'SELECT * from artists WHERE ArtistSortName LIKE "%' + sSearch + '%" OR LatestAlbum LIKE "%' + sSearch +'%"' +  'ORDER BY %s COLLATE NOCASE %s' % (sortcolumn,sSortDir_0)
            filtered = myDB.select(query)
            totalcount = myDB.select('SELECT COUNT(*) from artists')[0][0]

        if sortbyhavepercent:
            filtered.sort(key=lambda x:(float(x['HaveTracks'])/x['TotalTracks'] if x['TotalTracks'] > 0 else 0.0,x['HaveTracks'] if x['HaveTracks'] else 0.0),reverse=sSortDir_0 == "asc")

        #can't figure out how to change the datatables default sorting order when its using an ajax datasource so ill
        #just reverse it here and the first click on the "Latest Album" header will sort by descending release date
        if sortcolumn == 'ReleaseDate':
            filtered.reverse()


        artists = filtered[iDisplayStart:(iDisplayStart+iDisplayLength)]
        rows = []
        for artist in artists:
            row = {"ArtistID":artist['ArtistID'],
                      "ArtistSortName":artist["ArtistSortName"],
                      "Status":artist["Status"],
                      "TotalTracks":artist["TotalTracks"],
                      "HaveTracks":artist["HaveTracks"],
                      "LatestAlbum":"",
                      "ReleaseDate":"",
                      "ReleaseInFuture":"False",
                      "AlbumID":"",
                      }

            if not row['HaveTracks']:
                row['HaveTracks'] = 0
            if artist['ReleaseDate'] and artist['LatestAlbum']:
                row['ReleaseDate'] = artist['ReleaseDate']
                row['LatestAlbum'] = artist['LatestAlbum']
                row['AlbumID'] = artist['AlbumID']
                if artist['ReleaseDate'] > today():
                    row['ReleaseInFuture'] = "True"
            elif artist['LatestAlbum']:
                row['ReleaseDate'] = ''
                row['LatestAlbum'] = artist['LatestAlbum']
                row['AlbumID'] = artist['AlbumID']

            rows.append(row)


        dict = {'iTotalDisplayRecords':len(filtered),
                'iTotalRecords':totalcount,
                'aaData':rows,
                }
        s = simplejson.dumps(dict)
        cherrypy.response.headers['Content-type'] = 'application/json'
        return s
    getArtists_json.exposed=True

    def getAlbumsByArtist_json(self, artist=None):
        myDB = db.DBConnection()
        album_json = {}
        counter = 0
        album_list = myDB.select("SELECT AlbumTitle from albums WHERE ArtistName=?", [artist])
        for album in album_list:
            album_json[counter] = album['AlbumTitle']
            counter+=1
        json_albums = json.dumps(album_json)

        cherrypy.response.headers['Content-type'] = 'application/json'
        return json_albums
    getAlbumsByArtist_json.exposed=True

    def clearhistory(self, type=None):
        myDB = db.DBConnection()
        if type == 'all':
            logger.info(u"Clearing all history")
            myDB.action('DELETE from snatched')
        else:
            logger.info(u"Clearing history where status is %s" % type)
            myDB.action('DELETE from snatched WHERE Status=?', [type])
        raise cherrypy.HTTPRedirect("history")
    clearhistory.exposed = True

    def generateAPI(self):

        import hashlib, random

        apikey = hashlib.sha224( str(random.getrandbits(256)) ).hexdigest()[0:32]
        logger.info("New API generated")
        return apikey

    generateAPI.exposed = True

    def forceScan(self, keepmatched=None):
        myDB = db.DBConnection()
        #########################################
        #NEED TO MOVE THIS INTO A SEPARATE FUNCTION BEFORE RELEASE
        myDB.select('DELETE from Have')
        logger.info('Removed all entries in local library database')
        myDB.select('UPDATE alltracks SET Location=NULL, BitRate=NULL, Format=NULL')
        myDB.select('UPDATE tracks SET Location=NULL, BitRate=NULL, Format=NULL')
        logger.info('All tracks in library unmatched')
        myDB.action('UPDATE artists SET HaveTracks=NULL')
        logger.info('Reset track counts for all artists')
        myDB.action('UPDATE albums SET Status="Skipped" WHERE Status="Skipped" OR Status="Downloaded"')
        logger.info('Marking all unwanted albums as Skipped')
        try:
            threading.Thread(target=librarysync.libraryScan).start()
        except Exception, e:
            logger.error('Unable to complete the scan: %s' % e)
        raise cherrypy.HTTPRedirect("home")
    forceScan.exposed = True

    def config(self):

        interface_dir = os.path.join(headphones.PROG_DIR, 'data/interfaces/')
        interface_list = [ name for name in os.listdir(interface_dir) if os.path.isdir(os.path.join(interface_dir, name)) ]

        config = {
                    "http_host" : headphones.HTTP_HOST,
                    "http_user" : headphones.HTTP_USERNAME,
                    "http_port" : headphones.HTTP_PORT,
                    "http_pass" : headphones.HTTP_PASSWORD,
                    "launch_browser" : checked(headphones.LAUNCH_BROWSER),
                    "enable_https" : checked(headphones.ENABLE_HTTPS),
                    "https_cert" : headphones.HTTPS_CERT,
                    "https_key" : headphones.HTTPS_KEY,
                    "api_enabled" : checked(headphones.API_ENABLED),
                    "api_key" : headphones.API_KEY,
                    "download_scan_interval" : headphones.DOWNLOAD_SCAN_INTERVAL,
                    "update_db_interval" : headphones.UPDATE_DB_INTERVAL,
                    "mb_ignore_age" : headphones.MB_IGNORE_AGE,
                    "nzb_search_interval" : headphones.SEARCH_INTERVAL,
                    "libraryscan_interval" : headphones.LIBRARYSCAN_INTERVAL,
                    "sab_host" : headphones.SAB_HOST,
                    "sab_user" : headphones.SAB_USERNAME,
                    "sab_api" : headphones.SAB_APIKEY,
                    "sab_pass" : headphones.SAB_PASSWORD,
                    "sab_cat" : headphones.SAB_CATEGORY,
                    "nzbget_host" : headphones.NZBGET_HOST,
                    "nzbget_user" : headphones.NZBGET_USERNAME,
                    "nzbget_pass" : headphones.NZBGET_PASSWORD,
                    "nzbget_cat" : headphones.NZBGET_CATEGORY,
                    "transmission_host" : headphones.TRANSMISSION_HOST,
                    "transmission_user" : headphones.TRANSMISSION_USERNAME,
                    "transmission_pass" : headphones.TRANSMISSION_PASSWORD,
                    "utorrent_host" : headphones.UTORRENT_HOST,
                    "utorrent_user" : headphones.UTORRENT_USERNAME,
                    "utorrent_pass" : headphones.UTORRENT_PASSWORD,
                    "nzb_downloader_sabnzbd" : radio(headphones.NZB_DOWNLOADER, 0),
                    "nzb_downloader_nzbget" : radio(headphones.NZB_DOWNLOADER, 1),
                    "nzb_downloader_blackhole" : radio(headphones.NZB_DOWNLOADER, 2),
                    "torrent_downloader_blackhole" : radio(headphones.TORRENT_DOWNLOADER, 0),
                    "torrent_downloader_transmission" : radio(headphones.TORRENT_DOWNLOADER, 1),
                    "torrent_downloader_utorrent" : radio(headphones.TORRENT_DOWNLOADER, 2),
                    "download_dir" : headphones.DOWNLOAD_DIR,
                    "use_blackhole" : checked(headphones.BLACKHOLE),
                    "blackhole_dir" : headphones.BLACKHOLE_DIR,
                    "usenet_retention" : headphones.USENET_RETENTION,
                    "use_headphones_indexer" : checked(headphones.HEADPHONES_INDEXER),
                    "use_newznab" : checked(headphones.NEWZNAB),
                    "newznab_host" : headphones.NEWZNAB_HOST,
                    "newznab_api" : headphones.NEWZNAB_APIKEY,
                    "newznab_enabled" : checked(headphones.NEWZNAB_ENABLED),
                    "extra_newznabs" : headphones.EXTRA_NEWZNABS,
                    "use_nzbsorg" : checked(headphones.NZBSORG),
                    "nzbsorg_uid" : headphones.NZBSORG_UID,
                    "nzbsorg_hash" : headphones.NZBSORG_HASH,
                    "use_nzbsrus" : checked(headphones.NZBSRUS),
                    "nzbsrus_uid" : headphones.NZBSRUS_UID,
                    "nzbsrus_apikey" : headphones.NZBSRUS_APIKEY,
                    "use_omgwtfnzbs" : checked(headphones.OMGWTFNZBS),
                    "omgwtfnzbs_uid" : headphones.OMGWTFNZBS_UID,
                    "omgwtfnzbs_apikey" : headphones.OMGWTFNZBS_APIKEY,
                    "preferred_words" : headphones.PREFERRED_WORDS,
                    "ignored_words" : headphones.IGNORED_WORDS,
                    "required_words" : headphones.REQUIRED_WORDS,
                    "torrentblackhole_dir" : headphones.TORRENTBLACKHOLE_DIR,
                    "download_torrent_dir" : headphones.DOWNLOAD_TORRENT_DIR,
                    "numberofseeders" : headphones.NUMBEROFSEEDERS,
                    "use_isohunt" : checked(headphones.ISOHUNT),
                    "use_kat" : checked(headphones.KAT),
                    "use_piratebay" : checked(headphones.PIRATEBAY),
                    "piratebay_proxy_url" : headphones.PIRATEBAY_PROXY_URL,
                    "use_mininova" : checked(headphones.MININOVA),
                    "use_waffles" : checked(headphones.WAFFLES),
                    "waffles_uid" : headphones.WAFFLES_UID,
                    "waffles_passkey": headphones.WAFFLES_PASSKEY,
                    "use_rutracker" : checked(headphones.RUTRACKER),
                    "rutracker_user" : headphones.RUTRACKER_USER,
                    "rutracker_password": headphones.RUTRACKER_PASSWORD,
                    "use_whatcd" : checked(headphones.WHATCD),
                    "whatcd_username" : headphones.WHATCD_USERNAME,
                    "whatcd_password": headphones.WHATCD_PASSWORD,
                    "pref_qual_0" : radio(headphones.PREFERRED_QUALITY, 0),
                    "pref_qual_1" : radio(headphones.PREFERRED_QUALITY, 1),
                    "pref_qual_3" : radio(headphones.PREFERRED_QUALITY, 3),
                    "pref_qual_2" : radio(headphones.PREFERRED_QUALITY, 2),
                    "pref_bitrate" : headphones.PREFERRED_BITRATE,
                    "pref_bitrate_high" : headphones.PREFERRED_BITRATE_HIGH_BUFFER,
                    "pref_bitrate_low" : headphones.PREFERRED_BITRATE_LOW_BUFFER,
                    "pref_bitrate_allow_lossless" : checked(headphones.PREFERRED_BITRATE_ALLOW_LOSSLESS),
                    "detect_bitrate" : checked(headphones.DETECT_BITRATE),
                    "move_files" : checked(headphones.MOVE_FILES),
                    "rename_files" : checked(headphones.RENAME_FILES),
                    "correct_metadata" : checked(headphones.CORRECT_METADATA),
                    "cleanup_files" : checked(headphones.CLEANUP_FILES),
                    "add_album_art" : checked(headphones.ADD_ALBUM_ART),
                    "album_art_format" : headphones.ALBUM_ART_FORMAT,
                    "embed_album_art" : checked(headphones.EMBED_ALBUM_ART),
                    "embed_lyrics" : checked(headphones.EMBED_LYRICS),
                    "dest_dir" : headphones.DESTINATION_DIR,
                    "lossless_dest_dir" : headphones.LOSSLESS_DESTINATION_DIR,
                    "folder_format" : headphones.FOLDER_FORMAT,
                    "file_format" : headphones.FILE_FORMAT,
                    "file_underscores" : checked(headphones.FILE_UNDERSCORES),
                    "include_extras" : checked(headphones.INCLUDE_EXTRAS),
                    "autowant_upcoming" : checked(headphones.AUTOWANT_UPCOMING),
                    "autowant_all" : checked(headphones.AUTOWANT_ALL),
                    "keep_torrent_files" : checked(headphones.KEEP_TORRENT_FILES),
                    "log_dir" : headphones.LOG_DIR,
                    "cache_dir" : headphones.CACHE_DIR,
                    "interface_list" : interface_list,
                    "music_encoder":        checked(headphones.MUSIC_ENCODER),
                    "encoder":      headphones.ENCODER,
                    "xldprofile":   headphones.XLDPROFILE,
                    "bitrate":      int(headphones.BITRATE),
                    "encoderfolder":    headphones.ENCODER_PATH,
                    "advancedencoder":  headphones.ADVANCEDENCODER,
                    "encoderoutputformat": headphones.ENCODEROUTPUTFORMAT,
                    "samplingfrequency": headphones.SAMPLINGFREQUENCY,
                    "encodervbrcbr": headphones.ENCODERVBRCBR,
                    "encoderquality": headphones.ENCODERQUALITY,
                    "encoderlossless": checked(headphones.ENCODERLOSSLESS),
                    "delete_lossless_files": checked(headphones.DELETE_LOSSLESS_FILES),
                    "prowl_enabled": checked(headphones.PROWL_ENABLED),
                    "prowl_onsnatch": checked(headphones.PROWL_ONSNATCH),
                    "prowl_keys": headphones.PROWL_KEYS,
                    "prowl_priority": headphones.PROWL_PRIORITY,
                    "xbmc_enabled": checked(headphones.XBMC_ENABLED),
                    "xbmc_host": headphones.XBMC_HOST,
                    "xbmc_username": headphones.XBMC_USERNAME,
                    "xbmc_password": headphones.XBMC_PASSWORD,
                    "xbmc_update": checked(headphones.XBMC_UPDATE),
                    "xbmc_notify": checked(headphones.XBMC_NOTIFY),
                    "plex_enabled": checked(headphones.PLEX_ENABLED),
                    "plex_server_host": headphones.PLEX_SERVER_HOST,
                    "plex_client_host": headphones.PLEX_CLIENT_HOST,
                    "plex_username": headphones.PLEX_USERNAME,
                    "plex_password": headphones.PLEX_PASSWORD,
                    "plex_update": checked(headphones.PLEX_UPDATE),
                    "plex_notify": checked(headphones.PLEX_NOTIFY),
                    "nma_enabled": checked(headphones.NMA_ENABLED),
                    "nma_apikey": headphones.NMA_APIKEY,
                    "nma_priority": int(headphones.NMA_PRIORITY),
                    "nma_onsnatch": checked(headphones.NMA_ONSNATCH),
                    "pushalot_enabled": checked(headphones.PUSHALOT_ENABLED),
                    "pushalot_apikey": headphones.PUSHALOT_APIKEY,
                    "pushalot_onsnatch": checked(headphones.PUSHALOT_ONSNATCH),
                    "synoindex_enabled": checked(headphones.SYNOINDEX_ENABLED),
                    "pushover_enabled": checked(headphones.PUSHOVER_ENABLED),
                    "pushover_onsnatch": checked(headphones.PUSHOVER_ONSNATCH),
                    "pushover_keys": headphones.PUSHOVER_KEYS,
                    "pushover_priority": headphones.PUSHOVER_PRIORITY,
                    "twitter_enabled": checked(headphones.TWITTER_ENABLED),
                    "twitter_onsnatch": checked(headphones.TWITTER_ONSNATCH),
                    "mirror_list": headphones.MIRRORLIST,
                    "mirror": headphones.MIRROR,
                    "customhost": headphones.CUSTOMHOST,
                    "customport": headphones.CUSTOMPORT,
                    "customsleep": headphones.CUSTOMSLEEP,
                    "hpuser": headphones.HPUSER,
                    "hppass": headphones.HPPASS,
                    "songkick_apikey": headphones.SONGKICK_APIKEY,
                    "cache_sizemb": headphones.CACHE_SIZEMB,
                    "file_permissions": headphones.FILE_PERMISSIONS,
                    "folder_permissions": headphones.FOLDER_PERMISSIONS,
                    "post_processing_dir" : headphones.POST_PROCESSING_DIR
                }

        # Need to convert EXTRAS to a dictionary we can pass to the config: it'll come in as a string like 2,5,6,8
        extras_list = ["single", "ep", "compilation", "soundtrack", "live", "remix", "spokenword", "audiobook"]
        extras_dict = {}

        i = 1
        for extra in extras_list:
            if str(i) in headphones.EXTRAS:
                extras_dict[extra] = "checked"
            else:
                extras_dict[extra] = ""
            i+=1

        config["extras"] = extras_dict

        return serve_template(templatename="config.html", title="Settings", config=config)
    config.exposed = True

    def configUpdate(self, http_host='0.0.0.0', http_username=None, http_port=8181, http_password=None, launch_browser=0, api_enabled=0, api_key=None,
        download_scan_interval=None, update_db_interval=None, mb_ignore_age=None, nzb_search_interval=None, libraryscan_interval=None, sab_host=None, sab_username=None, sab_apikey=None, sab_password=None,
        sab_category=None, nzbget_host=None, nzbget_username=None, nzbget_password=None, nzbget_category=None, transmission_host=None, transmission_username=None, transmission_password=None,
        utorrent_host=None, utorrent_username=None, utorrent_password=None, nzb_downloader=0, torrent_downloader=0, download_dir=None, blackhole_dir=None, usenet_retention=None,
        use_headphones_indexer=0, newznab=0, newznab_host=None, newznab_apikey=None, newznab_enabled=0, nzbsorg=0, nzbsorg_uid=None, nzbsorg_hash=None, nzbsrus=0, nzbsrus_uid=None, nzbsrus_apikey=None, omgwtfnzbs=0, omgwtfnzbs_uid=None, omgwtfnzbs_apikey=None,
        preferred_words=None, required_words=None, ignored_words=None, preferred_quality=0, preferred_bitrate=None, detect_bitrate=0, move_files=0, torrentblackhole_dir=None, download_torrent_dir=None,
        numberofseeders=None, use_piratebay=0, piratebay_proxy_url=None, use_isohunt=0, use_kat=0, use_mininova=0, waffles=0, waffles_uid=None, waffles_passkey=None, whatcd=0, whatcd_username=None, whatcd_password=None,
        rutracker=0, rutracker_user=None, rutracker_password=None, rename_files=0, correct_metadata=0, cleanup_files=0, add_album_art=0, album_art_format=None, embed_album_art=0, embed_lyrics=0,
        destination_dir=None, lossless_destination_dir=None, folder_format=None, file_format=None, file_underscores=0, include_extras=0, single=0, ep=0, compilation=0, soundtrack=0, live=0,
        remix=0, spokenword=0, audiobook=0, autowant_upcoming=False, autowant_all=False, keep_torrent_files=False, interface=None, log_dir=None, cache_dir=None, music_encoder=0, encoder=None, xldprofile=None,
        bitrate=None, samplingfrequency=None, encoderfolder=None, advancedencoder=None, encoderoutputformat=None, encodervbrcbr=None, encoderquality=None, encoderlossless=0,
        delete_lossless_files=0, prowl_enabled=0, prowl_onsnatch=0, prowl_keys=None, prowl_priority=0, xbmc_enabled=0, xbmc_host=None, xbmc_username=None, xbmc_password=None,
<<<<<<< HEAD
        xbmc_update=0, xbmc_notify=0, nma_enabled=False, nma_apikey=None, nma_priority=0, nma_onsnatch=0, pushalot_enabled=False, pushalot_apikey=None, pushalot_onsnatch=0, synoindex_enabled=False,
        pushover_enabled=0, pushover_onsnatch=0, pushover_keys=None, pushover_priority=0, twitter_enabled=0, twitter_onsnatch=0, mirror=None, customhost=None, customport=None,
        customsleep=None, hpuser=None, hppass=None, preferred_bitrate_high_buffer=None, preferred_bitrate_low_buffer=None, preferred_bitrate_allow_lossless=0, cache_sizemb=None, 
        enable_https=0, https_cert=None, https_key=None, file_permissions=None, folder_permissions=None, plex_enabled=0, plex_server_host=None, plex_client_host=None, plex_username=None, 
        plex_password=None, plex_update=0, plex_notify=0, post_processing_dir=None, **kwargs):
=======
        xbmc_update=0, xbmc_notify=0, nma_enabled=False, nma_apikey=None, nma_priority=0, nma_onsnatch=0, synoindex_enabled=False,
        pushover_enabled=0, pushover_onsnatch=0, pushover_keys=None, pushover_priority=0, mirror=None, customhost=None, customport=None,
        customsleep=None, hpuser=None, hppass=None, songkick_apikey=None, preferred_bitrate_high_buffer=None, preferred_bitrate_low_buffer=None, preferred_bitrate_allow_lossless=0, cache_sizemb=None,
        enable_https=0, https_cert=None, https_key=None, file_permissions=None, folder_permissions=None, **kwargs):
>>>>>>> ca72cccc

        headphones.HTTP_HOST = http_host
        headphones.HTTP_PORT = http_port
        headphones.HTTP_USERNAME = http_username
        headphones.HTTP_PASSWORD = http_password
        headphones.LAUNCH_BROWSER = launch_browser
        headphones.ENABLE_HTTPS = enable_https
        headphones.HTTPS_CERT = https_cert
        headphones.HTTPS_KEY = https_key
        headphones.API_ENABLED = api_enabled
        headphones.API_KEY = api_key
        headphones.DOWNLOAD_SCAN_INTERVAL = download_scan_interval
        headphones.UPDATE_DB_INTERVAL = update_db_interval
        headphones.MB_IGNORE_AGE = mb_ignore_age
        headphones.SEARCH_INTERVAL = nzb_search_interval
        headphones.LIBRARYSCAN_INTERVAL = libraryscan_interval
        headphones.SAB_HOST = sab_host
        headphones.SAB_USERNAME = sab_username
        headphones.SAB_PASSWORD = sab_password
        headphones.SAB_APIKEY = sab_apikey
        headphones.SAB_CATEGORY = sab_category
        headphones.NZBGET_HOST = nzbget_host
        headphones.NZBGET_USERNAME = nzbget_username
        headphones.NZBGET_PASSWORD = nzbget_password
        headphones.NZBGET_CATEGORY = nzbget_category
        headphones.TRANSMISSION_HOST = transmission_host
        headphones.TRANSMISSION_USERNAME = transmission_username
        headphones.TRANSMISSION_PASSWORD = transmission_password
        headphones.UTORRENT_HOST = utorrent_host
        headphones.UTORRENT_USERNAME = utorrent_username
        headphones.UTORRENT_PASSWORD = utorrent_password
        headphones.NZB_DOWNLOADER = int(nzb_downloader)
        headphones.TORRENT_DOWNLOADER = int(torrent_downloader)
        headphones.DOWNLOAD_DIR = download_dir
        headphones.BLACKHOLE_DIR = blackhole_dir
        headphones.USENET_RETENTION = usenet_retention
        headphones.HEADPHONES_INDEXER = use_headphones_indexer
        headphones.NEWZNAB = newznab
        headphones.NEWZNAB_HOST = newznab_host
        headphones.NEWZNAB_APIKEY = newznab_apikey
        headphones.NEWZNAB_ENABLED = newznab_enabled
        headphones.NZBSORG = nzbsorg
        headphones.NZBSORG_UID = nzbsorg_uid
        headphones.NZBSORG_HASH = nzbsorg_hash
        headphones.NZBSRUS = nzbsrus
        headphones.NZBSRUS_UID = nzbsrus_uid
        headphones.NZBSRUS_APIKEY = nzbsrus_apikey
        headphones.OMGWTFNZBS = omgwtfnzbs
        headphones.OMGWTFNZBS_UID = omgwtfnzbs_uid
        headphones.OMGWTFNZBS_APIKEY = omgwtfnzbs_apikey
        headphones.PREFERRED_WORDS = preferred_words
        headphones.IGNORED_WORDS = ignored_words
        headphones.REQUIRED_WORDS = required_words
        headphones.TORRENTBLACKHOLE_DIR = torrentblackhole_dir
        headphones.NUMBEROFSEEDERS = numberofseeders
        headphones.DOWNLOAD_TORRENT_DIR = download_torrent_dir
        headphones.ISOHUNT = use_isohunt
        headphones.KAT = use_kat
        headphones.PIRATEBAY = use_piratebay
        headphones.PIRATEBAY_PROXY_URL = piratebay_proxy_url
        headphones.MININOVA = use_mininova
        headphones.WAFFLES = waffles
        headphones.WAFFLES_UID = waffles_uid
        headphones.WAFFLES_PASSKEY = waffles_passkey
        headphones.RUTRACKER = rutracker
        headphones.RUTRACKER_USER = rutracker_user
        headphones.RUTRACKER_PASSWORD = rutracker_password
        headphones.WHATCD = whatcd
        headphones.WHATCD_USERNAME = whatcd_username
        headphones.WHATCD_PASSWORD = whatcd_password
        headphones.PREFERRED_QUALITY = int(preferred_quality)
        headphones.PREFERRED_BITRATE = preferred_bitrate
        headphones.PREFERRED_BITRATE_HIGH_BUFFER = preferred_bitrate_high_buffer
        headphones.PREFERRED_BITRATE_LOW_BUFFER = preferred_bitrate_low_buffer
        headphones.PREFERRED_BITRATE_ALLOW_LOSSLESS = preferred_bitrate_allow_lossless
        headphones.DETECT_BITRATE = detect_bitrate
        headphones.MOVE_FILES = move_files
        headphones.CORRECT_METADATA = correct_metadata
        headphones.RENAME_FILES = rename_files
        headphones.CLEANUP_FILES = cleanup_files
        headphones.ADD_ALBUM_ART = add_album_art
        headphones.ALBUM_ART_FORMAT = album_art_format
        headphones.EMBED_ALBUM_ART = embed_album_art
        headphones.EMBED_LYRICS = embed_lyrics
        headphones.DESTINATION_DIR = destination_dir
        headphones.LOSSLESS_DESTINATION_DIR = lossless_destination_dir
        headphones.FOLDER_FORMAT = folder_format
        headphones.FILE_FORMAT = file_format
        headphones.FILE_UNDERSCORES = file_underscores
        headphones.INCLUDE_EXTRAS = include_extras
        headphones.AUTOWANT_UPCOMING = autowant_upcoming
        headphones.AUTOWANT_ALL = autowant_all
        headphones.KEEP_TORRENT_FILES = keep_torrent_files
        headphones.INTERFACE = interface
        headphones.LOG_DIR = log_dir
        headphones.CACHE_DIR = cache_dir
        headphones.MUSIC_ENCODER = music_encoder
        headphones.ENCODER = encoder
        headphones.XLDPROFILE = xldprofile
        headphones.BITRATE = int(bitrate)
        headphones.SAMPLINGFREQUENCY = int(samplingfrequency)
        headphones.ENCODER_PATH = encoderfolder
        headphones.ADVANCEDENCODER = advancedencoder
        headphones.ENCODEROUTPUTFORMAT = encoderoutputformat
        headphones.ENCODERVBRCBR = encodervbrcbr
        headphones.ENCODERQUALITY = int(encoderquality)
        headphones.ENCODERLOSSLESS = int(encoderlossless)
        headphones.DELETE_LOSSLESS_FILES = int(delete_lossless_files)
        headphones.PROWL_ENABLED = prowl_enabled
        headphones.PROWL_ONSNATCH = prowl_onsnatch
        headphones.PROWL_KEYS = prowl_keys
        headphones.PROWL_PRIORITY = prowl_priority
        headphones.XBMC_ENABLED = xbmc_enabled
        headphones.XBMC_HOST = xbmc_host
        headphones.XBMC_USERNAME = xbmc_username
        headphones.XBMC_PASSWORD = xbmc_password
        headphones.XBMC_UPDATE = xbmc_update
        headphones.XBMC_NOTIFY = xbmc_notify
        headphones.PLEX_ENABLED = plex_enabled
        headphones.PLEX_SERVER_HOST = plex_server_host
        headphones.PLEX_CLIENT_HOST = plex_client_host
        headphones.PLEX_USERNAME = plex_username
        headphones.PLEX_PASSWORD = plex_password
        headphones.PLEX_UPDATE = plex_update
        headphones.PLEX_NOTIFY = plex_notify
        headphones.NMA_ENABLED = nma_enabled
        headphones.NMA_APIKEY = nma_apikey
        headphones.NMA_PRIORITY = nma_priority
        headphones.NMA_ONSNATCH = nma_onsnatch
        headphones.PUSHALOT_ENABLED = pushalot_enabled
        headphones.PUSHALOT_APIKEY = pushalot_apikey
        headphones.PUSHALOT_ONSNATCH = pushalot_onsnatch
        headphones.SYNOINDEX_ENABLED = synoindex_enabled
        headphones.PUSHOVER_ENABLED = pushover_enabled
        headphones.PUSHOVER_ONSNATCH = pushover_onsnatch
        headphones.PUSHOVER_KEYS = pushover_keys
        headphones.PUSHOVER_PRIORITY = pushover_priority
        headphones.TWITTER_ENABLED = twitter_enabled
        headphones.TWITTER_ONSNATCH = twitter_onsnatch
        headphones.MIRROR = mirror
        headphones.CUSTOMHOST = customhost
        headphones.CUSTOMPORT = customport
        headphones.CUSTOMSLEEP = customsleep
        headphones.HPUSER = hpuser
        headphones.HPPASS = hppass
        headphones.SONGKICK_APIKEY = songkick_apikey
        headphones.CACHE_SIZEMB = int(cache_sizemb)
        headphones.FILE_PERMISSIONS = file_permissions
        headphones.FOLDER_PERMISSIONS = folder_permissions
	headphones.POST_PROCESSING_DIR = post_processing_dir

        # Handle the variable config options. Note - keys with False values aren't getting passed

        headphones.EXTRA_NEWZNABS = []

        for kwarg in kwargs:
            if kwarg.startswith('newznab_host'):
                newznab_number = kwarg[12:]
                newznab_host = kwargs['newznab_host' + newznab_number]
                newznab_api = kwargs['newznab_api' + newznab_number]
                try:
                    newznab_enabled = int(kwargs['newznab_enabled' + newznab_number])
                except KeyError:
                    newznab_enabled = 0

                headphones.EXTRA_NEWZNABS.append((newznab_host, newznab_api, newznab_enabled))

        # Convert the extras to list then string. Coming in as 0 or 1
        temp_extras_list = []
        extras_list = [single, ep, compilation, soundtrack, live, remix, spokenword, audiobook]

        i = 1
        for extra in extras_list:
            if extra:
                temp_extras_list.append(i)
            i+=1

        headphones.EXTRAS = ','.join(str(n) for n in temp_extras_list)

        # Sanity checking
        if headphones.SEARCH_INTERVAL < 360:
            logger.info("Search interval too low. Resetting to 6 hour minimum")
            headphones.SEARCH_INTERVAL = 360

        # Write the config
        headphones.config_write()

        #reconfigure musicbrainz database connection with the new values
        mb.startmb()

        raise cherrypy.HTTPRedirect("config")

    configUpdate.exposed = True

    def shutdown(self):
        headphones.SIGNAL = 'shutdown'
        message = 'Shutting Down...'
        return serve_template(templatename="shutdown.html", title="Shutting Down", message=message, timer=15)
        return page

    shutdown.exposed = True

    def restart(self):
        headphones.SIGNAL = 'restart'
        message = 'Restarting...'
        return serve_template(templatename="shutdown.html", title="Restarting", message=message, timer=30)
    restart.exposed = True

    def update(self):
        headphones.SIGNAL = 'update'
        message = 'Updating...'
        return serve_template(templatename="shutdown.html", title="Updating", message=message, timer=120)
        return page
    update.exposed = True

    def extras(self):
        myDB = db.DBConnection()
        cloudlist = myDB.select('SELECT * from lastfmcloud')
        return serve_template(templatename="extras.html", title="Extras", cloudlist=cloudlist)
        return page
    extras.exposed = True

    def addReleaseById(self, rid):
        threading.Thread(target=importer.addReleaseById, args=[rid]).start()
        raise cherrypy.HTTPRedirect("home")
    addReleaseById.exposed = True

    def updateCloud(self):

        lastfm.getSimilar()
        raise cherrypy.HTTPRedirect("extras")

    updateCloud.exposed = True

    def api(self, *args, **kwargs):

        from headphones.api import Api

        a = Api()

        a.checkParams(*args, **kwargs)

        data = a.fetchData()

        return data

    api.exposed = True

    def getInfo(self, ArtistID=None, AlbumID=None):

        from headphones import cache
        info_dict = cache.getInfo(ArtistID, AlbumID)

        return simplejson.dumps(info_dict)

    getInfo.exposed = True

    def getArtwork(self, ArtistID=None, AlbumID=None):

        from headphones import cache
        return cache.getArtwork(ArtistID, AlbumID)

    getArtwork.exposed = True

    def getThumb(self, ArtistID=None, AlbumID=None):

        from headphones import cache
        return cache.getThumb(ArtistID, AlbumID)

    getThumb.exposed = True

    # If you just want to get the last.fm image links for an album, make sure to pass a releaseid and not a releasegroupid
    def getImageLinks(self, ArtistID=None, AlbumID=None):

        from headphones import cache
        image_dict = cache.getImageLinks(ArtistID, AlbumID)

        return simplejson.dumps(image_dict)

    getImageLinks.exposed = True

    def twitterStep1(self):
        cherrypy.response.headers['Cache-Control'] = "max-age=0,no-cache,no-store"
        tweet = notifiers.TwitterNotifier()
        return tweet._get_authorization()
    twitterStep1.exposed = True

    def twitterStep2(self, key):
        cherrypy.response.headers['Cache-Control'] = "max-age=0,no-cache,no-store"
        tweet = notifiers.TwitterNotifier()
        result = tweet._get_credentials(key)
        logger.info(u"result: "+str(result))
        if result:
            return "Key verification successful"
        else:
            return "Unable to verify key"
    twitterStep2.exposed = True

    def testTwitter(self):
        cherrypy.response.headers['Cache-Control'] = "max-age=0,no-cache,no-store"
        tweet = notifiers.TwitterNotifier()
        result = tweet.test_notify()
        if result:
            return "Tweet successful, check your twitter to make sure it worked"
        else:
            return "Error sending tweet"
    testTwitter.exposed = True

class Artwork(object):
    def index(self):
        return "Artwork"
    index.exposed = True

    def default(self,ArtistOrAlbum="",ID=None):
        from headphones import cache
        ArtistID = None
        AlbumID = None
        if ArtistOrAlbum == "artist":
            ArtistID = ID
        elif ArtistOrAlbum == "album":
            AlbumID = ID

        relpath =  cache.getArtwork(ArtistID,AlbumID)

        if not relpath:
            relpath = "data/interfaces/default/images/no-cover-art.png"
            basedir = os.path.dirname(sys.argv[0])
            path = os.path.join(basedir,relpath)
            cherrypy.response.headers['Content-type'] = 'image/png'
            cherrypy.response.headers['Cache-Control'] = 'no-cache'
        else:
            relpath = relpath.replace('cache/','',1)
            path = os.path.join(headphones.CACHE_DIR,relpath)
            fileext = os.path.splitext(relpath)[1][1::]
            cherrypy.response.headers['Content-type'] = 'image/' + fileext
            cherrypy.response.headers['Cache-Control'] = 'max-age=31556926'

        path = os.path.normpath(path)
        f = open(path,'rb')
        return f.read()
    default.exposed = True

    class Thumbs(object):
        def index(self):
            return "Here be thumbs"
        index.exposed = True
        def default(self,ArtistOrAlbum="",ID=None):
            from headphones import cache
            ArtistID = None
            AlbumID = None
            if ArtistOrAlbum == "artist":
                ArtistID = ID
            elif ArtistOrAlbum == "album":
                AlbumID = ID

            relpath =  cache.getThumb(ArtistID,AlbumID)

            if not relpath:
                relpath = "data/interfaces/default/images/no-cover-artist.png"
                basedir = os.path.dirname(sys.argv[0])
                path = os.path.join(basedir,relpath)
                cherrypy.response.headers['Content-type'] = 'image/png'
                cherrypy.response.headers['Cache-Control'] = 'no-cache'
            else:
                relpath = relpath.replace('cache/','',1)
                path = os.path.join(headphones.CACHE_DIR,relpath)
                fileext = os.path.splitext(relpath)[1][1::]
                cherrypy.response.headers['Content-type'] = 'image/' + fileext
                cherrypy.response.headers['Cache-Control'] = 'max-age=31556926'

            path = os.path.normpath(path)
            f = open(path,'rb')
            return f.read()
        default.exposed = True

    thumbs = Thumbs()


WebInterface.artwork = Artwork()<|MERGE_RESOLUTION|>--- conflicted
+++ resolved
@@ -997,18 +997,11 @@
         remix=0, spokenword=0, audiobook=0, autowant_upcoming=False, autowant_all=False, keep_torrent_files=False, interface=None, log_dir=None, cache_dir=None, music_encoder=0, encoder=None, xldprofile=None,
         bitrate=None, samplingfrequency=None, encoderfolder=None, advancedencoder=None, encoderoutputformat=None, encodervbrcbr=None, encoderquality=None, encoderlossless=0,
         delete_lossless_files=0, prowl_enabled=0, prowl_onsnatch=0, prowl_keys=None, prowl_priority=0, xbmc_enabled=0, xbmc_host=None, xbmc_username=None, xbmc_password=None,
-<<<<<<< HEAD
         xbmc_update=0, xbmc_notify=0, nma_enabled=False, nma_apikey=None, nma_priority=0, nma_onsnatch=0, pushalot_enabled=False, pushalot_apikey=None, pushalot_onsnatch=0, synoindex_enabled=False,
         pushover_enabled=0, pushover_onsnatch=0, pushover_keys=None, pushover_priority=0, twitter_enabled=0, twitter_onsnatch=0, mirror=None, customhost=None, customport=None,
         customsleep=None, hpuser=None, hppass=None, preferred_bitrate_high_buffer=None, preferred_bitrate_low_buffer=None, preferred_bitrate_allow_lossless=0, cache_sizemb=None, 
         enable_https=0, https_cert=None, https_key=None, file_permissions=None, folder_permissions=None, plex_enabled=0, plex_server_host=None, plex_client_host=None, plex_username=None, 
-        plex_password=None, plex_update=0, plex_notify=0, post_processing_dir=None, **kwargs):
-=======
-        xbmc_update=0, xbmc_notify=0, nma_enabled=False, nma_apikey=None, nma_priority=0, nma_onsnatch=0, synoindex_enabled=False,
-        pushover_enabled=0, pushover_onsnatch=0, pushover_keys=None, pushover_priority=0, mirror=None, customhost=None, customport=None,
-        customsleep=None, hpuser=None, hppass=None, songkick_apikey=None, preferred_bitrate_high_buffer=None, preferred_bitrate_low_buffer=None, preferred_bitrate_allow_lossless=0, cache_sizemb=None,
-        enable_https=0, https_cert=None, https_key=None, file_permissions=None, folder_permissions=None, **kwargs):
->>>>>>> ca72cccc
+        plex_password=None, plex_update=0, plex_notify=0, post_processing_dir=None, songkick_apikey=None, **kwargs):
 
         headphones.HTTP_HOST = http_host
         headphones.HTTP_PORT = http_port
@@ -1158,7 +1151,7 @@
         headphones.CACHE_SIZEMB = int(cache_sizemb)
         headphones.FILE_PERMISSIONS = file_permissions
         headphones.FOLDER_PERMISSIONS = folder_permissions
-	headphones.POST_PROCESSING_DIR = post_processing_dir
+        headphones.POST_PROCESSING_DIR = post_processing_dir
 
         # Handle the variable config options. Note - keys with False values aren't getting passed
 
