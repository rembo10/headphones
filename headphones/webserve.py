--- conflicted
+++ resolved
@@ -29,11 +29,7 @@
 import os
 import re
 from headphones import logger, searcher, db, importer, mb, lastfm, librarysync, helpers, notifiers
-<<<<<<< HEAD
-from headphones.helpers import today, cleanName
-=======
-from headphones.helpers import checked, radio, today, clean_name
->>>>>>> cf42836c
+from headphones.helpers import today, clean_name
 from mako.lookup import TemplateLookup
 from mako import exceptions
 import headphones
@@ -292,8 +288,8 @@
     def scanArtist(self, ArtistID):
 
         myDB = db.DBConnection()
-        artist_name = \
-            myDB.select('SELECT DISTINCT ArtistName FROM artists WHERE ArtistID=?', [ArtistID])[0][0]
+        artist_name = myDB.select('SELECT DISTINCT ArtistName FROM artists WHERE ArtistID=?',
+            [ArtistID])[0][0]
 
         logger.info(u"Scanning artist: %s", artist_name)
 
@@ -354,7 +350,7 @@
 
         for dir in dirs:
             artistfolder = os.path.join(dir, folder)
-            if not os.path.isdir(artistfolder):
+            if not os.path.isdir(artistfolder.encode(headphones.SYS_ENCODING)):
                 logger.debug("Cannot find directory: " + artistfolder)
                 continue
             threading.Thread(target=librarysync.libraryScan,
@@ -400,7 +396,7 @@
                 ArtistIDT = ArtistID
             else:
                 ArtistIDT = \
-                    myDB.action('SELECT ArtistID FROM albums WHERE AlbumID=?', [mbid]).fetchone()[0]
+                myDB.action('SELECT ArtistID FROM albums WHERE AlbumID=?', [mbid]).fetchone()[0]
             myDB.action(
                 'UPDATE artists SET TotalTracks=(SELECT COUNT(*) FROM tracks WHERE ArtistID = ? AND AlbumTitle IN (SELECT AlbumTitle FROM albums WHERE Status != "Ignored")) WHERE ArtistID = ?',
                 [ArtistIDT, ArtistIDT])
@@ -615,12 +611,8 @@
               clean_name(d['AlbumTitle']).lower()) for d in
              headphones_album_dictionary])
         unmatchedalbums = [d for d in have_album_dictionary if (
-<<<<<<< HEAD
-            cleanName(d['ArtistName']).lower(), cleanName(d['AlbumTitle']).lower()) not in check]
-=======
             clean_name(d['ArtistName']).lower(),
             clean_name(d['AlbumTitle']).lower()) not in check]
->>>>>>> cf42836c
 
         return serve_template(templatename="manageunmatched.html", title="Manage Unmatched Items",
                               unmatchedalbums=unmatchedalbums)
@@ -682,7 +674,7 @@
                             # else:
                             # logger.info("There was an error modifying Artist %s. This should not have happened" % existing_artist)
                 logger.info("Manual matching yielded %s new matches for Artist: %s" % (
-                    update_count, new_artist))
+                update_count, new_artist))
                 if update_count > 0:
                     librarysync.update_album_status()
             else:
@@ -734,13 +726,13 @@
                             # else:
                             # logger.info("There was an error modifying Artist %s / Album %s with clean name %s" % (existing_artist, existing_album, existing_clean_string))
                 logger.info("Manual matching yielded %s new matches for Artist: %s / Album: %s" % (
-                    update_count, new_artist, new_album))
+                update_count, new_artist, new_album))
                 if update_count > 0:
                     librarysync.update_album_status(album_id)
             else:
                 logger.info(
                     "Artist %s / Album %s already named appropriately; nothing to modify" % (
-                        existing_artist, existing_album))
+                    existing_artist, existing_album))
 
     @cherrypy.expose
     def manageManual(self):
@@ -753,7 +745,7 @@
                 original_clean = helpers.clean_name(
                     albums['ArtistName'] + " " + albums['AlbumTitle'] + " " + albums['TrackTitle'])
                 if albums['Matched'] == "Ignored" or albums['Matched'] == "Manual" or albums[
-                        'CleanName'] != original_clean:
+                    'CleanName'] != original_clean:
                     if albums['Matched'] == "Ignored":
                         album_status = "Ignored"
                     elif albums['Matched'] == "Manual" or albums['CleanName'] != original_clean:
@@ -1017,14 +1009,14 @@
             totalcount = len(filtered)
         else:
             query = 'SELECT * from artists WHERE ArtistSortName LIKE "%' + sSearch + '%" OR LatestAlbum LIKE "%' + sSearch + '%"' + 'ORDER BY %s COLLATE NOCASE %s' % (
-                sortcolumn, sSortDir_0)
+            sortcolumn, sSortDir_0)
             filtered = myDB.select(query)
             totalcount = myDB.select('SELECT COUNT(*) from artists')[0][0]
 
         if sortbyhavepercent:
             filtered.sort(key=lambda x: (
-                float(x['HaveTracks']) / x['TotalTracks'] if x['TotalTracks'] > 0 else 0.0,
-                x['HaveTracks'] if x['HaveTracks'] else 0.0), reverse=sSortDir_0 == "asc")
+            float(x['HaveTracks']) / x['TotalTracks'] if x['TotalTracks'] > 0 else 0.0,
+            x['HaveTracks'] if x['HaveTracks'] else 0.0), reverse=sSortDir_0 == "asc")
 
         # can't figure out how to change the datatables default sorting order when its using an ajax datasource so ill
         # just reverse it here and the first click on the "Latest Album" header will sort by descending release date
@@ -1350,6 +1342,12 @@
         pushbullet = notifiers.PUSHBULLET()
         pushbullet.notify("it works!", "Test message")
 
+    @cherrypy.expose
+    def testTelegram(self):
+        logger.info("Testing Telegram notifications")
+        telegram = notifiers.TELEGRAM()
+        telegram.notify("it works!", "lazers pew pew")
+
 
 class Artwork(object):
 
