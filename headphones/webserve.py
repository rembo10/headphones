import os

import cherrypy
from mako.template import Template
from mako.lookup import TemplateLookup
from mako import exceptions

import time
import threading

import headphones

from headphones.mb import getReleaseGroup
from headphones import templates, logger, searcher, db, importer, helpers, mb, lastfm
from headphones.helpers import checked, radio

_hplookup = TemplateLookup(directories=[os.path.join(str(headphones.PROG_DIR), 'data/interfaces/default/')], output_encoding='utf-8')

def serve_template(templatename, **kwargs):
	try:
		template = _hplookup.get_template(templatename)
		kwargs['hpRoot'] = headphones.HTTP_ROOT
		return template.render(**kwargs)
	except:
		return exceptions.html_error_template().render()
	
class WebInterface(object):
	
	def index(self):
		raise cherrypy.HTTPRedirect("home")
	index.exposed=True

	def home(self):
		myDB = db.DBConnection()
		results = myDB.select('SELECT ArtistName, ArtistID, Status, LatestAlbum, ReleaseDate, AlbumID, TotalTracks, HaveTracks from artists order by ArtistSortName COLLATE NOCASE')
		return serve_template(templatename="index.html", title='Home', artists=results)
	home.exposed = True
	

	def artistPage(self, ArtistID):
		myDB = db.DBConnection()
		
		artist = myDB.action('SELECT ArtistName, IncludeExtras FROM artists WHERE ArtistID=?', [ArtistID]).fetchone()
		albums = myDB.select('SELECT AlbumTitle, ReleaseDate, AlbumID, Status, ArtistName, AlbumASIN from albums WHERE ArtistID=? order by ReleaseDate DESC', [ArtistID])

		return serve_template(templatename="artist.html", title=artist['ArtistName'], artist=artist, albums=albums, artistID=ArtistID)
	artistPage.exposed = True
	
	
	def albumPage(self, AlbumID):

		myDB = db.DBConnection()
		
		album = myDB.action('SELECT * FROM albums WHERE AlbumID=?', [AlbumID]).fetchone()
		tracks = myDB.select('SELECT ArtistID, ArtistName, AlbumTitle, TrackTitle, TrackDuration, TrackID, AlbumASIN FROM tracks WHERE AlbumID=?', [AlbumID])
		
		return serve_template(templatename="album.html", title=album['AlbumTitle'],tracks=tracks, album=album)

	albumPage.exposed = True
	
	
	def findArtist(self, name):

		if len(name) == 0 or name == 'Add an artist':
			raise cherrypy.HTTPRedirect("home")
		else:
			artistResults = mb.findArtist(name, limit=10)
			if len(artistResults) == 1:
				logger.info(u"Found one artist matching your search term: " + artistResults[0]['name'] +" ("+ artistResults[0]['id']+")")			
				raise cherrypy.HTTPRedirect("addArtist?artistid=%s" % artistResults[0]['id'])
		return serve_template(templatename="artistsearch.html", title="Search", results=artistResults)
	findArtist.exposed = True

	def artistInfo(self, artistid):
		artist = mb.getArtist(artistid)
		if artist['artist_begindate']:
			begindate = artist['artist_begindate']
		else:
			begindate = ''
		if artist['artist_enddate']:
			enddate = artist['artist_enddate']
		else:
			enddate = ''
		return serve_template(templatename="artistinfo.html", artist=artist, begindate=begindate, enddate=enddate)
	artistInfo.exposed = True

	def addArtist(self, artistid, redirect='home'):
		
		threading.Thread(target=importer.addArtisttoDB, args=[artistid]).start()
		time.sleep(5)
		threading.Thread(target=lastfm.getSimilar).start()
		raise cherrypy.HTTPRedirect(redirect)
	addArtist.exposed = True
	
	def getExtras(self, ArtistID):
		
		myDB = db.DBConnection()
		controlValueDict = {'ArtistID': ArtistID}
		newValueDict = {'IncludeExtras': 1}
		myDB.upsert("artists", newValueDict, controlValueDict)
		
		threading.Thread(target=importer.addArtisttoDB, args=[ArtistID, True]).start()
		time.sleep(10)
		raise cherrypy.HTTPRedirect("artistPage?ArtistID=%s" % ArtistID)
	getExtras.exposed = True
	
	def pauseArtist(self, ArtistID):
	
		logger.info(u"Pausing artist: " + ArtistID)
		myDB = db.DBConnection()
		controlValueDict = {'ArtistID': ArtistID}
		newValueDict = {'Status': 'Paused'}
		myDB.upsert("artists", newValueDict, controlValueDict)
		
		raise cherrypy.HTTPRedirect("home")
	pauseArtist.exposed = True
	
	def resumeArtist(self, ArtistID):

		logger.info(u"Resuming artist: " + ArtistID)
		myDB = db.DBConnection()
		controlValueDict = {'ArtistID': ArtistID}
		newValueDict = {'Status': 'Active'}
		myDB.upsert("artists", newValueDict, controlValueDict)

		raise cherrypy.HTTPRedirect("home")
	resumeArtist.exposed = True
	
	def deleteArtist(self, ArtistID):

		logger.info(u"Deleting all traces of artist: " + ArtistID)
		myDB = db.DBConnection()
		myDB.action('DELETE from artists WHERE ArtistID=?', [ArtistID])
		myDB.action('DELETE from albums WHERE ArtistID=?', [ArtistID])
		myDB.action('DELETE from tracks WHERE ArtistID=?', [ArtistID])

		raise cherrypy.HTTPRedirect("home")
	deleteArtist.exposed = True
	
	def queueAlbum(self, AlbumID, ArtistID, new=False):

		logger.info(u"Marking album: " + AlbumID + "as wanted...")
		myDB = db.DBConnection()
		controlValueDict = {'AlbumID': AlbumID}
		newValueDict = {'Status': 'Wanted'}
		myDB.upsert("albums", newValueDict, controlValueDict)
		
		import searcher
		searcher.searchNZB(AlbumID, new)
		
		raise cherrypy.HTTPRedirect("artistPage?ArtistID=%s" % ArtistID)
	queueAlbum.exposed = True

	def unqueueAlbum(self, AlbumID, ArtistID):

		logger.info(u"Marking album: " + AlbumID + "as skipped...")
		myDB = db.DBConnection()
		controlValueDict = {'AlbumID': AlbumID}
		newValueDict = {'Status': 'Skipped'}
		myDB.upsert("albums", newValueDict, controlValueDict)
		
		raise cherrypy.HTTPRedirect("artistPage?ArtistID=%s" % ArtistID)
	unqueueAlbum.exposed = True
	
	def upcoming(self):
		myDB = db.DBConnection()

		upcoming = myDB.select("SELECT AlbumTitle, ReleaseDate, DateAdded, AlbumASIN, AlbumID, ArtistName, ArtistID from albums WHERE ReleaseDate > date('now') order by ReleaseDate DESC")
		wanted = myDB.select("SELECT AlbumTitle, ReleaseDate, DateAdded, AlbumASIN, AlbumID, ArtistName, ArtistID from albums WHERE Status='Wanted'")
		
		return serve_template(templatename="upcoming.html", title="Upcoming Albums", upcoming=upcoming, wanted=wanted)
	upcoming.exposed = True
	
	def manage(self):
<<<<<<< HEAD
		return serve_template(templatename="manage.html", title="Manage")
=======
		if headphones.LASTFM_USERNAME:
			lastfm_user_text = headphones.LASTFM_USERNAME
		else:
			lastfm_user_text = 'Last.FM Username'
		if headphones.MUSIC_DIR:
			music_dir_input = '''<input type="text" value="%s" name="path" size="70" />''' % headphones.MUSIC_DIR
		else:
			music_dir_input = '''<input type="text" value="Enter a Music Directory to scan" onfocus="if
			(this.value==this.defaultValue) this.value='';" name="path" size="70" />'''
		page = [templates._header]
		page.append(templates._logobar)
		page.append(templates._nav)
		page.append('''
		<div class="table"><div class="config"><h1>Scan Music Library</h1><br />
		Where do you keep your music?<br /><br />
		You can put in any directory, and it will scan for audio files in that folder
		(including all subdirectories)<br /><br />		For example: '/Users/name/Music'
		<br /> <br />
		It may take a while depending on how many files you have. You can navigate away from the page<br />
		as soon as you click 'Submit'
		<br /><br />

		<form action="musicScan" method="GET" align="center">
			%s
			<input type="submit" /></form><br /><br /></div></div>
		<div class="tableleft"><div class="config"><h1>Import Last.FM Artists</h1><br />
		Enter the username whose artists you want to import:<br /><br />
		<form action="importLastFM" method="GET" align="center">
			<input type="text" value="%s" onfocus="if
			(this.value==this.defaultValue) this.value='';" name="username" size="18" />
			<input type="submit" /></form><br /><br /></div></div>
		<div class="tableright"><div class="config"><h1>Placeholder :-)</h1><br />
		<br /><br />
		<form action="" method="GET" align="center">
			<input type="text" value="" onfocus="if
			(this.value==this.defaultValue) this.value='';" name="" size="18" />
			<input type="submit" /></form><br /><br /></div></div><br />
			<div class="table"><div class="config"><h1>Force Search</h1><br />
			<a href="forceSearch">Force Check for Wanted Albums</a><br /><br />
			<a href="forceUpdate">Force Update Active Artists</a><br /><br />
			<a href="forcePostProcess">Force Post-Process Albums in Download Folder</a><br /><br /><br />
			<a href="checkGithub">Check for Headphones Updates</a><br /><br /><br /></div></div>''' % (music_dir_input, lastfm_user_text))
		page.append(templates._footer % headphones.CURRENT_VERSION)
		return page
>>>>>>> 516f81cc
	manage.exposed = True
	
	def importLastFM(self, username):
		headphones.LASTFM_USERNAME = username
		headphones.config_write()
		threading.Thread(target=lastfm.getArtists).start()
		time.sleep(10)
		raise cherrypy.HTTPRedirect("home")
	importLastFM.exposed = True
	
	def importItunes(self, path):
		headphones.PATH_TO_XML = path
		headphones.config_write()
		threading.Thread(target=importer.itunesImport, args=[path]).start()
		time.sleep(10)
		raise cherrypy.HTTPRedirect("home")
	importItunes.exposed = True
	
	def musicScan(self, path):
		headphones.MUSIC_DIR = path
		headphones.config_write()
		try:	
			threading.Thread(target=importer.scanMusic, args=[path]).start()
		except Exception, e:
			logger.error('Unable to complete the scan: %s' % e)
		time.sleep(10)
		raise cherrypy.HTTPRedirect("home")
	musicScan.exposed = True
	
	def forceUpdate(self):
		from headphones import updater
		threading.Thread(target=updater.dbUpdate).start()
		time.sleep(5)
		raise cherrypy.HTTPRedirect("home")
	forceUpdate.exposed = True
	
	def forceSearch(self):
		from headphones import searcher
		threading.Thread(target=searcher.searchNZB).start()
		time.sleep(5)
		raise cherrypy.HTTPRedirect("home")
	forceSearch.exposed = True
	
	def forcePostProcess(self):
		from headphones import postprocessor
		threading.Thread(target=postprocessor.forcePostProcess).start()
		time.sleep(5)
		raise cherrypy.HTTPRedirect("home")
	forcePostProcess.exposed = True
	
	def checkGithub(self):
		from headphones import versioncheck
		versioncheck.checkGithub()
		raise cherrypy.HTTPRedirect("home")
	checkGithub.exposed = True
	
	def history(self):
		myDB = db.DBConnection()
		snatched = myDB.select('''SELECT AlbumID, Title TEXT, Size INTEGER, URL TEXT, DateAdded TEXT, Status TEXT from snatched order by DateAdded DESC''')
		return serve_template(templatename="history.html", title="History", snatched=snatched)
	history.exposed = True
	
	def logs(self):
		if os.path.isfile(os.path.join(headphones.LOG_DIR, 'headphones.log')):
			fileHandle = open(os.path.join(headphones.LOG_DIR, 'headphones.log'))
			lineList = fileHandle.readlines()
			fileHandle.close()
			lineList.reverse()
			
		return serve_template(templatename="logs.html",title="Logs", log=lineList)
	logs.exposed = True
	
	def clearhistory(self):

		logger.info(u"Clearing history")
		myDB = db.DBConnection()
		myDB.action('''DELETE from snatched''')

		raise cherrypy.HTTPRedirect("history")
	clearhistory.exposed = True
	
	def config(self):
<<<<<<< HEAD
		# FIXME: this is all temporary until the way the config is handled is rewritten. 
		# should be able to just add
		config = { 
					"http_host" : headphones.HTTP_HOST,
					"http_user" : headphones.HTTP_USERNAME,
		 			"http_port" : headphones.HTTP_PORT,
				 	"http_pass" : headphones.HTTP_PASSWORD,
					"launch_browser" : checked(headphones.LAUNCH_BROWSER),
					"sab_host" : headphones.SAB_HOST,
					"sab_user" : headphones.SAB_USERNAME,
					"sab_api" : headphones.SAB_APIKEY,
					"sab_pass" : headphones.SAB_PASSWORD,
					"sab_cat" : headphones.SAB_CATEGORY,
					"download_dir" : headphones.DOWNLOAD_DIR,
					"use_blackhole" : checked(headphones.BLACKHOLE),
					"blackhole_dir" : headphones.BLACKHOLE_DIR,
					"usenet_retention" : headphones.USENET_RETENTION,
					"use_nzbmatrix" : checked(headphones.NZBMATRIX),
					"nzbmatrix_user" : headphones.NZBMATRIX_USERNAME,
					"nzbmatrix_api" : headphones.NZBMATRIX_APIKEY,
					"use_newznab" : checked(headphones.NEWZNAB),
					"newznab_host" : headphones.NEWZNAB_HOST,
					"newznab_api" : headphones.NEWZNAB_APIKEY,
					"use_nzbsorg" : checked(headphones.NZBSORG),
					"nzbsorg_uid" : headphones.NZBSORG_UID,
					"nzbsorg_hash" : headphones.NZBSORG_HASH,
					"pref_qual_0" : radio(headphones.PREFERRED_QUALITY, 0),
					"pref_qual_1" : radio(headphones.PREFERRED_QUALITY, 1),
					"pref_qual_2" : radio(headphones.PREFERRED_QUALITY, 3),
					"pref_qual_3" : radio(headphones.PREFERRED_QUALITY, 2),
					"pref_bitrate" : headphones.PREFERRED_BITRATE,
					"detect_bitrate" : checked(headphones.DETECT_BITRATE),
					"move_files" : checked(headphones.MOVE_FILES),
					"rename_files" : checked(headphones.RENAME_FILES),
					"cleanup_files" : checked(headphones.CLEANUP_FILES),
					"add_album_art" : checked(headphones.ADD_ALBUM_ART),
					"music_dir" : headphones.MUSIC_DIR,
					"dest_dir" : headphones.DESTINATION_DIR,
					"folder_format" : headphones.FOLDER_FORMAT,
					"file_format" : headphones.FILE_FORMAT,
					"include_extras" : checked(headphones.INCLUDE_EXTRAS),
					"log_dir" : headphones.LOG_DIR
				}

		return serve_template(templatename="config.html", title="Config", config=config)
=======
		page = [templates._header]
		page.append(templates._logobar)
		page.append(templates._nav)
		page.append(templates.configform % (
		headphones.HTTP_HOST,
		headphones.HTTP_USERNAME,
		headphones.HTTP_PORT,
		headphones.HTTP_PASSWORD,
		checked(headphones.LAUNCH_BROWSER),
		headphones.SAB_HOST,
		headphones.SAB_USERNAME,
		headphones.SAB_APIKEY,
		headphones.SAB_PASSWORD,
		headphones.SAB_CATEGORY,
		headphones.DOWNLOAD_DIR,
		checked(headphones.BLACKHOLE),
		headphones.BLACKHOLE_DIR,
		headphones.USENET_RETENTION,
		checked(headphones.NZBMATRIX),
		headphones.NZBMATRIX_USERNAME,
		headphones.NZBMATRIX_APIKEY,
		checked(headphones.NEWZNAB),
		headphones.NEWZNAB_HOST,
		headphones.NEWZNAB_APIKEY,
		checked(headphones.NZBSORG),
		headphones.NZBSORG_UID,
		headphones.NZBSORG_HASH,
		radio(headphones.PREFERRED_QUALITY, 0),
		radio(headphones.PREFERRED_QUALITY, 1),
		radio(headphones.PREFERRED_QUALITY, 3),
		radio(headphones.PREFERRED_QUALITY, 2),
		headphones.PREFERRED_BITRATE,
		checked(headphones.DETECT_BITRATE),
		checked(headphones.MOVE_FILES),
		checked(headphones.RENAME_FILES),
		checked(headphones.CORRECT_METADATA),
		checked(headphones.CLEANUP_FILES),
		checked(headphones.ADD_ALBUM_ART),
		checked(headphones.EMBED_ALBUM_ART),
		headphones.DESTINATION_DIR,
		headphones.FOLDER_FORMAT,
		headphones.FILE_FORMAT,
		checked(headphones.INCLUDE_EXTRAS),
		headphones.LOG_DIR
		))
		page.append(templates._footer % headphones.CURRENT_VERSION)
		return page
					
>>>>>>> 516f81cc
	config.exposed = True
	
	
	def configUpdate(self, http_host='0.0.0.0', http_username=None, http_port=8181, http_password=None, launch_browser=0,
		sab_host=None, sab_username=None, sab_apikey=None, sab_password=None, sab_category=None, download_dir=None, blackhole=0, blackhole_dir=None,
		usenet_retention=None, nzbmatrix=0, nzbmatrix_username=None, nzbmatrix_apikey=None, newznab=0, newznab_host=None, newznab_apikey=None,
		nzbsorg=0, nzbsorg_uid=None, nzbsorg_hash=None, preferred_quality=0, preferred_bitrate=None, detect_bitrate=0, move_files=0, 
		rename_files=0, correct_metadata=0, cleanup_files=0, add_album_art=0, embed_album_art=0, destination_dir=None, folder_format=None, file_format=None, include_extras=0, log_dir=None):
		
		headphones.HTTP_HOST = http_host
		headphones.HTTP_PORT = http_port
		headphones.HTTP_USERNAME = http_username
		headphones.HTTP_PASSWORD = http_password
		headphones.LAUNCH_BROWSER = launch_browser
		headphones.SAB_HOST = sab_host
		headphones.SAB_USERNAME = sab_username
		headphones.SAB_PASSWORD = sab_password		
		headphones.SAB_APIKEY = sab_apikey
		headphones.SAB_CATEGORY = sab_category
		headphones.DOWNLOAD_DIR = download_dir
		headphones.BLACKHOLE = blackhole
		headphones.BLACKHOLE_DIR = blackhole_dir
		headphones.USENET_RETENTION = usenet_retention
		headphones.NZBMATRIX = nzbmatrix
		headphones.NZBMATRIX_USERNAME = nzbmatrix_username
		headphones.NZBMATRIX_APIKEY = nzbmatrix_apikey
		headphones.NEWZNAB = newznab
		headphones.NEWZNAB_HOST = newznab_host
		headphones.NEWZNAB_APIKEY = newznab_apikey
		headphones.NZBSORG = nzbsorg
		headphones.NZBSORG_UID = nzbsorg_uid
		headphones.NZBSORG_HASH = nzbsorg_hash
		headphones.PREFERRED_QUALITY = int(preferred_quality)
		headphones.PREFERRED_BITRATE = preferred_bitrate
		headphones.DETECT_BITRATE = detect_bitrate
		headphones.MOVE_FILES = move_files
		headphones.CORRECT_METADATA = correct_metadata
		headphones.RENAME_FILES = rename_files
		headphones.CLEANUP_FILES = cleanup_files
		headphones.ADD_ALBUM_ART = add_album_art
		headphones.EMBED_ALBUM_ART = embed_album_art
		headphones.DESTINATION_DIR = destination_dir
		headphones.FOLDER_FORMAT = folder_format
		headphones.FILE_FORMAT = file_format
		headphones.INCLUDE_EXTRAS = include_extras
		headphones.LOG_DIR = log_dir
		
		headphones.config_write()

		raise cherrypy.HTTPRedirect("config")
	configUpdate.exposed = True

	def shutdown(self):
		logger.info(u"Headphones is shutting down...")
		threading.Timer(2, headphones.shutdown).start()
		return serve_template(templatename="shutdown.html", title="Shutdown", messageText="Shutting down Headphones...")
	shutdown.exposed = True

	def restart(self):
		logger.info(u"Headphones is restarting...")
		threading.Timer(2, headphones.shutdown, [True]).start()
		return serve_template(templatename="shutdown.html", title="Restart", messageText="Restarting Headphones...")
	restart.exposed = True
	
	def update(self):
		logger.info('Headphones is updating...')
		threading.Timer(2, headphones.shutdown, [True, True]).start()
		return serve_template(templatename="shutdown.html", title="Update", messageText="Updating Headphones...")
	update.exposed = True
		
	def extras(self):
		myDB = db.DBConnection()
		cloudlist = myDB.select('SELECT * from lastfmcloud')
		page = [templates._header]
		page.append(templates._logobar)
		page.append(templates._nav)
		if len(cloudlist):
			page.append('''
			<div class="table"><div class="config"><h1>Artists You Might Like:</h1><br /><br />
			<div class="cloud">
				<ul id="cloud">''')
			for item in cloudlist:
				page.append('<li><a href="addArtist?artistid=%s&redirect=extras" class="tag%i">%s</a></li>' % (item['ArtistID'], item['Count'], item['ArtistName']))
			page.append('</ul><br /><br /></div></div>')	
			page.append(templates._footer % headphones.CURRENT_VERSION)
		return page
	extras.exposed = True
	
	def updateCloud(self):
		
		lastfm.getSimilar()
		raise cherrypy.HTTPRedirect("extras")
	updateCloud.exposed = True<|MERGE_RESOLUTION|>--- conflicted
+++ resolved
@@ -172,54 +172,7 @@
 	upcoming.exposed = True
 	
 	def manage(self):
-<<<<<<< HEAD
 		return serve_template(templatename="manage.html", title="Manage")
-=======
-		if headphones.LASTFM_USERNAME:
-			lastfm_user_text = headphones.LASTFM_USERNAME
-		else:
-			lastfm_user_text = 'Last.FM Username'
-		if headphones.MUSIC_DIR:
-			music_dir_input = '''<input type="text" value="%s" name="path" size="70" />''' % headphones.MUSIC_DIR
-		else:
-			music_dir_input = '''<input type="text" value="Enter a Music Directory to scan" onfocus="if
-			(this.value==this.defaultValue) this.value='';" name="path" size="70" />'''
-		page = [templates._header]
-		page.append(templates._logobar)
-		page.append(templates._nav)
-		page.append('''
-		<div class="table"><div class="config"><h1>Scan Music Library</h1><br />
-		Where do you keep your music?<br /><br />
-		You can put in any directory, and it will scan for audio files in that folder
-		(including all subdirectories)<br /><br />		For example: '/Users/name/Music'
-		<br /> <br />
-		It may take a while depending on how many files you have. You can navigate away from the page<br />
-		as soon as you click 'Submit'
-		<br /><br />
-
-		<form action="musicScan" method="GET" align="center">
-			%s
-			<input type="submit" /></form><br /><br /></div></div>
-		<div class="tableleft"><div class="config"><h1>Import Last.FM Artists</h1><br />
-		Enter the username whose artists you want to import:<br /><br />
-		<form action="importLastFM" method="GET" align="center">
-			<input type="text" value="%s" onfocus="if
-			(this.value==this.defaultValue) this.value='';" name="username" size="18" />
-			<input type="submit" /></form><br /><br /></div></div>
-		<div class="tableright"><div class="config"><h1>Placeholder :-)</h1><br />
-		<br /><br />
-		<form action="" method="GET" align="center">
-			<input type="text" value="" onfocus="if
-			(this.value==this.defaultValue) this.value='';" name="" size="18" />
-			<input type="submit" /></form><br /><br /></div></div><br />
-			<div class="table"><div class="config"><h1>Force Search</h1><br />
-			<a href="forceSearch">Force Check for Wanted Albums</a><br /><br />
-			<a href="forceUpdate">Force Update Active Artists</a><br /><br />
-			<a href="forcePostProcess">Force Post-Process Albums in Download Folder</a><br /><br /><br />
-			<a href="checkGithub">Check for Headphones Updates</a><br /><br /><br /></div></div>''' % (music_dir_input, lastfm_user_text))
-		page.append(templates._footer % headphones.CURRENT_VERSION)
-		return page
->>>>>>> 516f81cc
 	manage.exposed = True
 	
 	def importLastFM(self, username):
@@ -302,7 +255,6 @@
 	clearhistory.exposed = True
 	
 	def config(self):
-<<<<<<< HEAD
 		# FIXME: this is all temporary until the way the config is handled is rewritten. 
 		# should be able to just add
 		config = { 
@@ -337,9 +289,10 @@
 					"detect_bitrate" : checked(headphones.DETECT_BITRATE),
 					"move_files" : checked(headphones.MOVE_FILES),
 					"rename_files" : checked(headphones.RENAME_FILES),
+					"correct_metadata" : checked(headphones.CORRECT_METADATA),
 					"cleanup_files" : checked(headphones.CLEANUP_FILES),
 					"add_album_art" : checked(headphones.ADD_ALBUM_ART),
-					"music_dir" : headphones.MUSIC_DIR,
+					"embed_album_art" : checked(headphones.EMBED_ALBUM_ART),
 					"dest_dir" : headphones.DESTINATION_DIR,
 					"folder_format" : headphones.FOLDER_FORMAT,
 					"file_format" : headphones.FILE_FORMAT,
@@ -348,56 +301,6 @@
 				}
 
 		return serve_template(templatename="config.html", title="Config", config=config)
-=======
-		page = [templates._header]
-		page.append(templates._logobar)
-		page.append(templates._nav)
-		page.append(templates.configform % (
-		headphones.HTTP_HOST,
-		headphones.HTTP_USERNAME,
-		headphones.HTTP_PORT,
-		headphones.HTTP_PASSWORD,
-		checked(headphones.LAUNCH_BROWSER),
-		headphones.SAB_HOST,
-		headphones.SAB_USERNAME,
-		headphones.SAB_APIKEY,
-		headphones.SAB_PASSWORD,
-		headphones.SAB_CATEGORY,
-		headphones.DOWNLOAD_DIR,
-		checked(headphones.BLACKHOLE),
-		headphones.BLACKHOLE_DIR,
-		headphones.USENET_RETENTION,
-		checked(headphones.NZBMATRIX),
-		headphones.NZBMATRIX_USERNAME,
-		headphones.NZBMATRIX_APIKEY,
-		checked(headphones.NEWZNAB),
-		headphones.NEWZNAB_HOST,
-		headphones.NEWZNAB_APIKEY,
-		checked(headphones.NZBSORG),
-		headphones.NZBSORG_UID,
-		headphones.NZBSORG_HASH,
-		radio(headphones.PREFERRED_QUALITY, 0),
-		radio(headphones.PREFERRED_QUALITY, 1),
-		radio(headphones.PREFERRED_QUALITY, 3),
-		radio(headphones.PREFERRED_QUALITY, 2),
-		headphones.PREFERRED_BITRATE,
-		checked(headphones.DETECT_BITRATE),
-		checked(headphones.MOVE_FILES),
-		checked(headphones.RENAME_FILES),
-		checked(headphones.CORRECT_METADATA),
-		checked(headphones.CLEANUP_FILES),
-		checked(headphones.ADD_ALBUM_ART),
-		checked(headphones.EMBED_ALBUM_ART),
-		headphones.DESTINATION_DIR,
-		headphones.FOLDER_FORMAT,
-		headphones.FILE_FORMAT,
-		checked(headphones.INCLUDE_EXTRAS),
-		headphones.LOG_DIR
-		))
-		page.append(templates._footer % headphones.CURRENT_VERSION)
-		return page
-					
->>>>>>> 516f81cc
 	config.exposed = True
 	
 	
