import os

import cherrypy
from mako.template import Template
from mako.lookup import TemplateLookup
from mako import exceptions

import time
import threading

import headphones
from headphones import templates, logger, db, importer, helpers, mb
from headphones.helpers import checked, radio

_hplookup = TemplateLookup(directories=[os.path.join(str(headphones.PROG_DIR), 'data/interfaces/default/')], output_encoding='utf-8')

def serve_template(templatename, **kwargs):
	try:
		template = _hplookup.get_template(templatename)
		kwargs['hpRoot'] = headphones.HTTP_ROOT
		return template.render(**kwargs)
	except:
		return exceptions.html_error_template().render()
	
class WebInterface(object):
	
	def index(self):
		raise cherrypy.HTTPRedirect("home")
	index.exposed=True

	def home(self):
		myDB = db.DBConnection()
<<<<<<< HEAD
		results = myDB.select('SELECT ArtistName, ArtistID, Status FROM artists ORDER BY ArtistSortName COLLATE NOCASE')
		return serve_template(templatename="index.html", title='Home', artists=results)
=======
		results = myDB.select('SELECT ArtistName, ArtistID, Status, LatestAlbum, ReleaseDate, AlbumID, TotalTracks, HaveTracks from artists order by ArtistSortName collate nocase')
		if len(results):
			page.append('''<div class="table"><table border="0" cellpadding="3">
						<tr>
						<th align="left" width="170">Artist Name</th>
						<th align="center" width="100">Status</th>
						<th align="center" width="300">Upcoming Albums</th>
						<th align="center">Have</th>
						</tr>''')
			for artist in results:
				totaltracks = artist['TotalTracks']
				havetracks = artist['HaveTracks']
				if not havetracks:
					havetracks = 0
				try:
					percent = (havetracks*100.0)/totaltracks
					if percent > 100:
						percent = 100
				except (ZeroDivisionError, TypeError):
					percent = 0
					totaltracks = '?'

				if artist['LatestAlbum']:
					if artist['ReleaseDate'] > helpers.today():
						newalbumName = '<a class="green" href="albumPage?AlbumID=%s"><i><b>%s</b></i>' % (artist['AlbumID'], artist['LatestAlbum'])
						releaseDate = '(%s)</a>' % artist['ReleaseDate']
					else:
						newalbumName = '<a class="gray" href="albumPage?AlbumID=%s"><i>%s</i>' % (artist['AlbumID'], artist['LatestAlbum'])
						releaseDate = ""
				else:
						newalbumName = '<font color="#CFCFCF">None</font>'
						releaseDate = ""					
				
				if artist['Status'] == 'Paused':
					newStatus = '''<font color="red"><b>%s</b></font>(<A class="external" href="resumeArtist?ArtistID=%s">resume</a>)''' % (artist['Status'], artist['ArtistID'])
				elif artist['Status'] == 'Loading':
					newStatus = '''<a class="gray">Loading...</a>'''
				else:
					newStatus = '''%s(<A class="external" href="pauseArtist?ArtistID=%s">pause</a>)''' % (artist['Status'], artist['ArtistID'])
				
				page.append('''<tr><td align="left" width="300"><a href="artistPage?ArtistID=%s">%s</a> 
								(<A class="external" href="http://musicbrainz.org/artist/%s">link</a>) [<A class="externalred" href="deleteArtist?ArtistID=%s">delete</a>]</td>
								<td align="center" width="160">%s</td>
								<td align="center">%s %s</td>
								<td><div class="progress-container"><div style="width: %s%%"><div class="smalltext3">%s/%s</div></div></div></td></tr>
								''' % (artist['ArtistID'], artist['ArtistName'], artist['ArtistID'], 
										artist['ArtistID'], newStatus, newalbumName, releaseDate, 
										percent, havetracks, totaltracks))	

			page.append('''</table></div>''')
			page.append(templates._footer % headphones.CURRENT_VERSION)
			
		else:
			have = myDB.select('SELECT ArtistName from have')
			if len(have):
				page.append("""<div class="datanil">Scanning...</div>""")
			else:
				page.append("""<div class="datanil">Add some artists to the database!</div>""")
		return page
>>>>>>> 004d104e
	home.exposed = True
	

	def artistPage(self, ArtistID):
		myDB = db.DBConnection()
		
<<<<<<< HEAD
		artist = myDB.action('SELECT ArtistName from artists WHERE ArtistID=?', [ArtistID]).fetchone()
		albums = myDB.select('SELECT AlbumTitle, ReleaseDate, AlbumID, Status, ArtistName, AlbumASIN from albums WHERE ArtistID=? order by ReleaseDate DESC', [ArtistID])

		return serve_template(templatename="artist.html", title=artist['ArtistName'], artist=artist, albums=albums, artistID=ArtistID)
=======
		artist = myDB.select('SELECT ArtistName, IncludeExtras from artists WHERE ArtistID=?', [ArtistID])

		page.append('''<div class="table"><table><p align="center">%s</p>
						''' % artist[0][0])
		
		if templates.displayAlbums(ArtistID, 'Album'):
			page.append(templates.displayAlbums(ArtistID, 'Album'))
		
		releasetypes = ['Compilation', 'EP', 'Single', 'Live', 'Remix']
		
		for type in releasetypes:
			if templates.displayAlbums(ArtistID, type):
				page.append(templates.displayAlbums(ArtistID, type))
				
		page.append('</table>')
		
		if not artist[0][1]:
			page.append('''<br /><div class="bluecenter"><a href="getExtras?ArtistID=%s">Get Extras for %s!</a></div>'''
							% (ArtistID, artist[0][0]))

		page.append(templates._footer % headphones.CURRENT_VERSION)
		return page
>>>>>>> 004d104e
	artistPage.exposed = True
	
	
	def albumPage(self, AlbumID):

		myDB = db.DBConnection()
		
		album = myDB.action('SELECT * FROM albums WHERE AlbumID=?', [AlbumID]).fetchone()
		tracks = myDB.select('SELECT ArtistID, ArtistName, AlbumTitle, TrackTitle, TrackDuration, TrackID, AlbumASIN FROM tracks WHERE AlbumID=?', [AlbumID])
		
		return serve_template(templatename="album.html", title=album['AlbumTitle'],tracks=tracks, album=album)
	
	albumPage.exposed = True
	
	
	def findArtist(self, name):

		if len(name) == 0 or name == 'Add an artist':
			raise cherrypy.HTTPRedirect("home")
		else:
			artistResults = mb.findArtist(name, limit=10)
			if len(artistResults) == 1:
				logger.info(u"Found one artist matching your search term: " + artistResults[0]['name'] +" ("+ artistResults[0]['id']+")")			
				raise cherrypy.HTTPRedirect("addArtist?artistid=%s" % artistResults[0]['id'])
		return serve_template(templatename="artistsearch.html", title="Search", results=artistResults)
	findArtist.exposed = True

	def artistInfo(self, artistid):
		page = [templates._header]
		page.append(templates._logobar)
		page.append(templates._nav)
		artist = mb.getArtist(artistid)
		if artist['artist_begindate']:
			begindate = artist['artist_begindate']
		else:
			begindate = ''
		if artist['artist_enddate']:
			enddate = artist['artist_enddate']
		else:
			enddate = ''
		page.append('''<div class="table"><p class="center">Artist Information:</p>''')
		page.append('''<p class="mediumtext">Artist Name: %s (%s)</br> ''' % (artist['artist_name'], artist['artist_type']))
		page.append('''<p class="mediumtext">Years Active: %s - %s <br /><br />''' % (begindate, enddate))
		page.append('''MusicBrainz Link: <a class="external" href="http://www.musicbrainz.org/artist/%s">http://www.musicbrainz.org/artist/%s</a></br></br><b>Albums:</b><br />''' % (artistid, artistid))
		for rg in artist['releasegroups']:
			page.append('''%s <br />''' % rg['title'])
		page.append('''<div class="center"><a href="addArtist?artistid=%s">Add this artist!</a></div>''' % artistid)
		return page
		
	artistInfo.exposed = True

	def addArtist(self, artistid):
		
		threading.Thread(target=importer.addArtisttoDB, args=[artistid]).start()
		time.sleep(5)
		raise cherrypy.HTTPRedirect("home")
		
	addArtist.exposed = True
	
	def getExtras(self, ArtistID):
		
		myDB = db.DBConnection()
		controlValueDict = {'ArtistID': ArtistID}
		newValueDict = {'IncludeExtras': 1}
		myDB.upsert("artists", newValueDict, controlValueDict)
		
		threading.Thread(target=importer.addArtisttoDB, args=[ArtistID, True]).start()
		time.sleep(10)
		raise cherrypy.HTTPRedirect("artistPage?ArtistID=%s" % ArtistID)
		
	getExtras.exposed = True
	
	def pauseArtist(self, ArtistID):
	
		logger.info(u"Pausing artist: " + ArtistID)
		myDB = db.DBConnection()
		controlValueDict = {'ArtistID': ArtistID}
		newValueDict = {'Status': 'Paused'}
		myDB.upsert("artists", newValueDict, controlValueDict)
		
		raise cherrypy.HTTPRedirect("home")
		
	pauseArtist.exposed = True
	
	def resumeArtist(self, ArtistID):

		logger.info(u"Resuming artist: " + ArtistID)
		myDB = db.DBConnection()
		controlValueDict = {'ArtistID': ArtistID}
		newValueDict = {'Status': 'Active'}
		myDB.upsert("artists", newValueDict, controlValueDict)

		raise cherrypy.HTTPRedirect("home")
		
	resumeArtist.exposed = True
	
	def deleteArtist(self, ArtistID):

		logger.info(u"Deleting all traces of artist: " + ArtistID)
		myDB = db.DBConnection()
		myDB.action('DELETE from artists WHERE ArtistID=?', [ArtistID])
		myDB.action('DELETE from albums WHERE ArtistID=?', [ArtistID])
		myDB.action('DELETE from tracks WHERE ArtistID=?', [ArtistID])

		raise cherrypy.HTTPRedirect("home")
		
	deleteArtist.exposed = True
	
	def queueAlbum(self, AlbumID, ArtistID, new=False):

		logger.info(u"Marking album: " + AlbumID + "as wanted...")
		myDB = db.DBConnection()
		controlValueDict = {'AlbumID': AlbumID}
		newValueDict = {'Status': 'Wanted'}
		myDB.upsert("albums", newValueDict, controlValueDict)
		
		import searcher
		searcher.searchNZB(AlbumID, new)
		
		raise cherrypy.HTTPRedirect("artistPage?ArtistID=%s" % ArtistID)
		
	queueAlbum.exposed = True

	def unqueueAlbum(self, AlbumID, ArtistID):

		logger.info(u"Marking album: " + AlbumID + "as skipped...")
		myDB = db.DBConnection()
		controlValueDict = {'AlbumID': AlbumID}
		newValueDict = {'Status': 'Skipped'}
		myDB.upsert("albums", newValueDict, controlValueDict)
		
		raise cherrypy.HTTPRedirect("artistPage?ArtistID=%s" % ArtistID)
		
	unqueueAlbum.exposed = True
	
	def upcoming(self):
		page = [templates._header]
		page.append(templates._logobar)
		page.append(templates._nav)
		myDB = db.DBConnection()
		albums = myDB.select("SELECT AlbumTitle, ReleaseDate, DateAdded, AlbumASIN, AlbumID, ArtistName, ArtistID from albums WHERE ReleaseDate > date('now') order by ReleaseDate DESC")

		wanted = myDB.select("SELECT AlbumTitle, ReleaseDate, DateAdded, AlbumASIN, AlbumID, ArtistName, ArtistID from albums WHERE Status='Wanted'")

		page.append('''<div class="table"><table border="0" cellpadding="3">
						<tr>
						<th align="center" width="300"></th>
						<th align="center" width="300"><div class="bigtext">Upcoming Albums<br /><br /></div></th>
						<th align="center" width="300"></th>
						<th>      </th>
						</tr>''')
		if len(albums) == 0:
			page.append("""</table><div class="center">No albums are coming out soon :(<br />
							(try adding some more artists!)</div><table>""")

		i = 0
		while i < len(albums):
		
			if albums[i][3]:
				albumart = '''<br /><a href="http://www.amazon.com/dp/%s"><img src="http://ec1.images-amazon.com/images/P/%s.01.LZZZZZZZ.jpg" height="200" width="200"></a><br /><br />''' % (albums[i][3], albums[i][3])
			else:
				albumart = 'No Album Art... yet.'

			page.append('''<tr><td align="center" width="300">%s</td>
								<td align="center" width="300"><a href="artistPage?ArtistID=%s">%s</a></td>
								<td align="center" width="300"><a href="albumPage?AlbumID=%s"><i>%s</i> (%s)</a></td></tr>
								''' % (albumart, albums[i][6], albums[i][5], albums[i][4], albums[i][0], albums[i][1]))
			i += 1
		page.append('''</table></div>''')
		if len(wanted):
			page.append('''<div class="table"><table border="0" cellpadding="3">
						<tr>
						<th align="center" width="300"></th>
						<th align="center" width="300"><div class="bigtext">Wanted Albums<br /><br /></div></th>
						<th align="center" width="300"></th>
						<th>      </th>
						</tr>''')
			i = 0
			while i < len(wanted):
		
				if wanted[i][3]:
					albumart = '''<br /><a href="http://www.amazon.com/dp/%s"><img src="http://ec1.images-amazon.com/images/P/%s.01.LZZZZZZZ.jpg" height="200" width="200"></a><br /><br />''' % (wanted[i][3], wanted[i][3])
				else:
					albumart = 'No Album Art... yet.'

				page.append('''<tr><td align="center" width="300">%s</td>
								<td align="center" width="300"><a href="artistPage?ArtistID=%s">%s</a></td>
								<td align="center" width="300"><a href="albumPage?AlbumID=%s"><i>%s</i> (%s)</a></td></tr>
								''' % (albumart, wanted[i][6], wanted[i][5], wanted[i][4], wanted[i][0], wanted[i][1]))
				i += 1
		page.append('''</table></div>''')
		if len(albums):
			page.append(templates._footer % headphones.CURRENT_VERSION)
		
		return page
	upcoming.exposed = True
	
	def manage(self):
		if headphones.PATH_TO_XML:
			path = headphones.PATH_TO_XML
		else:
			path = 'Absolute path to iTunes XML or Top-Level Music Directory'
		if headphones.MUSIC_DIR:
			path2 = headphones.MUSIC_DIR
		else:
			path2 = 'Enter a directory to scan'
		page = [templates._header]
		page.append(templates._logobar)
		page.append(templates._nav)
		page.append('''
		<div class="table"><div class="config"><h1>Scan Music Library</h1><br />
		Where do you keep your music?<br /><br />
		You can put in any directory, and it will scan for audio files in that folder
		(including all subdirectories)<br /><br />		For example: '/Users/name/Music'
		<br /> <br />
		It may take a while depending on how many files you have. You can navigate away from the page<br />
		as soon as you click 'Submit'
		<br /><br />

		<form action="musicScan" method="GET" align="center">
			<input type="text" value="%s" onfocus="if
			(this.value==this.defaultValue) this.value='';" name="path" size="70" />
			<input type="submit" /></form><br /><br /></div></div>
		<div class="table"><div class="config"><h1>Import or Sync Your iTunes Library/Music Folder</h1><br />
		This is here for legacy purposes (try the Music Scanner above!) <br /><br />
		If you'd rather import an iTunes .xml file, you can enter the full path here. <br /><br />
		<form action="importItunes" method="GET" align="center">
			<input type="text" value="%s" onfocus="if
			(this.value==this.defaultValue) this.value='';" name="path" size="70" />
			<input type="submit" /></form><br /><br /></div></div>
			<div class="table"><div class="config"><h1>Force Search</h1><br />
			<a href="forceSearch">Force Check for Wanted Albums</a><br /><br />
			<a href="forceUpdate">Force Update Active Artists</a><br /><br />
			<a href="checkGithub">Check for Headphones Updates</a><br /><br /><br /></div></div>''' % (path2, path))
		page.append(templates._footer % headphones.CURRENT_VERSION)
		return page
	manage.exposed = True
	
	def importItunes(self, path):
		headphones.PATH_TO_XML = path
		headphones.config_write()
		threading.Thread(target=importer.itunesImport, args=[path]).start()
		time.sleep(10)
		raise cherrypy.HTTPRedirect("home")
	importItunes.exposed = True
	
	def musicScan(self, path):
		headphones.MUSIC_DIR = path
		headphones.config_write()
		try:	
			threading.Thread(target=importer.scanMusic, args=[path]).start()
		except Exception, e:
			logger.error('Unable to complete the scan: %s' % e)
		time.sleep(10)
		raise cherrypy.HTTPRedirect("home")
	musicScan.exposed = True
	
	def forceUpdate(self):
		from headphones import updater
		threading.Thread(target=updater.dbUpdate).start()
		time.sleep(5)
		raise cherrypy.HTTPRedirect("home")
	forceUpdate.exposed = True
	
	def forceSearch(self):
		from headphones import searcher
		threading.Thread(target=searcher.searchNZB).start()
		time.sleep(5)
		raise cherrypy.HTTPRedirect("home")
	forceSearch.exposed = True
	
	def checkGithub(self):
		from headphones import versioncheck
		versioncheck.checkGithub()
		raise cherrypy.HTTPRedirect("home")
	checkGithub.exposed = True
	
	def history(self):
		page = [templates._header]
		page.append(templates._logobar)
		page.append(templates._nav)
		myDB = db.DBConnection()
		snatched = myDB.select('''SELECT AlbumID, Title TEXT, Size INTEGER, URL TEXT, DateAdded TEXT, Status TEXT from snatched order by DateAdded DESC''')

		page.append('''<div class="table"><table border="0" cellpadding="3">
						<tr><p align="center">History <a class="external" href="clearhistory">clear all</a><br /><br /></p></tr>
						<tr>
						<th align="center" width="150"></th>
						<th align="center" width="300"></th>
						<th align="center" width="200"></th>
						<th align="right" width="200"></th>
						</tr>''')
		if len(snatched) == 0:
			page.append("""</table><div class="center"></div><table>""")

		i = 0
		while i < len(snatched):
			mb = snatched[i][2] / 1048576
			size = '%.2fM' % mb
			page.append('''<tr><td align="center" width="150">%s</td>
								<td align="center" width="300">%s</td>
								<td align="center" width="200">%s</td>
								<td align="center" width="200">%s</td>
								</tr>
								''' % (snatched[i][5], snatched[i][1], size, snatched[i][4]))
			i += 1
		page.append('''</table></div>''')
		if len(snatched):
			page.append(templates._footer % headphones.CURRENT_VERSION)
		return page
	history.exposed = True
	
	def logs(self):
		page = [templates._header]
		page.append(templates._logobar)
		page.append(templates._nav)
		page.append('''<div class="table"><p class="logtext">''')
		if os.path.isfile(os.path.join(headphones.LOG_DIR, 'headphones.log')):
			fileHandle = open(os.path.join(headphones.LOG_DIR, 'headphones.log'))
			lineList = fileHandle.readlines()
			fileHandle.close()
			i = -1
			if len(lineList) < 100:
				limit = -len(lineList)
			else:
				limit = -100
			while i > limit:
				page.append(lineList[i] + '<br /><br />')
				i -= 1
		page.append('''</p></div>''')
		page.append(templates._footer % headphones.CURRENT_VERSION)
		return page
	
	logs.exposed = True
	
	def clearhistory(self):

		logger.info(u"Clearing history")
		myDB = db.DBConnection()
		myDB.action('''DELETE from snatched''')

		raise cherrypy.HTTPRedirect("history")
	clearhistory.exposed = True
	
	def config(self):
		page = [templates._header]
		page.append(templates._logobar)
		page.append(templates._nav)
		page.append(templates.configform % (
		headphones.HTTP_HOST,
		headphones.HTTP_USERNAME,
		headphones.HTTP_PORT,
		headphones.HTTP_PASSWORD,
		checked(headphones.LAUNCH_BROWSER),
		headphones.SAB_HOST,
		headphones.SAB_USERNAME,
		headphones.SAB_APIKEY,
		headphones.SAB_PASSWORD,
		headphones.SAB_CATEGORY,
		headphones.DOWNLOAD_DIR,
		checked(headphones.BLACKHOLE),
		headphones.BLACKHOLE_DIR,
		headphones.USENET_RETENTION,
		checked(headphones.NZBMATRIX),
		headphones.NZBMATRIX_USERNAME,
		headphones.NZBMATRIX_APIKEY,
		checked(headphones.NEWZNAB),
		headphones.NEWZNAB_HOST,
		headphones.NEWZNAB_APIKEY,
		checked(headphones.NZBSORG),
		headphones.NZBSORG_UID,
		headphones.NZBSORG_HASH,
		radio(headphones.PREFERRED_QUALITY, 0),
		radio(headphones.PREFERRED_QUALITY, 1),
		radio(headphones.PREFERRED_QUALITY, 3),
		radio(headphones.PREFERRED_QUALITY, 2),
		headphones.PREFERRED_BITRATE,
		checked(headphones.DETECT_BITRATE),
		checked(headphones.MOVE_FILES),
		checked(headphones.FLAC_TO_MP3),
		checked(headphones.RENAME_FILES),
		checked(headphones.CLEANUP_FILES),
		checked(headphones.ADD_ALBUM_ART),
		headphones.MUSIC_DIR
		))
		page.append(templates._footer % headphones.CURRENT_VERSION)
		return page
					
	config.exposed = True
	
	
	def configUpdate(self, http_host='0.0.0.0', http_username=None, http_port=8181, http_password=None, launch_browser=0,
		sab_host=None, sab_username=None, sab_apikey=None, sab_password=None, sab_category=None, download_dir=None, blackhole=0, blackhole_dir=None,
		usenet_retention=None, nzbmatrix=0, nzbmatrix_username=None, nzbmatrix_apikey=None, newznab=0, newznab_host=None, newznab_apikey=None,
		nzbsorg=0, nzbsorg_uid=None, nzbsorg_hash=None, preferred_quality=0, preferred_bitrate=None, detect_bitrate=0, flac_to_mp3=0, move_files=0, music_dir=None, rename_files=0, cleanup_files=0, add_album_art=0):
		
		headphones.HTTP_HOST = http_host
		headphones.HTTP_PORT = http_port
		headphones.HTTP_USERNAME = http_username
		headphones.HTTP_PASSWORD = http_password
		headphones.LAUNCH_BROWSER = launch_browser
		headphones.SAB_HOST = sab_host
		headphones.SAB_USERNAME = sab_username
		headphones.SAB_PASSWORD = sab_password		
		headphones.SAB_APIKEY = sab_apikey
		headphones.SAB_CATEGORY = sab_category
		headphones.DOWNLOAD_DIR = download_dir
		headphones.BLACKHOLE = blackhole
		headphones.BLACKHOLE_DIR = blackhole_dir
		headphones.USENET_RETENTION = usenet_retention
		headphones.NZBMATRIX = nzbmatrix
		headphones.NZBMATRIX_USERNAME = nzbmatrix_username
		headphones.NZBMATRIX_APIKEY = nzbmatrix_apikey
		headphones.NEWZNAB = newznab
		headphones.NEWZNAB_HOST = newznab_host
		headphones.NEWZNAB_APIKEY = newznab_apikey
		headphones.NZBSORG = nzbsorg
		headphones.NZBSORG_UID = nzbsorg_uid
		headphones.NZBSORG_HASH = nzbsorg_hash
		headphones.PREFERRED_QUALITY = int(preferred_quality)
		headphones.PREFERRED_BITRATE = preferred_bitrate
		headphones.DETECT_BITRATE = detect_bitrate
		headphones.FLAC_TO_MP3 = flac_to_mp3
		headphones.MOVE_FILES = move_files
		headphones.MUSIC_DIR = music_dir
		headphones.RENAME_FILES = rename_files
		headphones.CLEANUP_FILES = cleanup_files
		headphones.ADD_ALBUM_ART = add_album_art
		
		headphones.config_write()

		raise cherrypy.HTTPRedirect("config")
		
	configUpdate.exposed = True

	def shutdown(self):
		logger.info(u"Headphones is shutting down...")
		threading.Timer(2, headphones.shutdown).start()
		page = [templates._shutdownheader % 15]
		page.append(templates._logobar)
		page.append(templates._nav)
		page.append('<div class="table"><div class="configtable">Shutting down Headphones...</div></div>')
		page.append(templates._footer % headphones.CURRENT_VERSION)
		return page

	shutdown.exposed = True

	def restart(self):
		logger.info(u"Headphones is restarting...")
		threading.Timer(2, headphones.shutdown, [True]).start()
		page = [templates._shutdownheader % 30]
		page.append(templates._logobar)
		page.append(templates._nav)
		page.append('<div class="table"><div class="configtable">Restarting Headphones...</div></div>')
		page.append(templates._footer % headphones.CURRENT_VERSION)
		return page
	 
	restart.exposed = True
	
	def update(self):
		logger.info('Headphones is updating...')
		threading.Timer(2, headphones.shutdown, [True, True]).start()
		page = [templates._shutdownheader % 120]
		page.append(templates._logobar)
		page.append(templates._nav)
		page.append('<div class="table"><div class="configtable">Updating Headphones...</div></div>')
		page.append(templates._footer % headphones.CURRENT_VERSION)
		return page
		
	update.exposed = True<|MERGE_RESOLUTION|>--- conflicted
+++ resolved
@@ -30,105 +30,18 @@
 
 	def home(self):
 		myDB = db.DBConnection()
-<<<<<<< HEAD
-		results = myDB.select('SELECT ArtistName, ArtistID, Status FROM artists ORDER BY ArtistSortName COLLATE NOCASE')
+		results = myDB.select('SELECT ArtistName, ArtistID, Status, LatestAlbum, ReleaseDate, AlbumID, TotalTracks, HaveTracks from artists order by ArtistSortName COLLATE NOCASE')
 		return serve_template(templatename="index.html", title='Home', artists=results)
-=======
-		results = myDB.select('SELECT ArtistName, ArtistID, Status, LatestAlbum, ReleaseDate, AlbumID, TotalTracks, HaveTracks from artists order by ArtistSortName collate nocase')
-		if len(results):
-			page.append('''<div class="table"><table border="0" cellpadding="3">
-						<tr>
-						<th align="left" width="170">Artist Name</th>
-						<th align="center" width="100">Status</th>
-						<th align="center" width="300">Upcoming Albums</th>
-						<th align="center">Have</th>
-						</tr>''')
-			for artist in results:
-				totaltracks = artist['TotalTracks']
-				havetracks = artist['HaveTracks']
-				if not havetracks:
-					havetracks = 0
-				try:
-					percent = (havetracks*100.0)/totaltracks
-					if percent > 100:
-						percent = 100
-				except (ZeroDivisionError, TypeError):
-					percent = 0
-					totaltracks = '?'
-
-				if artist['LatestAlbum']:
-					if artist['ReleaseDate'] > helpers.today():
-						newalbumName = '<a class="green" href="albumPage?AlbumID=%s"><i><b>%s</b></i>' % (artist['AlbumID'], artist['LatestAlbum'])
-						releaseDate = '(%s)</a>' % artist['ReleaseDate']
-					else:
-						newalbumName = '<a class="gray" href="albumPage?AlbumID=%s"><i>%s</i>' % (artist['AlbumID'], artist['LatestAlbum'])
-						releaseDate = ""
-				else:
-						newalbumName = '<font color="#CFCFCF">None</font>'
-						releaseDate = ""					
-				
-				if artist['Status'] == 'Paused':
-					newStatus = '''<font color="red"><b>%s</b></font>(<A class="external" href="resumeArtist?ArtistID=%s">resume</a>)''' % (artist['Status'], artist['ArtistID'])
-				elif artist['Status'] == 'Loading':
-					newStatus = '''<a class="gray">Loading...</a>'''
-				else:
-					newStatus = '''%s(<A class="external" href="pauseArtist?ArtistID=%s">pause</a>)''' % (artist['Status'], artist['ArtistID'])
-				
-				page.append('''<tr><td align="left" width="300"><a href="artistPage?ArtistID=%s">%s</a> 
-								(<A class="external" href="http://musicbrainz.org/artist/%s">link</a>) [<A class="externalred" href="deleteArtist?ArtistID=%s">delete</a>]</td>
-								<td align="center" width="160">%s</td>
-								<td align="center">%s %s</td>
-								<td><div class="progress-container"><div style="width: %s%%"><div class="smalltext3">%s/%s</div></div></div></td></tr>
-								''' % (artist['ArtistID'], artist['ArtistName'], artist['ArtistID'], 
-										artist['ArtistID'], newStatus, newalbumName, releaseDate, 
-										percent, havetracks, totaltracks))	
-
-			page.append('''</table></div>''')
-			page.append(templates._footer % headphones.CURRENT_VERSION)
-			
-		else:
-			have = myDB.select('SELECT ArtistName from have')
-			if len(have):
-				page.append("""<div class="datanil">Scanning...</div>""")
-			else:
-				page.append("""<div class="datanil">Add some artists to the database!</div>""")
-		return page
->>>>>>> 004d104e
 	home.exposed = True
 	
 
 	def artistPage(self, ArtistID):
 		myDB = db.DBConnection()
 		
-<<<<<<< HEAD
-		artist = myDB.action('SELECT ArtistName from artists WHERE ArtistID=?', [ArtistID]).fetchone()
+		artist = myDB.action('SELECT ArtistName, IncludeExtras FROM artists WHERE ArtistID=?', [ArtistID]).fetchone()
 		albums = myDB.select('SELECT AlbumTitle, ReleaseDate, AlbumID, Status, ArtistName, AlbumASIN from albums WHERE ArtistID=? order by ReleaseDate DESC', [ArtistID])
 
 		return serve_template(templatename="artist.html", title=artist['ArtistName'], artist=artist, albums=albums, artistID=ArtistID)
-=======
-		artist = myDB.select('SELECT ArtistName, IncludeExtras from artists WHERE ArtistID=?', [ArtistID])
-
-		page.append('''<div class="table"><table><p align="center">%s</p>
-						''' % artist[0][0])
-		
-		if templates.displayAlbums(ArtistID, 'Album'):
-			page.append(templates.displayAlbums(ArtistID, 'Album'))
-		
-		releasetypes = ['Compilation', 'EP', 'Single', 'Live', 'Remix']
-		
-		for type in releasetypes:
-			if templates.displayAlbums(ArtistID, type):
-				page.append(templates.displayAlbums(ArtistID, type))
-				
-		page.append('</table>')
-		
-		if not artist[0][1]:
-			page.append('''<br /><div class="bluecenter"><a href="getExtras?ArtistID=%s">Get Extras for %s!</a></div>'''
-							% (ArtistID, artist[0][0]))
-
-		page.append(templates._footer % headphones.CURRENT_VERSION)
-		return page
->>>>>>> 004d104e
 	artistPage.exposed = True
 	
 	
