--- conflicted
+++ resolved
@@ -993,16 +993,10 @@
         bitrate=None, samplingfrequency=None, encoderfolder=None, advancedencoder=None, encoderoutputformat=None, encodervbrcbr=None, encoderquality=None, encoderlossless=0,
         delete_lossless_files=0, prowl_enabled=0, prowl_onsnatch=0, prowl_keys=None, prowl_priority=0, xbmc_enabled=0, xbmc_host=None, xbmc_username=None, xbmc_password=None,
         xbmc_update=0, xbmc_notify=0, nma_enabled=False, nma_apikey=None, nma_priority=0, nma_onsnatch=0, synoindex_enabled=False,
-<<<<<<< HEAD
         pushover_enabled=0, pushover_onsnatch=0, pushover_keys=None, pushover_priority=0, twitter_enabled=0, twitter_onsnatch=0, mirror=None, customhost=None, customport=None,
         customsleep=None, hpuser=None, hppass=None, preferred_bitrate_high_buffer=None, preferred_bitrate_low_buffer=None, preferred_bitrate_allow_lossless=0, cache_sizemb=None, 
-        enable_https=0, https_cert=None, https_key=None, file_permissions=None, folder_permissions=None, **kwargs):
-=======
-        pushover_enabled=0, pushover_onsnatch=0, pushover_keys=None, pushover_priority=0, mirror=None, customhost=None, customport=None,
-        customsleep=None, hpuser=None, hppass=None, preferred_bitrate_high_buffer=None, preferred_bitrate_low_buffer=None, preferred_bitrate_allow_lossless=0, cache_sizemb=None,
-        enable_https=0, https_cert=None, https_key=None, file_permissions=None, folder_permissions=None, plex_enabled=0, plex_server_host=None, plex_client_host=None,
-	plex_username=None, plex_password=None, plex_update=0, plex_notify=0, **kwargs):
->>>>>>> ec0fd92b
+        enable_https=0, https_cert=None, https_key=None, file_permissions=None, folder_permissions=None, plex_enabled=0, plex_server_host=None, plex_client_host=None, plex_username=None, 
+        plex_password=None, plex_update=0, plex_notify=0, **kwargs):
 
         headphones.HTTP_HOST = http_host
         headphones.HTTP_PORT = http_port
