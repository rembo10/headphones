import os
import cherrypy

from mako.template import Template
from mako.lookup import TemplateLookup
from mako import exceptions

import time
import threading

import headphones

from headphones import logger, searcher, db, importer, mb, lastfm, librarysync
from headphones.helpers import checked, radio



def serve_template(templatename, **kwargs):

	interface_dir = os.path.join(str(headphones.PROG_DIR), 'data/interfaces/')
	template_dir = os.path.join(str(interface_dir), headphones.INTERFACE)
	
	_hplookup = TemplateLookup(directories=[template_dir])
	
	try:
		template = _hplookup.get_template(templatename)
		return template.render(**kwargs)
	except:
		return exceptions.html_error_template().render()
	
class WebInterface(object):
	
	def index(self):
		raise cherrypy.HTTPRedirect("home")
	index.exposed=True

	def home(self):
		myDB = db.DBConnection()
		artists = myDB.select('SELECT * from artists order by ArtistSortName COLLATE NOCASE')
		return serve_template(templatename="index.html", title="Home", artists=artists)
	home.exposed = True

	def artistPage(self, ArtistID):
		myDB = db.DBConnection()
		artist = myDB.action('SELECT * FROM artists WHERE ArtistID=?', [ArtistID]).fetchone()
		albums = myDB.select('SELECT * from albums WHERE ArtistID=? order by ReleaseDate DESC', [ArtistID])
		if artist is None:
			raise cherrypy.HTTPRedirect("home")
		return serve_template(templatename="artist.html", title=artist['ArtistName'], artist=artist, albums=albums)
	artistPage.exposed = True
	
	
	def albumPage(self, AlbumID):
		myDB = db.DBConnection()
		album = myDB.action('SELECT * from albums WHERE AlbumID=?', [AlbumID]).fetchone()
		tracks = myDB.select('SELECT * from tracks WHERE AlbumID=?', [AlbumID])
		description = myDB.action('SELECT * from descriptions WHERE ReleaseGroupID=?', [AlbumID]).fetchone()
		title = album['ArtistName'] + ' - ' + album['AlbumTitle']
		return serve_template(templatename="album.html", title=title, album=album, tracks=tracks, description=description)
	albumPage.exposed = True
	
	
	def search(self, name, type):
		if len(name) == 0:
			raise cherrypy.HTTPRedirect("home")
		if type == 'artist':
			searchresults = mb.findArtist(name, limit=100)
		else:
			searchresults = mb.findRelease(name, limit=100)
		return serve_template(templatename="searchresults.html", title='Search Results for: "' + name + '"', searchresults=searchresults, type=type)
	search.exposed = True

	def addArtist(self, artistid):
		threading.Thread(target=importer.addArtisttoDB, args=[artistid]).start()
		threading.Thread(target=lastfm.getSimilar).start()
		raise cherrypy.HTTPRedirect("artistPage?ArtistID=%s" % artistid)
	addArtist.exposed = True
	
	def getExtras(self, ArtistID):
		myDB = db.DBConnection()
		controlValueDict = {'ArtistID': ArtistID}
		newValueDict = {'IncludeExtras': 1}
		myDB.upsert("artists", newValueDict, controlValueDict)
		threading.Thread(target=importer.addArtisttoDB, args=[ArtistID, True]).start()
		time.sleep(10)
		raise cherrypy.HTTPRedirect("artistPage?ArtistID=%s" % ArtistID)
	getExtras.exposed = True
	
	def removeExtras(self, ArtistID):
		myDB = db.DBConnection()
		controlValueDict = {'ArtistID': ArtistID}
		newValueDict = {'IncludeExtras': 0}
		myDB.upsert("artists", newValueDict, controlValueDict)
		extraalbums = myDB.select('SELECT AlbumID from albums WHERE ArtistID=? AND Status="Skipped" AND Type!="Album"', [ArtistID])
		for album in extraalbums:
			myDB.action('DELETE from tracks WHERE ArtistID=? AND AlbumID=?', [ArtistID, album['AlbumID']])
			myDB.action('DELETE from albums WHERE ArtistID=? AND AlbumID=?', [ArtistID, album['AlbumID']])
		raise cherrypy.HTTPRedirect("artistPage?ArtistID=%s" % ArtistID)
	removeExtras.exposed = True
	
	def pauseArtist(self, ArtistID):
		logger.info(u"Pausing artist: " + ArtistID)
		myDB = db.DBConnection()
		controlValueDict = {'ArtistID': ArtistID}
		newValueDict = {'Status': 'Paused'}
		myDB.upsert("artists", newValueDict, controlValueDict)
		raise cherrypy.HTTPRedirect("artistPage?ArtistID=%s" % ArtistID)
	pauseArtist.exposed = True
	
	def resumeArtist(self, ArtistID):
		logger.info(u"Resuming artist: " + ArtistID)
		myDB = db.DBConnection()
		controlValueDict = {'ArtistID': ArtistID}
		newValueDict = {'Status': 'Active'}
		myDB.upsert("artists", newValueDict, controlValueDict)
		raise cherrypy.HTTPRedirect("artistPage?ArtistID=%s" % ArtistID)
	resumeArtist.exposed = True
	
	def deleteArtist(self, ArtistID):
		logger.info(u"Deleting all traces of artist: " + ArtistID)
		myDB = db.DBConnection()
		myDB.action('DELETE from artists WHERE ArtistID=?', [ArtistID])
		myDB.action('DELETE from albums WHERE ArtistID=?', [ArtistID])
		myDB.action('DELETE from tracks WHERE ArtistID=?', [ArtistID])
		raise cherrypy.HTTPRedirect("home")
	deleteArtist.exposed = True
	
	def refreshArtist(self, ArtistID):
		importer.addArtisttoDB(ArtistID)	
		raise cherrypy.HTTPRedirect("artistPage?ArtistID=%s" % ArtistID)
	refreshArtist.exposed=True	
	
	def markAlbums(self, ArtistID=None, action=None, **args):
		myDB = db.DBConnection()
		if action == 'WantedNew':
			newaction = 'Wanted'
		else:
			newaction = action
		for mbid in args:
			controlValueDict = {'AlbumID': mbid}
			newValueDict = {'Status': newaction}
			myDB.upsert("albums", newValueDict, controlValueDict)
			if action == 'Wanted':
				searcher.searchforalbum(mbid, new=False)
			if action == 'WantedNew':
				searcher.searchforalbum(mbid, new=True)
		if ArtistID:
			raise cherrypy.HTTPRedirect("artistPage?ArtistID=%s" % ArtistID)
		else:
			raise cherrypy.HTTPRedirect("upcoming")
	markAlbums.exposed = True
	
	def addArtists(self, **args):
		threading.Thread(target=importer.artistlist_to_mbids, args=[args, True]).start()
		time.sleep(5)
		raise cherrypy.HTTPRedirect("home")
	addArtists.exposed = True
	
	def queueAlbum(self, AlbumID, ArtistID=None, new=False, redirect=None, lossless=False):
		logger.info(u"Marking album: " + AlbumID + " as wanted...")
		myDB = db.DBConnection()
		controlValueDict = {'AlbumID': AlbumID}
		if lossless:
			newValueDict = {'Status': 'Wanted Lossless'}
			logger.info("...lossless only!")
		else:	
			newValueDict = {'Status': 'Wanted'}
		myDB.upsert("albums", newValueDict, controlValueDict)
		searcher.searchforalbum(AlbumID, new)
		if ArtistID:
			raise cherrypy.HTTPRedirect("artistPage?ArtistID=%s" % ArtistID)
		else:
			raise cherrypy.HTTPRedirect(redirect)
	queueAlbum.exposed = True

	def unqueueAlbum(self, AlbumID, ArtistID):
		logger.info(u"Marking album: " + AlbumID + "as skipped...")
		myDB = db.DBConnection()
		controlValueDict = {'AlbumID': AlbumID}
		newValueDict = {'Status': 'Skipped'}
		myDB.upsert("albums", newValueDict, controlValueDict)
		raise cherrypy.HTTPRedirect("artistPage?ArtistID=%s" % ArtistID)
	unqueueAlbum.exposed = True
	
	def deleteAlbum(self, AlbumID, ArtistID=None):
		logger.info(u"Deleting all traces of album: " + AlbumID)
		myDB = db.DBConnection()
		myDB.action('DELETE from albums WHERE AlbumID=?', [AlbumID])
		myDB.action('DELETE from tracks WHERE AlbumID=?', [AlbumID])
		if ArtistID:
			raise cherrypy.HTTPRedirect("artistPage?ArtistID=%s" % ArtistID)
		else:
			raise cherrypy.HTTPRedirect("home")
	deleteAlbum.exposed = True

	def upcoming(self):
		myDB = db.DBConnection()
		upcoming = myDB.select("SELECT * from albums WHERE ReleaseDate > date('now') order by ReleaseDate DESC")
		wanted = myDB.select("SELECT * from albums WHERE Status='Wanted'")
		return serve_template(templatename="upcoming.html", title="Upcoming", upcoming=upcoming, wanted=wanted)
	upcoming.exposed = True
	
	def manage(self):
		return serve_template(templatename="manage.html", title="Manage")
	manage.exposed = True
	
	def manageArtists(self):
		myDB = db.DBConnection()
		artists = myDB.select('SELECT * from artists order by ArtistSortName COLLATE NOCASE')
		return serve_template(templatename="manageartists.html", title="Manage Artists", artists=artists)
	manageArtists.exposed = True	
	
	def manageNew(self):
		return serve_template(templatename="managenew.html", title="Manage New Artists")
	manageNew.exposed = True	
	
	def markArtists(self, action=None, **args):
		myDB = db.DBConnection()
		for ArtistID in args:
			if action == 'delete':
				myDB.action('DELETE from artists WHERE ArtistID=?', [ArtistID])
				myDB.action('DELETE from albums WHERE ArtistID=?', [ArtistID])
				myDB.action('DELETE from tracks WHERE ArtistID=?', [ArtistID])
			elif action == 'pause':
				controlValueDict = {'ArtistID': ArtistID}
				newValueDict = {'Status': 'Paused'}
				myDB.upsert("artists", newValueDict, controlValueDict)
			elif action == 'resume':
				controlValueDict = {'ArtistID': ArtistID}
				newValueDict = {'Status': 'Active'}
				myDB.upsert("artists", newValueDict, controlValueDict)				
			else:
				# These may and probably will collide - need to make a better way to queue musicbrainz queries
				threading.Thread(target=importer.addArtisttoDB, args=[ArtistID]).start()
				time.sleep(30)
		raise cherrypy.HTTPRedirect("home")
	markArtists.exposed = True
	
	def importLastFM(self, username):
		headphones.LASTFM_USERNAME = username
		headphones.config_write()
		threading.Thread(target=lastfm.getArtists).start()
		time.sleep(10)
		raise cherrypy.HTTPRedirect("home")
	importLastFM.exposed = True
	
	def importItunes(self, path):
		headphones.PATH_TO_XML = path
		headphones.config_write()
		threading.Thread(target=importer.itunesImport, args=[path]).start()
		time.sleep(10)
		raise cherrypy.HTTPRedirect("home")
	importItunes.exposed = True
	
	def musicScan(self, path, redirect=None, autoadd=0):
		headphones.ADD_ARTISTS = autoadd
		headphones.MUSIC_DIR = path
		headphones.config_write()
		try:	
			threading.Thread(target=librarysync.libraryScan).start()
		except Exception, e:
			logger.error('Unable to complete the scan: %s' % e)
		time.sleep(10)
		if redirect:
			raise cherrypy.HTTPRedirect(redirect)
		else:
			raise cherrypy.HTTPRedirect("home")
	musicScan.exposed = True
	
	def forceUpdate(self):
		from headphones import updater
		threading.Thread(target=updater.dbUpdate).start()
		time.sleep(5)
		raise cherrypy.HTTPRedirect("home")
	forceUpdate.exposed = True
	
	def forceSearch(self):
		from headphones import searcher
		threading.Thread(target=searcher.searchforalbum).start()
		time.sleep(5)
		raise cherrypy.HTTPRedirect("home")
	forceSearch.exposed = True
	
	def forcePostProcess(self):
		from headphones import postprocessor
		threading.Thread(target=postprocessor.forcePostProcess).start()
		time.sleep(5)
		raise cherrypy.HTTPRedirect("home")
	forcePostProcess.exposed = True
	
	def checkGithub(self):
		from headphones import versioncheck
		versioncheck.checkGithub()
		raise cherrypy.HTTPRedirect("home")
	checkGithub.exposed = True
	
	def history(self):
		myDB = db.DBConnection()
		history = myDB.select('''SELECT * from snatched order by DateAdded DESC''')
		return serve_template(templatename="history.html", title="History", history=history)
		return page
	history.exposed = True
	
	def logs(self):
		return serve_template(templatename="logs.html", title="Log", lineList=headphones.LOG_LIST)
	logs.exposed = True
	
	def clearhistory(self, type=None):
		myDB = db.DBConnection()
		if type == 'all':
			logger.info(u"Clearing all history")
			myDB.action('DELETE from snatched')
		else:
			logger.info(u"Clearing history where status is %s" % type)
			myDB.action('DELETE from snatched WHERE Status=?', [type])
		raise cherrypy.HTTPRedirect("history")
	clearhistory.exposed = True
	
	def config(self):
	
		interface_dir = os.path.join(headphones.PROG_DIR, 'data/interfaces/')
		interface_list = [ name for name in os.listdir(interface_dir) if os.path.isdir(os.path.join(interface_dir, name)) ]

		config = { 
					"http_host" : headphones.HTTP_HOST,
					"http_user" : headphones.HTTP_USERNAME,
		 			"http_port" : headphones.HTTP_PORT,
				 	"http_pass" : headphones.HTTP_PASSWORD,
					"launch_browser" : checked(headphones.LAUNCH_BROWSER),
					"sab_host" : headphones.SAB_HOST,
					"sab_user" : headphones.SAB_USERNAME,
					"sab_api" : headphones.SAB_APIKEY,
					"sab_pass" : headphones.SAB_PASSWORD,
					"sab_cat" : headphones.SAB_CATEGORY,
					"download_dir" : headphones.DOWNLOAD_DIR,
					"use_blackhole" : checked(headphones.BLACKHOLE),
					"blackhole_dir" : headphones.BLACKHOLE_DIR,
					"usenet_retention" : headphones.USENET_RETENTION,
					"use_nzbmatrix" : checked(headphones.NZBMATRIX),
					"nzbmatrix_user" : headphones.NZBMATRIX_USERNAME,
					"nzbmatrix_api" : headphones.NZBMATRIX_APIKEY,
					"use_newznab" : checked(headphones.NEWZNAB),
					"newznab_host" : headphones.NEWZNAB_HOST,
					"newznab_api" : headphones.NEWZNAB_APIKEY,
					"use_nzbsorg" : checked(headphones.NZBSORG),
					"nzbsorg_uid" : headphones.NZBSORG_UID,
					"nzbsorg_hash" : headphones.NZBSORG_HASH,
					"use_newzbin" : checked(headphones.NEWZBIN),
					"newzbin_uid" : headphones.NEWZBIN_UID,
					"newzbin_pass" : headphones.NEWZBIN_PASSWORD,
					"torrentblackhole_dir" : headphones.TORRENTBLACKHOLE_DIR,
					"download_torrent_dir" : headphones.DOWNLOAD_TORRENT_DIR,
					"numberofseeders" : headphones.NUMBEROFSEEDERS,
					"use_isohunt" : checked(headphones.ISOHUNT),
					"use_kat" : checked(headphones.KAT),
					"use_mininova" : checked(headphones.MININOVA),
					"pref_qual_0" : radio(headphones.PREFERRED_QUALITY, 0),
					"pref_qual_1" : radio(headphones.PREFERRED_QUALITY, 1),
					"pref_qual_3" : radio(headphones.PREFERRED_QUALITY, 3),
					"pref_qual_2" : radio(headphones.PREFERRED_QUALITY, 2),
					"pref_bitrate" : headphones.PREFERRED_BITRATE,
					"detect_bitrate" : checked(headphones.DETECT_BITRATE),
					"move_files" : checked(headphones.MOVE_FILES),
					"rename_files" : checked(headphones.RENAME_FILES),
					"correct_metadata" : checked(headphones.CORRECT_METADATA),
					"cleanup_files" : checked(headphones.CLEANUP_FILES),
					"add_album_art" : checked(headphones.ADD_ALBUM_ART),
					"embed_album_art" : checked(headphones.EMBED_ALBUM_ART),
					"embed_lyrics" : checked(headphones.EMBED_LYRICS),
					"dest_dir" : headphones.DESTINATION_DIR,
					"folder_format" : headphones.FOLDER_FORMAT,
					"file_format" : headphones.FILE_FORMAT,
					"include_extras" : checked(headphones.INCLUDE_EXTRAS),
					"log_dir" : headphones.LOG_DIR,
					"interface_list" : interface_list,
					"encode":		checked(headphones.ENCODE),
					"encoder":		headphones.ENCODER,
					"bitrate":		int(headphones.BITRATE),
					"encoderfolder":	headphones.ENCODERFOLDER,
					"advancedencoder":	headphones.ADVANCEDENCODER,
					"encoderoutputformat": headphones.ENCODEROUTPUTFORMAT,
					"samplingfrequency": headphones.SAMPLINGFREQUENCY,
					"encodervbrcbr": headphones.ENCODERVBRCBR,
					"encoderquality": headphones.ENCODERQUALITY,
<<<<<<< HEAD
					"encoderlossless": checked(headphones.ENCODERLOSSLESS),
					"prowl_enabled": checked(headphones.PROWL_ENABLED),
					"prowl_onsnatch": checked(headphones.PROWL_ONSNATCH),
					"prowl_keys": headphones.PROWL_KEYS,
					"prowl_priority": headphones.PROWL_PRIORITY
=======
					"encoderlossless": checked(headphones.ENCODERLOSSLESS)
					"autowant_album" : checked(headphones.AUTOWANT_ALBUM),
					"autowant_single" : checked(headphones.AUTOWANT_SINGLE),
					"autowant_compilation" : checked(headphones.AUTOWANT_COMPILATION),
					"autowant_remix" : checked(headphones.AUTOWANT_REMIX),
					"autowant_ep" : checked(headphones.AUTOWANT_EP),
					"autowant_live" : checked(headphones.AUTOWANT_LIVE),
					"autowant_soundtrack" : checked(headphones.AUTOWANT_SOUNDTRACK)
>>>>>>> 1d5f8845
				}
		return serve_template(templatename="config.html", title="Settings", config=config)	
	config.exposed = True
	
	
	def configUpdate(self, http_host='0.0.0.0', http_username=None, http_port=8181, http_password=None, launch_browser=0,
		sab_host=None, sab_username=None, sab_apikey=None, sab_password=None, sab_category=None, download_dir=None, blackhole=0, blackhole_dir=None,
		usenet_retention=None, nzbmatrix=0, nzbmatrix_username=None, nzbmatrix_apikey=None, newznab=0, newznab_host=None, newznab_apikey=None,
		nzbsorg=0, nzbsorg_uid=None, nzbsorg_hash=None, newzbin=0, newzbin_uid=None, newzbin_password=None, preferred_quality=0, preferred_bitrate=None, detect_bitrate=0, move_files=0, 
		torrentblackhole_dir=None, download_torrent_dir=None, numberofseeders=10, use_isohunt=0, use_kat=0, use_mininova=0, 
		rename_files=0, correct_metadata=0, cleanup_files=0, add_album_art=0, embed_album_art=0, embed_lyrics=0, destination_dir=None, folder_format=None, file_format=None, include_extras=0, interface=None, log_dir=None,
		encode=0, encoder=None, bitrate=None, samplingfrequency=None, encoderfolder=None, advancedencoder=None, encoderoutputformat=None, encodervbrcbr=None, encoderquality=None, encoderlossless=0,
<<<<<<< HEAD
		prowl_enabled=0, prowl_onsnatch=0, prowl_keys=None, prowl_priority=0):
=======
		autowant_album=0, autowant_single=0, autowant_compilation=0, autowant_remix=0, autowant_ep=0, autowant_live=0, autowant_soundtrack=0):
>>>>>>> 1d5f8845

		headphones.HTTP_HOST = http_host
		headphones.HTTP_PORT = http_port
		headphones.HTTP_USERNAME = http_username
		headphones.HTTP_PASSWORD = http_password
		headphones.LAUNCH_BROWSER = launch_browser
		headphones.SAB_HOST = sab_host
		headphones.SAB_USERNAME = sab_username
		headphones.SAB_PASSWORD = sab_password		
		headphones.SAB_APIKEY = sab_apikey
		headphones.SAB_CATEGORY = sab_category
		headphones.DOWNLOAD_DIR = download_dir
		headphones.BLACKHOLE = blackhole
		headphones.BLACKHOLE_DIR = blackhole_dir
		headphones.USENET_RETENTION = usenet_retention
		headphones.NZBMATRIX = nzbmatrix
		headphones.NZBMATRIX_USERNAME = nzbmatrix_username
		headphones.NZBMATRIX_APIKEY = nzbmatrix_apikey
		headphones.NEWZNAB = newznab
		headphones.NEWZNAB_HOST = newznab_host
		headphones.NEWZNAB_APIKEY = newznab_apikey
		headphones.NZBSORG = nzbsorg
		headphones.NZBSORG_UID = nzbsorg_uid
		headphones.NZBSORG_HASH = nzbsorg_hash
		headphones.NEWZBIN = newzbin
		headphones.NEWZBIN_UID = newzbin_uid
		headphones.NEWZBIN_PASSWORD = newzbin_password
		headphones.TORRENTBLACKHOLE_DIR = torrentblackhole_dir
		headphones.NUMBEROFSEEDERS = numberofseeders
		headphones.DOWNLOAD_TORRENT_DIR = download_torrent_dir
		headphones.ISOHUNT = use_isohunt
		headphones.KAT = use_kat
		headphones.MININOVA = use_mininova
		headphones.PREFERRED_QUALITY = int(preferred_quality)
		headphones.PREFERRED_BITRATE = preferred_bitrate
		headphones.DETECT_BITRATE = detect_bitrate
		headphones.MOVE_FILES = move_files
		headphones.CORRECT_METADATA = correct_metadata
		headphones.RENAME_FILES = rename_files
		headphones.CLEANUP_FILES = cleanup_files
		headphones.ADD_ALBUM_ART = add_album_art
		headphones.EMBED_ALBUM_ART = embed_album_art
		headphones.EMBED_LYRICS = embed_lyrics
		headphones.DESTINATION_DIR = destination_dir
		headphones.FOLDER_FORMAT = folder_format
		headphones.FILE_FORMAT = file_format
		headphones.INCLUDE_EXTRAS = include_extras
		headphones.INTERFACE = interface
		headphones.LOG_DIR = log_dir
		headphones.ENCODE = encode
		headphones.ENCODER = encoder
		headphones.BITRATE = int(bitrate)
		headphones.SAMPLINGFREQUENCY = int(samplingfrequency)
		headphones.ENCODERFOLDER = encoderfolder
		headphones.ADVANCEDENCODER = advancedencoder
		headphones.ENCODEROUTPUTFORMAT = encoderoutputformat
		headphones.ENCODERVBRCBR = encodervbrcbr
		headphones.ENCODERQUALITY = int(encoderquality)
		headphones.ENCODERLOSSLESS = encoderlossless
<<<<<<< HEAD
		headphones.PROWL_ENABLED = prowl_enabled
		headphones.PROWL_ONSNATCH = prowl_onsnatch
		headphones.PROWL_KEYS = prowl_keys
		headphones.PROWL_PRIORITY = prowl_priority
=======
		headphones.AUTOWANT_ALBUM = autowant_album
		headphones.AUTOWANT_SINGLE = autowant_single
		headphones.AUTOWANT_COMPILATION = autowant_compilation
		headphones.AUTOWANT_REMIX = autowant_remix
		headphones.AUTOWANT_EP = autowant_ep
		headphones.AUTOWANT_LIVE = autowant_live
		headphones.AUTOWANT_SOUNDTRACK = autowant_soundtrack
>>>>>>> 1d5f8845
		
		headphones.config_write()

		raise cherrypy.HTTPRedirect("config")
		
	configUpdate.exposed = True

	def shutdown(self):
		headphones.SIGNAL = 'shutdown'
		message = 'Shutting Down...'
		return serve_template(templatename="shutdown.html", title="Shutting Down", message=message, timer=15)
		return page

	shutdown.exposed = True

	def restart(self):
		headphones.SIGNAL = 'restart'
		message = 'Restarting...'
		return serve_template(templatename="shutdown.html", title="Restarting", message=message, timer=30)
	restart.exposed = True
	
	def update(self):
		headphones.SIGNAL = 'update'
		message = 'Updating...'
		return serve_template(templatename="shutdown.html", title="Updating", message=message, timer=120)
		return page
	update.exposed = True
		
	def extras(self):
		myDB = db.DBConnection()
		cloudlist = myDB.select('SELECT * from lastfmcloud')
		return serve_template(templatename="extras.html", title="Extras", cloudlist=cloudlist)
		return page
	extras.exposed = True

	def addReleaseById(self, rid):
		threading.Thread(target=importer.addReleaseById, args=[rid]).start()
		time.sleep(5)
		raise cherrypy.HTTPRedirect("home")
	addReleaseById.exposed = True
	
	def updateCloud(self):
		
		lastfm.getSimilar()
		raise cherrypy.HTTPRedirect("extras")
		
	updateCloud.exposed = True<|MERGE_RESOLUTION|>--- conflicted
+++ resolved
@@ -382,14 +382,11 @@
 					"samplingfrequency": headphones.SAMPLINGFREQUENCY,
 					"encodervbrcbr": headphones.ENCODERVBRCBR,
 					"encoderquality": headphones.ENCODERQUALITY,
-<<<<<<< HEAD
 					"encoderlossless": checked(headphones.ENCODERLOSSLESS),
 					"prowl_enabled": checked(headphones.PROWL_ENABLED),
 					"prowl_onsnatch": checked(headphones.PROWL_ONSNATCH),
 					"prowl_keys": headphones.PROWL_KEYS,
-					"prowl_priority": headphones.PROWL_PRIORITY
-=======
-					"encoderlossless": checked(headphones.ENCODERLOSSLESS)
+					"prowl_priority": headphones.PROWL_PRIORITY,
 					"autowant_album" : checked(headphones.AUTOWANT_ALBUM),
 					"autowant_single" : checked(headphones.AUTOWANT_SINGLE),
 					"autowant_compilation" : checked(headphones.AUTOWANT_COMPILATION),
@@ -397,7 +394,6 @@
 					"autowant_ep" : checked(headphones.AUTOWANT_EP),
 					"autowant_live" : checked(headphones.AUTOWANT_LIVE),
 					"autowant_soundtrack" : checked(headphones.AUTOWANT_SOUNDTRACK)
->>>>>>> 1d5f8845
 				}
 		return serve_template(templatename="config.html", title="Settings", config=config)	
 	config.exposed = True
@@ -410,11 +406,8 @@
 		torrentblackhole_dir=None, download_torrent_dir=None, numberofseeders=10, use_isohunt=0, use_kat=0, use_mininova=0, 
 		rename_files=0, correct_metadata=0, cleanup_files=0, add_album_art=0, embed_album_art=0, embed_lyrics=0, destination_dir=None, folder_format=None, file_format=None, include_extras=0, interface=None, log_dir=None,
 		encode=0, encoder=None, bitrate=None, samplingfrequency=None, encoderfolder=None, advancedencoder=None, encoderoutputformat=None, encodervbrcbr=None, encoderquality=None, encoderlossless=0,
-<<<<<<< HEAD
-		prowl_enabled=0, prowl_onsnatch=0, prowl_keys=None, prowl_priority=0):
-=======
+		prowl_enabled=0, prowl_onsnatch=0, prowl_keys=None, prowl_priority=0,
 		autowant_album=0, autowant_single=0, autowant_compilation=0, autowant_remix=0, autowant_ep=0, autowant_live=0, autowant_soundtrack=0):
->>>>>>> 1d5f8845
 
 		headphones.HTTP_HOST = http_host
 		headphones.HTTP_PORT = http_port
@@ -474,12 +467,10 @@
 		headphones.ENCODERVBRCBR = encodervbrcbr
 		headphones.ENCODERQUALITY = int(encoderquality)
 		headphones.ENCODERLOSSLESS = encoderlossless
-<<<<<<< HEAD
 		headphones.PROWL_ENABLED = prowl_enabled
 		headphones.PROWL_ONSNATCH = prowl_onsnatch
 		headphones.PROWL_KEYS = prowl_keys
 		headphones.PROWL_PRIORITY = prowl_priority
-=======
 		headphones.AUTOWANT_ALBUM = autowant_album
 		headphones.AUTOWANT_SINGLE = autowant_single
 		headphones.AUTOWANT_COMPILATION = autowant_compilation
@@ -487,7 +478,6 @@
 		headphones.AUTOWANT_EP = autowant_ep
 		headphones.AUTOWANT_LIVE = autowant_live
 		headphones.AUTOWANT_SOUNDTRACK = autowant_soundtrack
->>>>>>> 1d5f8845
 		
 		headphones.config_write()
 
