from __future__ import with_statement

import os, sys, subprocess

import threading
import webbrowser
import sqlite3

from lib.apscheduler.scheduler import Scheduler
from lib.configobj import ConfigObj

import cherrypy

from headphones import updater, searcher, importer, versioncheck, logger, postprocessor, version, sab, librarysync
from headphones.common import *

FULL_PATH = None
PROG_DIR = None

ARGS = None
SIGNAL = None

SYS_ENCODING = None

VERBOSE = 1
DAEMON = False
PIDFILE= None

SCHED = Scheduler()

INIT_LOCK = threading.Lock()
__INITIALIZED__ = False
started = False

DATA_DIR = None

CONFIG_FILE = None
CFG = None

DB_FILE = None

LOG_DIR = None
LOG_LIST = []

CACHE_DIR = None

HTTP_PORT = None
HTTP_HOST = None
HTTP_USERNAME = None
HTTP_PASSWORD = None
HTTP_ROOT = None
LAUNCH_BROWSER = False

GIT_PATH = None
INSTALL_TYPE = None
CURRENT_VERSION = None
LATEST_VERSION = None
COMMITS_BEHIND = None

MUSIC_DIR = None
DESTINATION_DIR = None
FOLDER_FORMAT = None
FILE_FORMAT = None
PATH_TO_XML = None
PREFERRED_QUALITY = None
PREFERRED_BITRATE = None
DETECT_BITRATE = False
ADD_ARTISTS = False
NEW_ARTISTS = []
CORRECT_METADATA = False
MOVE_FILES = False
RENAME_FILES = False
CLEANUP_FILES = False
ADD_ALBUM_ART = False
EMBED_ALBUM_ART = False
EMBED_LYRICS = False
DOWNLOAD_DIR = None
BLACKHOLE_DIR = None
USENET_RETENTION = None
INCLUDE_EXTRAS = False

SEARCH_INTERVAL = 360
LIBRARYSCAN_INTERVAL = 300
DOWNLOAD_SCAN_INTERVAL = 5

SAB_HOST = None
SAB_USERNAME = None
SAB_PASSWORD = None
SAB_APIKEY = None
SAB_CATEGORY = None

NZBMATRIX = False
NZBMATRIX_USERNAME = None
NZBMATRIX_APIKEY = None

NEWZNAB = False
NEWZNAB_HOST = None
NEWZNAB_APIKEY = None

NZBSORG = False
NZBSORG_UID = None
NZBSORG_HASH = None

NEWZBIN = False
NEWZBIN_UID = None
NEWZBIN_PASSWORD = None

LASTFM_USERNAME = None

LOSSY_MEDIA_FORMATS = ["mp3", "aac", "ogg", "ape", "m4a"]
LOSSLESS_MEDIA_FORMATS = ["flac"]
MEDIA_FORMATS = LOSSY_MEDIA_FORMATS + LOSSLESS_MEDIA_FORMATS

TORRENTBLACKHOLE_DIR = None
NUMBEROFSEEDERS = 10
ISOHUNT = None
KAT = None
MININOVA = None
DOWNLOAD_TORRENT_DIR = None

INTERFACE = None
NZB_HANDLER = None
FOLDER_PERMISSIONS = None

ENCODE = False
ENCODERFOLDER = None
ENCODER = None
BITRATE = None
SAMPLINGFREQUENCY = None
ADVANCEDENCODER = None
ENCODEROUTPUTFORMAT = None
USE_ADVANCED_ENCODING = False
ENCODERQUALITY = None
ENCODERVBRCBR = None
ENCODERLOSSLESS = False
PROWL_ENABLED = True
PROWL_PRIORITY = 1
PROWL_KEYS = None
PROWL_ONSNATCH = True

AUTOWANT_ALBUM = False
AUTOWANT_SINGLE = False
AUTOWANT_COMPILATION = False
AUTOWANT_REMIX = False
AUTOWANT_EP = False
AUTOWANT_LIVE = False
AUTOWANT_SOUNDTRACK = False

def CheckSection(sec):
    """ Check if INI section exists, if not create it """
    try:
        CFG[sec]
        return True
    except:
        CFG[sec] = {}
        return False

################################################################################
# Check_setting_int                                                            #
################################################################################
def check_setting_int(config, cfg_name, item_name, def_val):
    try:
        my_val = int(config[cfg_name][item_name])
    except:
        my_val = def_val
        try:
            config[cfg_name][item_name] = my_val
        except:
            config[cfg_name] = {}
            config[cfg_name][item_name] = my_val
    logger.debug(item_name + " -> " + str(my_val))
    return my_val

################################################################################
# Check_setting_str                                                            #
################################################################################
def check_setting_str(config, cfg_name, item_name, def_val, log=True):
    try:
        my_val = config[cfg_name][item_name]
    except:
        my_val = def_val
        try:
            config[cfg_name][item_name] = my_val
        except:
            config[cfg_name] = {}
            config[cfg_name][item_name] = my_val

    if log:
        logger.debug(item_name + " -> " + my_val)
    else:
        logger.debug(item_name + " -> ******")
    return my_val
    

def initialize():

    with INIT_LOCK:
    
        global __INITIALIZED__, FULL_PATH, PROG_DIR, VERBOSE, DAEMON, DATA_DIR, CONFIG_FILE, CFG, LOG_DIR, CACHE_DIR, \
                HTTP_PORT, HTTP_HOST, HTTP_USERNAME, HTTP_PASSWORD, HTTP_ROOT, LAUNCH_BROWSER, GIT_PATH, \
                CURRENT_VERSION, LATEST_VERSION, MUSIC_DIR, DESTINATION_DIR, PREFERRED_QUALITY, PREFERRED_BITRATE, DETECT_BITRATE, \
                ADD_ARTISTS, CORRECT_METADATA, MOVE_FILES, RENAME_FILES, FOLDER_FORMAT, FILE_FORMAT, CLEANUP_FILES, INCLUDE_EXTRAS, \
<<<<<<< HEAD
                ADD_ALBUM_ART, EMBED_ALBUM_ART, EMBED_LYRICS, DOWNLOAD_DIR, BLACKHOLE, BLACKHOLE_DIR, USENET_RETENTION, SEARCH_INTERVAL, \
                TORRENTBLACKHOLE_DIR, NUMBEROFSEEDERS, ISOHUNT, KAT, MININOVA, DOWNLOAD_TORRENT_DIR, \
=======
                ADD_ALBUM_ART, EMBED_ALBUM_ART, EMBED_LYRICS, DOWNLOAD_DIR, BLACKHOLE_DIR, USENET_RETENTION, NZB_SEARCH_INTERVAL, \
>>>>>>> 5b195555
                LIBRARYSCAN_INTERVAL, DOWNLOAD_SCAN_INTERVAL, SAB_HOST, SAB_USERNAME, SAB_PASSWORD, SAB_APIKEY, SAB_CATEGORY, \
                NZBMATRIX, NZBMATRIX_USERNAME, NZBMATRIX_APIKEY, NEWZNAB, NEWZNAB_HOST, NEWZNAB_APIKEY, \
                NZBSORG, NZBSORG_UID, NZBSORG_HASH, NEWZBIN, NEWZBIN_UID, NEWZBIN_PASSWORD, LASTFM_USERNAME, INTERFACE, FOLDER_PERMISSIONS, \
                ENCODERFOLDER, ENCODER, BITRATE, SAMPLINGFREQUENCY, ENCODE, ADVANCEDENCODER, ENCODEROUTPUTFORMAT, ENCODERQUALITY, ENCODERVBRCBR, \
<<<<<<< HEAD
                ENCODERLOSSLESS, PROWL_ENABLED, PROWL_PRIORITY, PROWL_KEYS, PROWL_ONSNATCH, \
                AUTOWANT_ALBUM, AUTOWANT_SINGLE, AUTOWANT_COMPILATION, AUTOWANT_REMIX, AUTOWANT_EP, AUTOWANT_LIVE, AUTOWANT_SOUNDTRACK
=======
                NZB_HANDLER, ENCODERLOSSLESS, USE_ADVANCED_ENCODING

>>>>>>> 5b195555
                
        if __INITIALIZED__:
            return False
                
        # Make sure all the config sections exist
        CheckSection('General')
        CheckSection('SABnzbd')
        CheckSection('NZBMatrix')
        CheckSection('Newznab')
        CheckSection('NZBsorg')
        CheckSection('Newzbin')
        CheckSection('Prowl')
        
        # Set global variables based on config file or use defaults
        try:
            HTTP_PORT = check_setting_int(CFG, 'General', 'http_port', 8181)
        except:
            HTTP_PORT = 8181
            
        if HTTP_PORT < 21 or HTTP_PORT > 65535:
            HTTP_PORT = 8181
            
        HTTP_HOST = check_setting_str(CFG, 'General', 'http_host', '0.0.0.0')
        HTTP_USERNAME = check_setting_str(CFG, 'General', 'http_username', '')
        HTTP_PASSWORD = check_setting_str(CFG, 'General', 'http_password', '')
        HTTP_ROOT = check_setting_str(CFG, 'General', 'http_root', '/')
        LAUNCH_BROWSER = bool(check_setting_int(CFG, 'General', 'launch_browser', 1))
        GIT_PATH = check_setting_str(CFG, 'General', 'git_path', '')
        LOG_DIR = check_setting_str(CFG, 'General', 'log_dir', '')
        
        MUSIC_DIR = check_setting_str(CFG, 'General', 'music_dir', '')
        DESTINATION_DIR = check_setting_str(CFG, 'General', 'destination_dir', '')
        PREFERRED_QUALITY = check_setting_int(CFG, 'General', 'preferred_quality', 0)
        PREFERRED_BITRATE = check_setting_int(CFG, 'General', 'preferred_bitrate', '')
        DETECT_BITRATE = bool(check_setting_int(CFG, 'General', 'detect_bitrate', 0))
        ADD_ARTISTS = bool(check_setting_int(CFG, 'General', 'auto_add_artists', 1))
        CORRECT_METADATA = bool(check_setting_int(CFG, 'General', 'correct_metadata', 0))
        MOVE_FILES = bool(check_setting_int(CFG, 'General', 'move_files', 0))
        RENAME_FILES = bool(check_setting_int(CFG, 'General', 'rename_files', 0))
        FOLDER_FORMAT = check_setting_str(CFG, 'General', 'folder_format', 'artist/album [year]')
        FILE_FORMAT = check_setting_str(CFG, 'General', 'file_format', 'tracknumber artist - album [year]- title')
        CLEANUP_FILES = bool(check_setting_int(CFG, 'General', 'cleanup_files', 0))
        ADD_ALBUM_ART = bool(check_setting_int(CFG, 'General', 'add_album_art', 0))
        EMBED_ALBUM_ART = bool(check_setting_int(CFG, 'General', 'embed_album_art', 0))
        EMBED_LYRICS = bool(check_setting_int(CFG, 'General', 'embed_lyrics', 0))
        DOWNLOAD_DIR = check_setting_str(CFG, 'General', 'download_dir', '')
        BLACKHOLE_DIR = check_setting_str(CFG, 'General', 'blackhole_dir', '')
        USENET_RETENTION = check_setting_int(CFG, 'General', 'usenet_retention', '')
        INCLUDE_EXTRAS = bool(check_setting_int(CFG, 'General', 'include_extras', 0))
        
        SEARCH_INTERVAL = check_setting_int(CFG, 'General', 'search_interval', 360)
        LIBRARYSCAN_INTERVAL = check_setting_int(CFG, 'General', 'libraryscan_interval', 300)
        DOWNLOAD_SCAN_INTERVAL = check_setting_int(CFG, 'General', 'download_scan_interval', 5)
        
        TORRENTBLACKHOLE_DIR = check_setting_str(CFG, 'General', 'torrentblackhole_dir', '')
        NUMBEROFSEEDERS = check_setting_str(CFG, 'General', 'numberofseeders', '10')
        ISOHUNT = bool(check_setting_int(CFG, 'General', 'isohunt', 0))
        KAT = bool(check_setting_int(CFG, 'General', 'kat', 0))
        MININOVA = bool(check_setting_int(CFG, 'General', 'mininova', 0))
        DOWNLOAD_TORRENT_DIR = check_setting_str(CFG, 'General', 'download_torrent_dir', '')
        
        SAB_HOST = check_setting_str(CFG, 'SABnzbd', 'sab_host', '')
        SAB_USERNAME = check_setting_str(CFG, 'SABnzbd', 'sab_username', '')
        SAB_PASSWORD = check_setting_str(CFG, 'SABnzbd', 'sab_password', '')
        SAB_APIKEY = check_setting_str(CFG, 'SABnzbd', 'sab_apikey', '')
        SAB_CATEGORY = check_setting_str(CFG, 'SABnzbd', 'sab_category', '')
        
        NZBMATRIX = bool(check_setting_int(CFG, 'NZBMatrix', 'nzbmatrix', 0))
        NZBMATRIX_USERNAME = check_setting_str(CFG, 'NZBMatrix', 'nzbmatrix_username', '')
        NZBMATRIX_APIKEY = check_setting_str(CFG, 'NZBMatrix', 'nzbmatrix_apikey', '')
        
        NEWZNAB = bool(check_setting_int(CFG, 'Newznab', 'newznab', 0))
        NEWZNAB_HOST = check_setting_str(CFG, 'Newznab', 'newznab_host', '')
        NEWZNAB_APIKEY = check_setting_str(CFG, 'Newznab', 'newznab_apikey', '')
        
        NZBSORG = bool(check_setting_int(CFG, 'NZBsorg', 'nzbsorg', 0))
        NZBSORG_UID = check_setting_str(CFG, 'NZBsorg', 'nzbsorg_uid', '')
        NZBSORG_HASH = check_setting_str(CFG, 'NZBsorg', 'nzbsorg_hash', '')

        NEWZBIN = bool(check_setting_int(CFG, 'Newzbin', 'newzbin', 0))
        NEWZBIN_UID = check_setting_str(CFG, 'Newzbin', 'newzbin_uid', '')
        NEWZBIN_PASSWORD = check_setting_str(CFG, 'Newzbin', 'newzbin_password', '')

        LASTFM_USERNAME = check_setting_str(CFG, 'General', 'lastfm_username', '')
        
        INTERFACE = check_setting_str(CFG, 'General', 'interface', 'default')
        NZB_HANDLER = check_setting_str(CFG, 'General', 'nzb_handler', 'default')
        FOLDER_PERMISSIONS = check_setting_str(CFG, 'General', 'folder_permissions', '0755')
		
        ENCODERFOLDER = check_setting_str(CFG, 'General', 'encoderfolder', '')        
        ENCODER = check_setting_str(CFG, 'General', 'encoder', 'ffmpeg')
        BITRATE = check_setting_int(CFG, 'General', 'bitrate', 192)
        SAMPLINGFREQUENCY= check_setting_int(CFG, 'General', 'samplingfrequency', 44100)
        ENCODE = bool(check_setting_int(CFG, 'General', 'encode', 0))
        ADVANCEDENCODER = check_setting_str(CFG, 'General', 'advancedencoder', '')
        ENCODEROUTPUTFORMAT = check_setting_str(CFG, 'General', 'encoderoutputformat', 'mp3')
		
        ENCODERQUALITY = check_setting_int(CFG, 'General', 'encoderquality', 2)
        ENCODERVBRCBR = check_setting_str(CFG, 'General', 'encodervbrcbr', 'cbr')
        ENCODERLOSSLESS = bool(check_setting_int(CFG, 'General', 'encoderlossless', 1))

        PROWL_ENABLED = bool(check_setting_int(CFG, 'Prowl', 'prowl_enabled', 0))
        PROWL_KEYS = check_setting_str(CFG, 'Prowl', 'prowl_keys', '')
        PROWL_ONSNATCH = bool(check_setting_int(CFG, 'Prowl', 'prowl_onsnatch', 0)) 
        PROWL_PRIORITY = check_setting_int(CFG, 'Prowl', 'prowl_priority', 0)
        
        AUTOWANT_ALBUM = bool(check_setting_int(CFG, 'General', 'autowant_album', 0))
        AUTOWANT_SINGLE = bool(check_setting_int(CFG, 'General', 'autowant_single', 0))
        AUTOWANT_COMPILATION = bool(check_setting_int(CFG, 'General', 'autowant_compilation', 0))
        AUTOWANT_REMIX = bool(check_setting_int(CFG, 'General', 'autowant_remix', 0))
        AUTOWANT_EP = bool(check_setting_int(CFG, 'General', 'autowant_ep', 0))
        AUTOWANT_LIVE = bool(check_setting_int(CFG, 'General', 'autowant_live', 0))
        AUTOWANT_SOUNDTRACK = bool(check_setting_int(CFG, 'General', 'autowant_soundtrack', 0))
        
        USE_ADVANCED_ENCODING = bool(check_setting_int(CFG, 'General', 'use_advanced_encoding', 1))
		
        if not LOG_DIR:
            LOG_DIR = os.path.join(DATA_DIR, 'logs')
        
        if not os.path.exists(LOG_DIR):
            try:
                os.makedirs(LOG_DIR)
            except OSError:
                if VERBOSE:
                    print 'Unable to create the log directory. Logging to screen only.'
        
        # Start the logger, silence console logging if we need to
        logger.headphones_log.initLogger(verbose=VERBOSE)
        
        # Update some old config code:
        if FOLDER_FORMAT == '%artist/%album/%track':
            FOLDER_FORMAT = 'artist/album [year]'
        if FILE_FORMAT == '%tracknumber %artist - %album - %title':
            FILE_FORMAT = 'tracknumber artist - album - title'
        
        # Put the cache dir in the data dir for now
        CACHE_DIR = os.path.join(DATA_DIR, 'cache')
        if not os.path.exists(CACHE_DIR):
            try:
                os.makedirs(CACHE_DIR)
            except OSError:
                logger.error('Could not create cache dir. Check permissions of datadir: ' + DATA_DIR)
        
        # Initialize the database
        logger.info('Checking to see if the database has all tables....')
        try:
            dbcheck()
        except Exception, e:
            logger.error("Can't connect to the database: %s" % e)
            
        # Get the currently installed version - returns None, 'win32' or the git hash
        # Also sets INSTALL_TYPE variable to 'win', 'git' or 'source'
        CURRENT_VERSION = versioncheck.getVersion()
        
        # Check for new versions
        try:
            LATEST_VERSION = versioncheck.checkGithub()
        except:
            LATEST_VERSION = CURRENT_VERSION

        __INITIALIZED__ = True
        return True
    
def daemonize():

    if threading.activeCount() != 1:
        logger.warn('There are %r active threads. Daemonizing may cause \
                        strange behavior.' % threading.enumerate())
    
    sys.stdout.flush()
    sys.stderr.flush()
    
    # Do first fork
    try:
        pid = os.fork()
        if pid == 0:
            pass
        else:
            # Exit the parent process
            logger.debug('Forking once...')
            os._exit(0)
    except OSError, e:
        sys.exit("1st fork failed: %s [%d]" % (e.strerror, e.errno))
        
    os.setsid()

    # Do second fork
    try:
        pid = os.fork()
        if pid > 0:
            logger.debug('Forking twice...')
            os._exit(0) # Exit second parent process
    except OSError, e:
        sys.exit("2nd fork failed: %s [%d]" % (e.strerror, e.errno))

    os.chdir("/")
    os.umask(0)
    
    si = open('/dev/null', "r")
    so = open('/dev/null', "a+")
    se = open('/dev/null', "a+")
    
    os.dup2(si.fileno(), sys.stdin.fileno())
    os.dup2(so.fileno(), sys.stdout.fileno())
    os.dup2(se.fileno(), sys.stderr.fileno())

    pid = os.getpid()
    logger.info('Daemonized to PID: %s' % pid)
    if PIDFILE:
        logger.info('Writing PID %s to %s' % (pid, PIDFILE))
        file(PIDFILE, 'w').write("%s\n" % pid)

def launch_browser(host, port, root):

    if host == '0.0.0.0':
        host = 'localhost'
    
    try:    
        webbrowser.open('http://%s:%i%s' % (host, port, root))
    except Exception, e:
        logger.error('Could not launch browser: %s' % e)

def config_write():

    new_config = ConfigObj()
    new_config.filename = CONFIG_FILE

    new_config['General'] = {}
    new_config['General']['http_port'] = HTTP_PORT
    new_config['General']['http_host'] = HTTP_HOST
    new_config['General']['http_username'] = HTTP_USERNAME
    new_config['General']['http_password'] = HTTP_PASSWORD
    new_config['General']['http_root'] = HTTP_ROOT
    new_config['General']['launch_browser'] = int(LAUNCH_BROWSER)
    new_config['General']['log_dir'] = LOG_DIR
    new_config['General']['git_path'] = GIT_PATH

    new_config['General']['music_dir'] = MUSIC_DIR
    new_config['General']['destination_dir'] = DESTINATION_DIR
    new_config['General']['preferred_quality'] = PREFERRED_QUALITY
    new_config['General']['preferred_bitrate'] = PREFERRED_BITRATE
    new_config['General']['detect_bitrate'] = int(DETECT_BITRATE)
    new_config['General']['auto_add_artists'] = int(ADD_ARTISTS)
    new_config['General']['correct_metadata'] = int(CORRECT_METADATA)
    new_config['General']['move_files'] = int(MOVE_FILES)
    new_config['General']['rename_files'] = int(RENAME_FILES)
    new_config['General']['folder_format'] = FOLDER_FORMAT
    new_config['General']['file_format'] = FILE_FORMAT
    new_config['General']['cleanup_files'] = int(CLEANUP_FILES)
    new_config['General']['add_album_art'] = int(ADD_ALBUM_ART)
    new_config['General']['embed_album_art'] = int(EMBED_ALBUM_ART)
    new_config['General']['embed_lyrics'] = int(EMBED_LYRICS)
    new_config['General']['download_dir'] = DOWNLOAD_DIR
    new_config['General']['blackhole_dir'] = BLACKHOLE_DIR
    new_config['General']['usenet_retention'] = USENET_RETENTION
    new_config['General']['include_extras'] = int(INCLUDE_EXTRAS)
    
    new_config['General']['numberofseeders'] = NUMBEROFSEEDERS
    new_config['General']['torrentblackhole_dir'] = TORRENTBLACKHOLE_DIR
    new_config['General']['isohunt'] = int(ISOHUNT)
    new_config['General']['kat'] = int(KAT)
    new_config['General']['mininova'] = int(MININOVA)
    new_config['General']['download_torrent_dir'] = DOWNLOAD_TORRENT_DIR
    
    new_config['General']['search_interval'] = SEARCH_INTERVAL
    new_config['General']['libraryscan_interval'] = LIBRARYSCAN_INTERVAL
    new_config['General']['download_scan_interval'] = DOWNLOAD_SCAN_INTERVAL

    new_config['SABnzbd'] = {}
    new_config['SABnzbd']['sab_host'] = SAB_HOST
    new_config['SABnzbd']['sab_username'] = SAB_USERNAME
    new_config['SABnzbd']['sab_password'] = SAB_PASSWORD
    new_config['SABnzbd']['sab_apikey'] = SAB_APIKEY
    new_config['SABnzbd']['sab_category'] = SAB_CATEGORY

    new_config['NZBMatrix'] = {}
    new_config['NZBMatrix']['nzbmatrix'] = int(NZBMATRIX)
    new_config['NZBMatrix']['nzbmatrix_username'] = NZBMATRIX_USERNAME
    new_config['NZBMatrix']['nzbmatrix_apikey'] = NZBMATRIX_APIKEY

    new_config['Newznab'] = {}
    new_config['Newznab']['newznab'] = int(NEWZNAB)
    new_config['Newznab']['newznab_host'] = NEWZNAB_HOST
    new_config['Newznab']['newznab_apikey'] = NEWZNAB_APIKEY

    new_config['NZBsorg'] = {}
    new_config['NZBsorg']['nzbsorg'] = int(NZBSORG)
    new_config['NZBsorg']['nzbsorg_uid'] = NZBSORG_UID
    new_config['NZBsorg']['nzbsorg_hash'] = NZBSORG_HASH
    
    new_config['Newzbin'] = {}
    new_config['Newzbin']['newzbin'] = int(NEWZBIN)
    new_config['Newzbin']['newzbin_uid'] = NEWZBIN_UID
    new_config['Newzbin']['newzbin_password'] = NEWZBIN_PASSWORD
    
    new_config['Prowl'] = {}
    new_config['Prowl']['prowl_enabled'] = int(PROWL_ENABLED)
    new_config['Prowl']['prowl_keys'] = PROWL_KEYS
    new_config['Prowl']['prowl_onsnatch'] = int(PROWL_ONSNATCH)
    new_config['Prowl']['prowl_priority'] = int(PROWL_PRIORITY)
    
    new_config['General']['lastfm_username'] = LASTFM_USERNAME
    new_config['General']['interface'] = INTERFACE
    new_config['General']['nzb_handler'] = NZB_HANDLER
    new_config['General']['folder_permissions'] = FOLDER_PERMISSIONS

    new_config['General']['encode'] = int(ENCODE)
    new_config['General']['encoder'] = ENCODER
    new_config['General']['bitrate'] = int(BITRATE)
    new_config['General']['samplingfrequency'] = int(SAMPLINGFREQUENCY)
    new_config['General']['encoderfolder'] = ENCODERFOLDER
    new_config['General']['advancedencoder'] = ADVANCEDENCODER
    new_config['General']['use_advanced_encoding'] = USE_ADVANCED_ENCODING
    new_config['General']['encoderoutputformat'] = ENCODEROUTPUTFORMAT
    new_config['General']['encoderquality'] = ENCODERQUALITY
    new_config['General']['encodervbrcbr'] = ENCODERVBRCBR
    new_config['General']['encoderlossless'] = ENCODERLOSSLESS

    new_config['General']['autowant_album'] = AUTOWANT_ALBUM
    new_config['General']['autowant_single'] = AUTOWANT_SINGLE
    new_config['General']['autowant_compilation'] = AUTOWANT_COMPILATION
    new_config['General']['autowant_remix'] = AUTOWANT_REMIX
    new_config['General']['autowant_ep'] = AUTOWANT_EP
    new_config['General']['autowant_live'] = AUTOWANT_LIVE
    new_config['General']['autowant_soundtrack'] = AUTOWANT_SOUNDTRACK
    
    new_config.write()

    
def start():
    
    global __INITIALIZED__, started
    
    if __INITIALIZED__:
    
        # Start our scheduled background tasks

        SCHED.add_interval_job(updater.dbUpdate, hours=48)
        SCHED.add_interval_job(searcher.searchforalbum, minutes=SEARCH_INTERVAL)
        SCHED.add_interval_job(librarysync.libraryScan, minutes=LIBRARYSCAN_INTERVAL)
        SCHED.add_interval_job(versioncheck.checkGithub, minutes=300)
        SCHED.add_interval_job(postprocessor.checkFolder, minutes=DOWNLOAD_SCAN_INTERVAL)

        SCHED.start()
        
        started = True
    
def dbcheck():

    conn=sqlite3.connect(DB_FILE)
    c=conn.cursor()
    c.execute('CREATE TABLE IF NOT EXISTS artists (ArtistID TEXT UNIQUE, ArtistName TEXT, ArtistSortName TEXT, DateAdded TEXT, Status TEXT, IncludeExtras INTEGER, LatestAlbum TEXT, ReleaseDate TEXT, AlbumID TEXT, HaveTracks INTEGER, TotalTracks INTEGER)')
    c.execute('CREATE TABLE IF NOT EXISTS albums (ArtistID TEXT, ArtistName TEXT, AlbumTitle TEXT, AlbumASIN TEXT, ReleaseDate TEXT, DateAdded TEXT, AlbumID TEXT UNIQUE, Status TEXT, Type TEXT)')
    c.execute('CREATE TABLE IF NOT EXISTS tracks (ArtistID TEXT, ArtistName TEXT, AlbumTitle TEXT, AlbumASIN TEXT, AlbumID TEXT, TrackTitle TEXT, TrackDuration, TrackID TEXT, TrackNumber INTEGER, Location TEXT, BitRate INTEGER, CleanName TEXT, Format TEXT)')
    c.execute('CREATE TABLE IF NOT EXISTS snatched (AlbumID TEXT, Title TEXT, Size INTEGER, URL TEXT, DateAdded TEXT, Status TEXT, FolderName TEXT)')
    c.execute('CREATE TABLE IF NOT EXISTS have (ArtistName TEXT, AlbumTitle TEXT, TrackNumber TEXT, TrackTitle TEXT, TrackLength TEXT, BitRate TEXT, Genre TEXT, Date TEXT, TrackID TEXT, Location TEXT, CleanName TEXT, Format TEXT)')
    c.execute('CREATE TABLE IF NOT EXISTS lastfmcloud (ArtistName TEXT, ArtistID TEXT, Count INTEGER)')
    c.execute('CREATE TABLE IF NOT EXISTS descriptions (ReleaseGroupID TEXT, ReleaseID TEXT, Summary TEXT, Content TEXT)')
    c.execute('CREATE TABLE IF NOT EXISTS releases (ReleaseID TEXT, ReleaseGroupID TEXT, UNIQUE(ReleaseID, ReleaseGroupID))')
    c.execute('CREATE INDEX IF NOT EXISTS tracks_albumid ON tracks(AlbumID ASC)')
    c.execute('CREATE INDEX IF NOT EXISTS album_artistid_reldate ON albums(ArtistID ASC, ReleaseDate DESC)')
    
    try:
        c.execute('SELECT IncludeExtras from artists')
    except sqlite3.OperationalError:
        c.execute('ALTER TABLE artists ADD COLUMN IncludeExtras INTEGER DEFAULT 0')
        
    try:
        c.execute('SELECT LatestAlbum from artists')
    except sqlite3.OperationalError:
        c.execute('ALTER TABLE artists ADD COLUMN LatestAlbum TEXT')
        
    try:
        c.execute('SELECT ReleaseDate from artists')
    except sqlite3.OperationalError:
        c.execute('ALTER TABLE artists ADD COLUMN ReleaseDate TEXT')
        
    try:
        c.execute('SELECT AlbumID from artists')
    except sqlite3.OperationalError:
        c.execute('ALTER TABLE artists ADD COLUMN AlbumID TEXT')
        
    try:
        c.execute('SELECT HaveTracks from artists')
    except sqlite3.OperationalError:
        c.execute('ALTER TABLE artists ADD COLUMN HaveTracks INTEGER DEFAULT 0')
        
    try:
        c.execute('SELECT TotalTracks from artists')
    except sqlite3.OperationalError:
        c.execute('ALTER TABLE artists ADD COLUMN TotalTracks INTEGER DEFAULT 0')
        
    try:
        c.execute('SELECT Type from albums')
    except sqlite3.OperationalError:
        c.execute('ALTER TABLE albums ADD COLUMN Type TEXT DEFAULT "Album"')

    try:
        c.execute('SELECT TrackNumber from tracks')
    except sqlite3.OperationalError:
        c.execute('ALTER TABLE tracks ADD COLUMN TrackNumber INTEGER')
        
    try:
        c.execute('SELECT FolderName from snatched')
    except sqlite3.OperationalError:
        c.execute('ALTER TABLE snatched ADD COLUMN FolderName TEXT')
    
    try:
        c.execute('SELECT Location from tracks')
    except sqlite3.OperationalError:
        c.execute('ALTER TABLE tracks ADD COLUMN Location TEXT')
        
    try:
        c.execute('SELECT Location from have')
    except sqlite3.OperationalError:
        c.execute('ALTER TABLE have ADD COLUMN Location TEXT')
    
    try:
        c.execute('SELECT BitRate from tracks')
    except sqlite3.OperationalError:
        c.execute('ALTER TABLE tracks ADD COLUMN BitRate INTEGER')  
        
    try:
        c.execute('SELECT CleanName from tracks')
    except sqlite3.OperationalError:
        c.execute('ALTER TABLE tracks ADD COLUMN CleanName TEXT')  
        
    try:
        c.execute('SELECT CleanName from have')
    except sqlite3.OperationalError:
        c.execute('ALTER TABLE have ADD COLUMN CleanName TEXT')  
    
    # Add the Format column
    try:
        c.execute('SELECT Format from have')
    except sqlite3.OperationalError:
        c.execute('ALTER TABLE have ADD COLUMN Format TEXT DEFAULT NULL')  
    
    try:
        c.execute('SELECT Format from tracks')
    except sqlite3.OperationalError:
        c.execute('ALTER TABLE tracks ADD COLUMN Format TEXT DEFAULT NULL')  

    # Update the Format of files in library, this won't do anything if all files have a known format
    threading.Thread(target=importer.updateFormat).start()
    
    conn.commit()
    c.close()

    
def shutdown(restart=False, update=False):

    cherrypy.engine.exit()
    SCHED.shutdown(wait=False)
    
    config_write()
    
    if not restart and not update:
    	logger.info('Headphones is shutting down...')
    if update:
    	logger.info('Headphones is updating...')
        try:
            versioncheck.update()
        except Exception, e:
            logger.warn('Headphones failed to update: %s. Restarting.' % e) 

    if PIDFILE :
        logger.info ('Removing pidfile %s' % PIDFILE)
        os.remove(PIDFILE)
        
    if restart:
    	logger.info('Headphones is restarting...')
        popen_list = [sys.executable, FULL_PATH]
        popen_list += ARGS
        if '--nolaunch' not in popen_list:
            popen_list += ['--nolaunch']
        logger.info('Restarting Headphones with ' + str(popen_list))
        subprocess.Popen(popen_list, cwd=os.getcwd())
        
    os._exit(0)<|MERGE_RESOLUTION|>--- conflicted
+++ resolved
@@ -200,23 +200,14 @@
                 HTTP_PORT, HTTP_HOST, HTTP_USERNAME, HTTP_PASSWORD, HTTP_ROOT, LAUNCH_BROWSER, GIT_PATH, \
                 CURRENT_VERSION, LATEST_VERSION, MUSIC_DIR, DESTINATION_DIR, PREFERRED_QUALITY, PREFERRED_BITRATE, DETECT_BITRATE, \
                 ADD_ARTISTS, CORRECT_METADATA, MOVE_FILES, RENAME_FILES, FOLDER_FORMAT, FILE_FORMAT, CLEANUP_FILES, INCLUDE_EXTRAS, \
-<<<<<<< HEAD
                 ADD_ALBUM_ART, EMBED_ALBUM_ART, EMBED_LYRICS, DOWNLOAD_DIR, BLACKHOLE, BLACKHOLE_DIR, USENET_RETENTION, SEARCH_INTERVAL, \
                 TORRENTBLACKHOLE_DIR, NUMBEROFSEEDERS, ISOHUNT, KAT, MININOVA, DOWNLOAD_TORRENT_DIR, \
-=======
-                ADD_ALBUM_ART, EMBED_ALBUM_ART, EMBED_LYRICS, DOWNLOAD_DIR, BLACKHOLE_DIR, USENET_RETENTION, NZB_SEARCH_INTERVAL, \
->>>>>>> 5b195555
                 LIBRARYSCAN_INTERVAL, DOWNLOAD_SCAN_INTERVAL, SAB_HOST, SAB_USERNAME, SAB_PASSWORD, SAB_APIKEY, SAB_CATEGORY, \
                 NZBMATRIX, NZBMATRIX_USERNAME, NZBMATRIX_APIKEY, NEWZNAB, NEWZNAB_HOST, NEWZNAB_APIKEY, \
                 NZBSORG, NZBSORG_UID, NZBSORG_HASH, NEWZBIN, NEWZBIN_UID, NEWZBIN_PASSWORD, LASTFM_USERNAME, INTERFACE, FOLDER_PERMISSIONS, \
                 ENCODERFOLDER, ENCODER, BITRATE, SAMPLINGFREQUENCY, ENCODE, ADVANCEDENCODER, ENCODEROUTPUTFORMAT, ENCODERQUALITY, ENCODERVBRCBR, \
-<<<<<<< HEAD
                 ENCODERLOSSLESS, PROWL_ENABLED, PROWL_PRIORITY, PROWL_KEYS, PROWL_ONSNATCH, \
                 AUTOWANT_ALBUM, AUTOWANT_SINGLE, AUTOWANT_COMPILATION, AUTOWANT_REMIX, AUTOWANT_EP, AUTOWANT_LIVE, AUTOWANT_SOUNDTRACK
-=======
-                NZB_HANDLER, ENCODERLOSSLESS, USE_ADVANCED_ENCODING
-
->>>>>>> 5b195555
                 
         if __INITIALIZED__:
             return False
