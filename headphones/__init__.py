#  This file is part of Headphones.
#
#  Headphones is free software: you can redistribute it and/or modify
#  it under the terms of the GNU General Public License as published by
#  the Free Software Foundation, either version 3 of the License, or
#  (at your option) any later version.
#
#  Headphones is distributed in the hope that it will be useful,
#  but WITHOUT ANY WARRANTY; without even the implied warranty of
#  MERCHANTABILITY or FITNESS FOR A PARTICULAR PURPOSE.  See the
#  GNU General Public License for more details.
#
#  You should have received a copy of the GNU General Public License
#  along with Headphones.  If not, see <http://www.gnu.org/licenses/>.

# NZBGet support added by CurlyMo <curlymoo1@gmail.com> as a part of XBian - XBMC on the Raspberry Pi

from __future__ import with_statement

import os, sys, subprocess

import threading
import webbrowser
import sqlite3
import itertools

from lib.apscheduler.scheduler import Scheduler
from lib.configobj import ConfigObj

import cherrypy

from headphones import versioncheck, logger, version
from headphones.common import *

FULL_PATH = None
PROG_DIR = None

ARGS = None
SIGNAL = None

SYS_PLATFORM = None
SYS_ENCODING = None

VERBOSE = 1
DAEMON = False
CREATEPID = False
PIDFILE= None

SCHED = Scheduler()

INIT_LOCK = threading.Lock()
__INITIALIZED__ = False
started = False

DATA_DIR = None

CONFIG_FILE = None
CFG = None
CONFIG_VERSION = None

DB_FILE = None

LOG_DIR = None
LOG_LIST = []

CACHE_DIR = None

HTTP_PORT = None
HTTP_HOST = None
HTTP_USERNAME = None
HTTP_PASSWORD = None
HTTP_ROOT = None
HTTP_PROXY = False
LAUNCH_BROWSER = False

ENABLE_HTTPS = False
HTTPS_CERT = None
HTTPS_KEY = None

API_ENABLED = False
API_KEY = None

GIT_PATH = None
GIT_USER = None
GIT_BRANCH =None
INSTALL_TYPE = None
CURRENT_VERSION = None
LATEST_VERSION = None
COMMITS_BEHIND = None

CHECK_GITHUB = False
CHECK_GITHUB_ON_STARTUP = False
CHECK_GITHUB_INTERVAL = None

MUSIC_DIR = None
DESTINATION_DIR = None
LOSSLESS_DESTINATION_DIR = None
FOLDER_FORMAT = None
FILE_FORMAT = None
FILE_UNDERSCORES = False
PATH_TO_XML = None
PREFERRED_QUALITY = None
PREFERRED_BITRATE = None
PREFERRED_BITRATE_HIGH_BUFFER = None
PREFERRED_BITRATE_LOW_BUFFER = None
PREFERRED_BITRATE_ALLOW_LOSSLESS = False
DETECT_BITRATE = False
ADD_ARTISTS = False
CORRECT_METADATA = False
MOVE_FILES = False
RENAME_FILES = False
CLEANUP_FILES = False
ADD_ALBUM_ART = False
ALBUM_ART_FORMAT = None
EMBED_ALBUM_ART = False
EMBED_LYRICS = False
NZB_DOWNLOADER = None    # 0: sabnzbd, 1: nzbget, 2: blackhole
TORRENT_DOWNLOADER = None # 0: blackhole, 1: transmission, 2: utorrent
DOWNLOAD_DIR = None
BLACKHOLE = None
BLACKHOLE_DIR = None
USENET_RETENTION = None
INCLUDE_EXTRAS = False
EXTRAS = None
AUTOWANT_UPCOMING = False
AUTOWANT_ALL = False
KEEP_TORRENT_FILES = False

SEARCH_INTERVAL = 360
LIBRARYSCAN = False
LIBRARYSCAN_INTERVAL = 300
DOWNLOAD_SCAN_INTERVAL = 5
UPDATE_DB_INTERVAL = 24
MB_IGNORE_AGE = 365

SAB_HOST = None
SAB_USERNAME = None
SAB_PASSWORD = None
SAB_APIKEY = None
SAB_CATEGORY = None

NZBGET_USERNAME = None
NZBGET_PASSWORD = None
NZBGET_CATEGORY = None
NZBGET_HOST = None

HEADPHONES_INDEXER = False

TRANSMISSION_HOST = None
TRANSMISSION_USERNAME = None
TRANSMISSION_PASSWORD = None

UTORRENT_HOST = None
UTORRENT_USERNAME = None
UTORRENT_PASSWORD = None

NEWZNAB = False
NEWZNAB_HOST = None
NEWZNAB_APIKEY = None
NEWZNAB_ENABLED = False
EXTRA_NEWZNABS = []

NZBSORG = False
NZBSORG_UID = None
NZBSORG_HASH = None

NZBSRUS = False
NZBSRUS_UID = None
NZBSRUS_APIKEY = None

OMGWTFNZBS = False
OMGWTFNZBS_UID = None
OMGWTFNZBS_APIKEY = None

PREFERRED_WORDS = None
IGNORED_WORDS = None
REQUIRED_WORDS = None

LASTFM_USERNAME = None

LOSSY_MEDIA_FORMATS = ["mp3", "aac", "ogg", "ape", "m4a"]
LOSSLESS_MEDIA_FORMATS = ["flac"]
MEDIA_FORMATS = LOSSY_MEDIA_FORMATS + LOSSLESS_MEDIA_FORMATS

ALBUM_COMPLETION_PCT = None    # This is used in importer.py to determine how complete an album needs to be - to be considered "downloaded". Percentage from 0-100

TORRENTBLACKHOLE_DIR = None
NUMBEROFSEEDERS = 10
ISOHUNT = None
KAT = None
MININOVA = None
PIRATEBAY = None
PIRATEBAY_PROXY_URL = None
WAFFLES = None
WAFFLES_UID = None
WAFFLES_PASSKEY = None
RUTRACKER = None
RUTRACKER_USER = None
RUTRACKER_PASSWORD = None
WHATCD = None
WHATCD_USERNAME = None
WHATCD_PASSWORD = None
DOWNLOAD_TORRENT_DIR = None

INTERFACE = None
FOLDER_PERMISSIONS = None
FILE_PERMISSIONS = None

MUSIC_ENCODER = False
ENCODERFOLDER = None
ENCODER_PATH = None
ENCODER = None
XLDPROFILE = None
BITRATE = None
SAMPLINGFREQUENCY = None
ADVANCEDENCODER = None
ENCODEROUTPUTFORMAT = None
ENCODERQUALITY = None
ENCODERVBRCBR = None
ENCODERLOSSLESS = False
DELETE_LOSSLESS_FILES = False
PROWL_ENABLED = True
PROWL_PRIORITY = 1
PROWL_KEYS = None
PROWL_ONSNATCH = True
XBMC_ENABLED = False
XBMC_HOST = None
XBMC_USERNAME = None
XBMC_PASSWORD = None
XBMC_UPDATE = False
XBMC_NOTIFY = False
PLEX_ENABLED = False
PLEX_SERVER_HOST = None
PLEX_CLIENT_HOST = None
PLEX_USERNAME = None
PLEX_PASSWORD = None
PLEX_UPDATE = False
PLEX_NOTIFY = False
NMA_ENABLED = False
NMA_APIKEY = None
NMA_PRIORITY = None
NMA_ONSNATCH = None
PUSHALOT_ENABLED = False
PUSHALOT_APIKEY = None
PUSHALOT_ONSNATCH = None
SYNOINDEX_ENABLED = False
PUSHOVER_ENABLED = True
PUSHOVER_PRIORITY = 1
PUSHOVER_KEYS = None
PUSHOVER_ONSNATCH = True
PUSHBULLET_ENABLED = True
PUSHBULLET_APIKEY = None
PUSHBULLET_DEVICEID = None
PUSHBULLET_ONSNATCH = True
TWITTER_ENABLED = False
TWITTER_ONSNATCH = False
TWITTER_USERNAME = None
TWITTER_PASSWORD = None
TWITTER_PREFIX = None
MIRRORLIST = ["musicbrainz.org","headphones","custom"]
MIRROR = None
CUSTOMHOST = None
CUSTOMPORT = None
CUSTOMSLEEP = None
HPUSER = None
HPPASS = None
SONGKICK_ENABLED = False
SONGKICK_APIKEY = None
SONGKICK_LOCATION = None
SONGKICK_FILTER_ENABLED = False

CACHE_SIZEMB = 32
JOURNAL_MODE = None

UMASK = None

def CheckSection(sec):
    """ Check if INI section exists, if not create it """
    try:
        CFG[sec]
        return True
    except:
        CFG[sec] = {}
        return False

################################################################################
# Check_setting_int                                                            #
################################################################################
def check_setting_int(config, cfg_name, item_name, def_val):
    try:
        my_val = int(config[cfg_name][item_name])
    except:
        my_val = def_val
        try:
            config[cfg_name][item_name] = my_val
        except:
            config[cfg_name] = {}
            config[cfg_name][item_name] = my_val
    logger.debug(item_name + " -> " + str(my_val))
    return my_val

################################################################################
# Check_setting_str                                                            #
################################################################################
def check_setting_str(config, cfg_name, item_name, def_val, log=True):
    try:
        my_val = config[cfg_name][item_name]
    except:
        my_val = def_val
        try:
            config[cfg_name][item_name] = my_val
        except:
            config[cfg_name] = {}
            config[cfg_name][item_name] = my_val

    if log:
        logger.debug(item_name + " -> " + my_val)
    else:
        logger.debug(item_name + " -> ******")
    return my_val

def initialize():

    with INIT_LOCK:

        global __INITIALIZED__, FULL_PATH, PROG_DIR, VERBOSE, DAEMON, SYS_PLATFORM, DATA_DIR, CONFIG_FILE, CFG, CONFIG_VERSION, LOG_DIR, CACHE_DIR, \
                HTTP_PORT, HTTP_HOST, HTTP_USERNAME, HTTP_PASSWORD, HTTP_ROOT, HTTP_PROXY, LAUNCH_BROWSER, API_ENABLED, API_KEY, GIT_PATH, GIT_USER, GIT_BRANCH, \
                CURRENT_VERSION, LATEST_VERSION, CHECK_GITHUB, CHECK_GITHUB_ON_STARTUP, CHECK_GITHUB_INTERVAL, MUSIC_DIR, DESTINATION_DIR, \
                LOSSLESS_DESTINATION_DIR, PREFERRED_QUALITY, PREFERRED_BITRATE, DETECT_BITRATE, ADD_ARTISTS, CORRECT_METADATA, MOVE_FILES, \
                RENAME_FILES, FOLDER_FORMAT, FILE_FORMAT, FILE_UNDERSCORES, CLEANUP_FILES, INCLUDE_EXTRAS, EXTRAS, AUTOWANT_UPCOMING, AUTOWANT_ALL, KEEP_TORRENT_FILES, \
                ADD_ALBUM_ART, ALBUM_ART_FORMAT, EMBED_ALBUM_ART, EMBED_LYRICS, DOWNLOAD_DIR, BLACKHOLE, BLACKHOLE_DIR, USENET_RETENTION, SEARCH_INTERVAL, \
                TORRENTBLACKHOLE_DIR, NUMBEROFSEEDERS, ISOHUNT, KAT, PIRATEBAY, PIRATEBAY_PROXY_URL, MININOVA, WAFFLES, WAFFLES_UID, WAFFLES_PASSKEY, \
                RUTRACKER, RUTRACKER_USER, RUTRACKER_PASSWORD, WHATCD, WHATCD_USERNAME, WHATCD_PASSWORD, DOWNLOAD_TORRENT_DIR, \
                LIBRARYSCAN, LIBRARYSCAN_INTERVAL, DOWNLOAD_SCAN_INTERVAL, UPDATE_DB_INTERVAL, MB_IGNORE_AGE, SAB_HOST, SAB_USERNAME, SAB_PASSWORD, SAB_APIKEY, SAB_CATEGORY, \
                NZBGET_USERNAME, NZBGET_PASSWORD, NZBGET_CATEGORY, NZBGET_HOST, HEADPHONES_INDEXER, NZBMATRIX, TRANSMISSION_HOST, TRANSMISSION_USERNAME, TRANSMISSION_PASSWORD, \
                UTORRENT_HOST, UTORRENT_USERNAME, UTORRENT_PASSWORD, NEWZNAB, NEWZNAB_HOST, NEWZNAB_APIKEY, NEWZNAB_ENABLED, EXTRA_NEWZNABS, \
                NZBSORG, NZBSORG_UID, NZBSORG_HASH, NZBSRUS, NZBSRUS_UID, NZBSRUS_APIKEY, OMGWTFNZBS, OMGWTFNZBS_UID, OMGWTFNZBS_APIKEY, \
                NZB_DOWNLOADER, TORRENT_DOWNLOADER, PREFERRED_WORDS, REQUIRED_WORDS, IGNORED_WORDS, LASTFM_USERNAME, \
                INTERFACE, FOLDER_PERMISSIONS, FILE_PERMISSIONS, ENCODERFOLDER, ENCODER_PATH, ENCODER, XLDPROFILE, BITRATE, SAMPLINGFREQUENCY, \
                MUSIC_ENCODER, ADVANCEDENCODER, ENCODEROUTPUTFORMAT, ENCODERQUALITY, ENCODERVBRCBR, ENCODERLOSSLESS, DELETE_LOSSLESS_FILES, \
                PROWL_ENABLED, PROWL_PRIORITY, PROWL_KEYS, PROWL_ONSNATCH, PUSHOVER_ENABLED, PUSHOVER_PRIORITY, PUSHOVER_KEYS, PUSHOVER_ONSNATCH, MIRRORLIST, \
                TWITTER_ENABLED, TWITTER_ONSNATCH, TWITTER_USERNAME, TWITTER_PASSWORD, TWITTER_PREFIX, \
                PUSHBULLET_ENABLED, PUSHBULLET_APIKEY, PUSHBULLET_DEVICEID, PUSHBULLET_ONSNATCH, \
                MIRROR, CUSTOMHOST, CUSTOMPORT, CUSTOMSLEEP, HPUSER, HPPASS, XBMC_ENABLED, XBMC_HOST, XBMC_USERNAME, XBMC_PASSWORD, XBMC_UPDATE, \
                XBMC_NOTIFY, NMA_ENABLED, NMA_APIKEY, NMA_PRIORITY, NMA_ONSNATCH, SYNOINDEX_ENABLED, ALBUM_COMPLETION_PCT, PREFERRED_BITRATE_HIGH_BUFFER, \
                PREFERRED_BITRATE_LOW_BUFFER, PREFERRED_BITRATE_ALLOW_LOSSLESS, CACHE_SIZEMB, JOURNAL_MODE, UMASK, ENABLE_HTTPS, HTTPS_CERT, HTTPS_KEY, \
<<<<<<< HEAD
                PLEX_ENABLED, PLEX_SERVER_HOST, PLEX_CLIENT_HOST, PLEX_USERNAME, PLEX_PASSWORD, PLEX_UPDATE, PLEX_NOTIFY, PUSHALOT_ENABLED, PUSHALOT_APIKEY, PUSHALOT_ONSNATCH
=======
                PLEX_ENABLED, PLEX_SERVER_HOST, PLEX_CLIENT_HOST, PLEX_USERNAME, PLEX_PASSWORD, PLEX_UPDATE, PLEX_NOTIFY, PUSHALOT_ENABLED, PUSHALOT_APIKEY, PUSHALOT_ONSNATCH, SONGKICK_ENABLED, SONGKICK_APIKEY, SONGKICK_LOCATION, SONGKICK_FILTER_ENABLED, \
                POST_PROCESSING_DIR
>>>>>>> 7eb56e3c


        if __INITIALIZED__:
            return False

        # Make sure all the config sections exist
        CheckSection('General')
        CheckSection('SABnzbd')
        CheckSection('NZBget')
        CheckSection('Transmission')
        CheckSection('uTorrent')
        CheckSection('Headphones')
        CheckSection('Newznab')
        CheckSection('NZBsorg')
        CheckSection('NZBsRus')
        CheckSection('omgwtfnzbs')
        CheckSection('Waffles')
        CheckSection('Rutracker')
        CheckSection('What.cd')
        CheckSection('Prowl')
        CheckSection('Pushover')
        CheckSection('PushBullet')
        CheckSection('XBMC')
        CheckSection('Plex')
        CheckSection('NMA')
        CheckSection('Pushalot')
        CheckSection('Synoindex')
        CheckSection('Twitter')
        CheckSection('Advanced')

        # Set global variables based on config file or use defaults
        CONFIG_VERSION = check_setting_str(CFG, 'General', 'config_version', '0')

        try:
            HTTP_PORT = check_setting_int(CFG, 'General', 'http_port', 8181)
        except:
            HTTP_PORT = 8181

        if HTTP_PORT < 21 or HTTP_PORT > 65535:
            HTTP_PORT = 8181

        HTTP_HOST = check_setting_str(CFG, 'General', 'http_host', '0.0.0.0')
        HTTP_USERNAME = check_setting_str(CFG, 'General', 'http_username', '')
        HTTP_PASSWORD = check_setting_str(CFG, 'General', 'http_password', '')
        HTTP_ROOT = check_setting_str(CFG, 'General', 'http_root', '/')
        HTTP_PROXY = bool(check_setting_int(CFG, 'General', 'http_proxy', 0))
        ENABLE_HTTPS = bool(check_setting_int(CFG, 'General', 'enable_https', 0))
        HTTPS_CERT = check_setting_str(CFG, 'General', 'https_cert', os.path.join(DATA_DIR, 'server.crt'))
        HTTPS_KEY = check_setting_str(CFG, 'General', 'https_key', os.path.join(DATA_DIR, 'server.key'))
        LAUNCH_BROWSER = bool(check_setting_int(CFG, 'General', 'launch_browser', 1))
        API_ENABLED = bool(check_setting_int(CFG, 'General', 'api_enabled', 0))
        API_KEY = check_setting_str(CFG, 'General', 'api_key', '')
        GIT_PATH = check_setting_str(CFG, 'General', 'git_path', '')
        GIT_USER = check_setting_str(CFG, 'General', 'git_user', 'rembo10')
        GIT_BRANCH = check_setting_str(CFG, 'General', 'git_branch', 'master')
        LOG_DIR = check_setting_str(CFG, 'General', 'log_dir', '')
        CACHE_DIR = check_setting_str(CFG, 'General', 'cache_dir', '')

        CHECK_GITHUB = bool(check_setting_int(CFG, 'General', 'check_github', 1))
        CHECK_GITHUB_ON_STARTUP = bool(check_setting_int(CFG, 'General', 'check_github_on_startup', 1))
        CHECK_GITHUB_INTERVAL = check_setting_int(CFG, 'General', 'check_github_interval', 360)

        MUSIC_DIR = check_setting_str(CFG, 'General', 'music_dir', '')
        DESTINATION_DIR = check_setting_str(CFG, 'General', 'destination_dir', '')
        LOSSLESS_DESTINATION_DIR = check_setting_str(CFG, 'General', 'lossless_destination_dir', '')
        PREFERRED_QUALITY = check_setting_int(CFG, 'General', 'preferred_quality', 0)
        PREFERRED_BITRATE = check_setting_str(CFG, 'General', 'preferred_bitrate', '')
        PREFERRED_BITRATE_HIGH_BUFFER = check_setting_int(CFG, 'General', 'preferred_bitrate_high_buffer', '')
        PREFERRED_BITRATE_LOW_BUFFER = check_setting_int(CFG, 'General', 'preferred_bitrate_low_buffer', '')
        PREFERRED_BITRATE_ALLOW_LOSSLESS = bool(check_setting_int(CFG, 'General', 'preferred_bitrate_allow_lossless', 0))
        DETECT_BITRATE = bool(check_setting_int(CFG, 'General', 'detect_bitrate', 0))
        ADD_ARTISTS = bool(check_setting_int(CFG, 'General', 'auto_add_artists', 1))
        CORRECT_METADATA = bool(check_setting_int(CFG, 'General', 'correct_metadata', 0))
        MOVE_FILES = bool(check_setting_int(CFG, 'General', 'move_files', 0))
        RENAME_FILES = bool(check_setting_int(CFG, 'General', 'rename_files', 0))
        FOLDER_FORMAT = check_setting_str(CFG, 'General', 'folder_format', 'Artist/Album [Year]')
        FILE_FORMAT = check_setting_str(CFG, 'General', 'file_format', 'Track Artist - Album [Year] - Title')
        FILE_UNDERSCORES = bool(check_setting_int(CFG, 'General', 'file_underscores', 0))
        CLEANUP_FILES = bool(check_setting_int(CFG, 'General', 'cleanup_files', 0))
        ADD_ALBUM_ART = bool(check_setting_int(CFG, 'General', 'add_album_art', 0))
        ALBUM_ART_FORMAT = check_setting_str(CFG, 'General', 'album_art_format', 'folder')
        EMBED_ALBUM_ART = bool(check_setting_int(CFG, 'General', 'embed_album_art', 0))
        EMBED_LYRICS = bool(check_setting_int(CFG, 'General', 'embed_lyrics', 0))
        NZB_DOWNLOADER = check_setting_int(CFG, 'General', 'nzb_downloader', 0)
        TORRENT_DOWNLOADER = check_setting_int(CFG, 'General', 'torrent_downloader', 0)
        DOWNLOAD_DIR = check_setting_str(CFG, 'General', 'download_dir', '')
        BLACKHOLE = bool(check_setting_int(CFG, 'General', 'blackhole', 0))
        BLACKHOLE_DIR = check_setting_str(CFG, 'General', 'blackhole_dir', '')
        USENET_RETENTION = check_setting_int(CFG, 'General', 'usenet_retention', '1500')
        INCLUDE_EXTRAS = bool(check_setting_int(CFG, 'General', 'include_extras', 0))
        EXTRAS = check_setting_str(CFG, 'General', 'extras', '')
        AUTOWANT_UPCOMING = bool(check_setting_int(CFG, 'General', 'autowant_upcoming', 1))
        AUTOWANT_ALL = bool(check_setting_int(CFG, 'General', 'autowant_all', 0))
        KEEP_TORRENT_FILES = bool(check_setting_int(CFG, 'General', 'keep_torrent_files', 0))

        SEARCH_INTERVAL = check_setting_int(CFG, 'General', 'search_interval', 1440)
        LIBRARYSCAN = bool(check_setting_int(CFG, 'General', 'libraryscan', 1))
        LIBRARYSCAN_INTERVAL = check_setting_int(CFG, 'General', 'libraryscan_interval', 300)
        DOWNLOAD_SCAN_INTERVAL = check_setting_int(CFG, 'General', 'download_scan_interval', 5)
        UPDATE_DB_INTERVAL = check_setting_int(CFG, 'General', 'update_db_interval', 24)
        MB_IGNORE_AGE = check_setting_int(CFG, 'General', 'mb_ignore_age', 365)

        TORRENTBLACKHOLE_DIR = check_setting_str(CFG, 'General', 'torrentblackhole_dir', '')
        NUMBEROFSEEDERS = check_setting_str(CFG, 'General', 'numberofseeders', '10')
        ISOHUNT = bool(check_setting_int(CFG, 'General', 'isohunt', 0))
        KAT = bool(check_setting_int(CFG, 'General', 'kat', 0))
        PIRATEBAY = bool(check_setting_int(CFG, 'General', 'piratebay', 0))
        PIRATEBAY_PROXY_URL = check_setting_str(CFG, 'General', 'piratebay_proxy_url', '')
        MININOVA = bool(check_setting_int(CFG, 'General', 'mininova', 0))
        DOWNLOAD_TORRENT_DIR = check_setting_str(CFG, 'General', 'download_torrent_dir', '')

        WAFFLES = bool(check_setting_int(CFG, 'Waffles', 'waffles', 0))
        WAFFLES_UID = check_setting_str(CFG, 'Waffles', 'waffles_uid', '')
        WAFFLES_PASSKEY = check_setting_str(CFG, 'Waffles', 'waffles_passkey', '')

        RUTRACKER = bool(check_setting_int(CFG, 'Rutracker', 'rutracker', 0))
        RUTRACKER_USER = check_setting_str(CFG, 'Rutracker', 'rutracker_user', '')
        RUTRACKER_PASSWORD = check_setting_str(CFG, 'Rutracker', 'rutracker_password', '')

        WHATCD = bool(check_setting_int(CFG, 'What.cd', 'whatcd', 0))
        WHATCD_USERNAME = check_setting_str(CFG, 'What.cd', 'whatcd_username', '')
        WHATCD_PASSWORD = check_setting_str(CFG, 'What.cd', 'whatcd_password', '')

        SAB_HOST = check_setting_str(CFG, 'SABnzbd', 'sab_host', '')
        SAB_USERNAME = check_setting_str(CFG, 'SABnzbd', 'sab_username', '')
        SAB_PASSWORD = check_setting_str(CFG, 'SABnzbd', 'sab_password', '')
        SAB_APIKEY = check_setting_str(CFG, 'SABnzbd', 'sab_apikey', '')
        SAB_CATEGORY = check_setting_str(CFG, 'SABnzbd', 'sab_category', '')

        NZBGET_USERNAME = check_setting_str(CFG, 'NZBget', 'nzbget_username', 'nzbget')
        NZBGET_PASSWORD = check_setting_str(CFG, 'NZBget', 'nzbget_password', '')
        NZBGET_CATEGORY = check_setting_str(CFG, 'NZBget', 'nzbget_category', '')
        NZBGET_HOST = check_setting_str(CFG, 'NZBget', 'nzbget_host', '')

        HEADPHONES_INDEXER = bool(check_setting_int(CFG, 'Headphones', 'headphones_indexer', 0))

        TRANSMISSION_HOST = check_setting_str(CFG, 'Transmission', 'transmission_host', '')
        TRANSMISSION_USERNAME = check_setting_str(CFG, 'Transmission', 'transmission_username', '')
        TRANSMISSION_PASSWORD = check_setting_str(CFG, 'Transmission', 'transmission_password', '')

        UTORRENT_HOST = check_setting_str(CFG, 'uTorrent', 'utorrent_host', '')
        UTORRENT_USERNAME = check_setting_str(CFG, 'uTorrent', 'utorrent_username', '')
        UTORRENT_PASSWORD = check_setting_str(CFG, 'uTorrent', 'utorrent_password', '')

        NEWZNAB = bool(check_setting_int(CFG, 'Newznab', 'newznab', 0))
        NEWZNAB_HOST = check_setting_str(CFG, 'Newznab', 'newznab_host', '')
        NEWZNAB_APIKEY = check_setting_str(CFG, 'Newznab', 'newznab_apikey', '')
        NEWZNAB_ENABLED = bool(check_setting_int(CFG, 'Newznab', 'newznab_enabled', 1))

        # Need to pack the extra newznabs back into a list of tuples
        flattened_newznabs = check_setting_str(CFG, 'Newznab', 'extra_newznabs', [], log=False)
        EXTRA_NEWZNABS = list(itertools.izip(*[itertools.islice(flattened_newznabs, i, None, 3) for i in range(3)]))

        NZBSORG = bool(check_setting_int(CFG, 'NZBsorg', 'nzbsorg', 0))
        NZBSORG_UID = check_setting_str(CFG, 'NZBsorg', 'nzbsorg_uid', '')
        NZBSORG_HASH = check_setting_str(CFG, 'NZBsorg', 'nzbsorg_hash', '')

        NZBSRUS = bool(check_setting_int(CFG, 'NZBsRus', 'nzbsrus', 0))
        NZBSRUS_UID = check_setting_str(CFG, 'NZBsRus', 'nzbsrus_uid', '')
        NZBSRUS_APIKEY = check_setting_str(CFG, 'NZBsRus', 'nzbsrus_apikey', '')

        OMGWTFNZBS = bool(check_setting_int(CFG, 'omgwtfnzbs', 'omgwtfnzbs', 0))
        OMGWTFNZBS_UID = check_setting_str(CFG, 'omgwtfnzbs', 'omgwtfnzbs_uid', '')
        OMGWTFNZBS_APIKEY = check_setting_str(CFG, 'omgwtfnzbs', 'omgwtfnzbs_apikey', '')

        PREFERRED_WORDS = check_setting_str(CFG, 'General', 'preferred_words', '')
        IGNORED_WORDS = check_setting_str(CFG, 'General', 'ignored_words', '')
        REQUIRED_WORDS = check_setting_str(CFG, 'General', 'required_words', '')

        LASTFM_USERNAME = check_setting_str(CFG, 'General', 'lastfm_username', '')

        INTERFACE = check_setting_str(CFG, 'General', 'interface', 'default')
        FOLDER_PERMISSIONS = check_setting_str(CFG, 'General', 'folder_permissions', '0755')
        FILE_PERMISSIONS = check_setting_str(CFG, 'General', 'file_permissions', '0644')

        ENCODERFOLDER = check_setting_str(CFG, 'General', 'encoderfolder', '')
        ENCODER_PATH = check_setting_str(CFG, 'General', 'encoder_path', '')
        ENCODER = check_setting_str(CFG, 'General', 'encoder', 'ffmpeg')
        XLDPROFILE = check_setting_str(CFG, 'General', 'xldprofile', '')
        BITRATE = check_setting_int(CFG, 'General', 'bitrate', 192)
        SAMPLINGFREQUENCY= check_setting_int(CFG, 'General', 'samplingfrequency', 44100)
        MUSIC_ENCODER = bool(check_setting_int(CFG, 'General', 'music_encoder', 0))
        ADVANCEDENCODER = check_setting_str(CFG, 'General', 'advancedencoder', '')
        ENCODEROUTPUTFORMAT = check_setting_str(CFG, 'General', 'encoderoutputformat', 'mp3')
        ENCODERQUALITY = check_setting_int(CFG, 'General', 'encoderquality', 2)
        ENCODERVBRCBR = check_setting_str(CFG, 'General', 'encodervbrcbr', 'cbr')
        ENCODERLOSSLESS = bool(check_setting_int(CFG, 'General', 'encoderlossless', 1))
        DELETE_LOSSLESS_FILES = bool(check_setting_int(CFG, 'General', 'delete_lossless_files', 1))

        PROWL_ENABLED = bool(check_setting_int(CFG, 'Prowl', 'prowl_enabled', 0))
        PROWL_KEYS = check_setting_str(CFG, 'Prowl', 'prowl_keys', '')
        PROWL_ONSNATCH = bool(check_setting_int(CFG, 'Prowl', 'prowl_onsnatch', 0))
        PROWL_PRIORITY = check_setting_int(CFG, 'Prowl', 'prowl_priority', 0)

        XBMC_ENABLED = bool(check_setting_int(CFG, 'XBMC', 'xbmc_enabled', 0))
        XBMC_HOST = check_setting_str(CFG, 'XBMC', 'xbmc_host', '')
        XBMC_USERNAME = check_setting_str(CFG, 'XBMC', 'xbmc_username', '')
        XBMC_PASSWORD = check_setting_str(CFG, 'XBMC', 'xbmc_password', '')
        XBMC_UPDATE = bool(check_setting_int(CFG, 'XBMC', 'xbmc_update', 0))
        XBMC_NOTIFY = bool(check_setting_int(CFG, 'XBMC', 'xbmc_notify', 0))

        PLEX_ENABLED = bool(check_setting_int(CFG, 'Plex', 'plex_enabled', 0))
        PLEX_SERVER_HOST = check_setting_str(CFG, 'Plex', 'plex_server_host', '')
        PLEX_CLIENT_HOST = check_setting_str(CFG, 'Plex', 'plex_client_host', '')
        PLEX_USERNAME = check_setting_str(CFG, 'Plex', 'plex_username', '')
        PLEX_PASSWORD = check_setting_str(CFG, 'Plex', 'plex_password', '')
        PLEX_UPDATE = bool(check_setting_int(CFG, 'Plex', 'plex_update', 0))
        PLEX_NOTIFY = bool(check_setting_int(CFG, 'Plex', 'plex_notify', 0))

        NMA_ENABLED = bool(check_setting_int(CFG, 'NMA', 'nma_enabled', 0))
        NMA_APIKEY = check_setting_str(CFG, 'NMA', 'nma_apikey', '')
        NMA_PRIORITY = check_setting_int(CFG, 'NMA', 'nma_priority', 0)
        NMA_ONSNATCH = bool(check_setting_int(CFG, 'NMA', 'nma_onsnatch', 0))

        PUSHALOT_ENABLED = bool(check_setting_int(CFG, 'Pushalot', 'pushalot_enabled', 0))
        PUSHALOT_APIKEY = check_setting_str(CFG, 'Pushalot', 'pushalot_apikey', '')
        PUSHALOT_ONSNATCH = bool(check_setting_int(CFG, 'Pushalot', 'pushalot_onsnatch', 0))

        SYNOINDEX_ENABLED = bool(check_setting_int(CFG, 'Synoindex', 'synoindex_enabled', 0))

        PUSHOVER_ENABLED = bool(check_setting_int(CFG, 'Pushover', 'pushover_enabled', 0))
        PUSHOVER_KEYS = check_setting_str(CFG, 'Pushover', 'pushover_keys', '')
        PUSHOVER_ONSNATCH = bool(check_setting_int(CFG, 'Pushover', 'pushover_onsnatch', 0))
        PUSHOVER_PRIORITY = check_setting_int(CFG, 'Pushover', 'pushover_priority', 0)

        PUSHBULLET_ENABLED = bool(check_setting_int(CFG, 'PushBullet', 'pushbullet_enabled', 0))
        PUSHBULLET_APIKEY = check_setting_str(CFG, 'PushBullet', 'pushbullet_apikey', '')
        PUSHBULLET_DEVICEID = check_setting_str(CFG, 'PushBullet', 'pushbullet_deviceid', '')
        PUSHBULLET_ONSNATCH = bool(check_setting_int(CFG, 'PushBullet', 'pushbullet_onsnatch', 0))

        TWITTER_ENABLED = bool(check_setting_int(CFG, 'Twitter', 'twitter_enabled', 0))
        TWITTER_ONSNATCH = bool(check_setting_int(CFG, 'Twitter', 'twitter_onsnatch', 0))
        TWITTER_USERNAME = check_setting_str(CFG, 'Twitter', 'twitter_username', '')
        TWITTER_PASSWORD = check_setting_str(CFG, 'Twitter', 'twitter_password', '')
        TWITTER_PREFIX = check_setting_str(CFG, 'Twitter', 'twitter_prefix', 'Headphones')
        
        SONGKICK_ENABLED = bool(check_setting_str(CFG, 'Songkick', 'songkick_enabled', 0))
        SONGKICK_APIKEY = check_setting_str(CFG, 'Songkick', 'songkick_apikey', '')
        SONGKICK_LOCATION = check_setting_str(CFG, 'Songkick', 'songkick_location', '')
        SONGKICK_FILTER_ENABLED = bool(check_setting_str(CFG, 'Songkick', 'songkick_filter_enabled', 0))

        MIRROR = check_setting_str(CFG, 'General', 'mirror', 'musicbrainz.org')
        CUSTOMHOST = check_setting_str(CFG, 'General', 'customhost', 'localhost')
        CUSTOMPORT = check_setting_int(CFG, 'General', 'customport', 5000)
        CUSTOMSLEEP = check_setting_int(CFG, 'General', 'customsleep', 1)
        HPUSER = check_setting_str(CFG, 'General', 'hpuser', '')
        HPPASS = check_setting_str(CFG, 'General', 'hppass', '')

        CACHE_SIZEMB = check_setting_int(CFG,'Advanced','cache_sizemb',32)
        JOURNAL_MODE = check_setting_int(CFG,'Advanced', 'journal_mode', 'wal')

        ALBUM_COMPLETION_PCT = check_setting_int(CFG, 'Advanced', 'album_completion_pct', 80)

        # update folder formats in the config & bump up config version
        if CONFIG_VERSION == '0':
            from headphones.helpers import replace_all
            file_values = { 'tracknumber':  'Track', 'title': 'Title','artist' : 'Artist', 'album' : 'Album', 'year' : 'Year' }
            folder_values = { 'artist' : 'Artist', 'album':'Album', 'year' : 'Year', 'releasetype' : 'Type', 'first' : 'First', 'lowerfirst' : 'first' }
            FILE_FORMAT = replace_all(FILE_FORMAT, file_values)
            FOLDER_FORMAT = replace_all(FOLDER_FORMAT, folder_values)

            CONFIG_VERSION = '1'

        if CONFIG_VERSION == '1':

            from headphones.helpers import replace_all

            file_values = { 'Track':        '$Track',
                            'Title':        '$Title',
                            'Artist':       '$Artist',
                            'Album':        '$Album',
                            'Year':         '$Year',
                            'track':        '$track',
                            'title':        '$title',
                            'artist':       '$artist',
                            'album':        '$album',
                            'year':         '$year'
                            }
            folder_values = {   'Artist':   '$Artist',
                                'Album':    '$Album',
                                'Year':     '$Year',
                                'Type':     '$Type',
                                'First':    '$First',
                                'artist':   '$artist',
                                'album':    '$album',
                                'year':     '$year',
                                'type':     '$type',
                                'first':    '$first'
                            }
            FILE_FORMAT = replace_all(FILE_FORMAT, file_values)
            FOLDER_FORMAT = replace_all(FOLDER_FORMAT, folder_values)

            CONFIG_VERSION = '2'

        if CONFIG_VERSION == '2':

            # Update the config to use direct path to the encoder rather than the encoder folder
            if ENCODERFOLDER:
                ENCODER_PATH = os.path.join(ENCODERFOLDER, ENCODER)
            CONFIG_VERSION = '3'

        if CONFIG_VERSION == '3':
			#Update the BLACKHOLE option to the NZB_DOWNLOADER format
			if BLACKHOLE:
				NZB_DOWNLOADER = 2
			CONFIG_VERSION = '4'

        # Enable Headphones Indexer if they have a VIP account
        if CONFIG_VERSION == '4':
            if HPUSER and HPPASS:
                HEADPHONES_INDEXER = True
            CONFIG_VERSION = '5'

        if not LOG_DIR:
            LOG_DIR = os.path.join(DATA_DIR, 'logs')

        if not os.path.exists(LOG_DIR):
            try:
                os.makedirs(LOG_DIR)
            except OSError:
                if VERBOSE:
                    print 'Unable to create the log directory. Logging to screen only.'

        # Start the logger, silence console logging if we need to
        logger.headphones_log.initLogger(verbose=VERBOSE)

        if not CACHE_DIR:
            # Put the cache dir in the data dir for now
            CACHE_DIR = os.path.join(DATA_DIR, 'cache')
        if not os.path.exists(CACHE_DIR):
            try:
                os.makedirs(CACHE_DIR)
            except OSError:
                logger.error('Could not create cache dir. Check permissions of datadir: ' + DATA_DIR)

        # Sanity check for search interval. Set it to at least 6 hours
        if SEARCH_INTERVAL < 360:
            logger.info("Search interval too low. Resetting to 6 hour minimum")
            SEARCH_INTERVAL = 360

        # Initialize the database
        logger.info('Checking to see if the database has all tables....')
        try:
            dbcheck()
        except Exception, e:
            logger.error("Can't connect to the database: %s" % e)

        # Get the currently installed version - returns None, 'win32' or the git hash
        # Also sets INSTALL_TYPE variable to 'win', 'git' or 'source'
        CURRENT_VERSION = versioncheck.getVersion()

        # Check for new versions
        if CHECK_GITHUB_ON_STARTUP:
            try:
                LATEST_VERSION = versioncheck.checkGithub()
            except:
                LATEST_VERSION = CURRENT_VERSION
        else:
            LATEST_VERSION = CURRENT_VERSION

        # Store the original umask
        UMASK = os.umask(0)
        os.umask(UMASK)

        __INITIALIZED__ = True
        return True

def daemonize():

    if threading.activeCount() != 1:
        logger.warn('There are %r active threads. Daemonizing may cause \
                        strange behavior.' % threading.enumerate())

    sys.stdout.flush()
    sys.stderr.flush()

    # Do first fork
    try:
        pid = os.fork()  # @UndefinedVariable - only available in UNIX
        if pid != 0:
            sys.exit(0)
    except OSError, e:
        raise RuntimeError("1st fork failed: %s [%d]" % (e.strerror, e.errno))

    os.setsid()

    # Make sure I can read my own files and shut out others
    prev = os.umask(0)  # @UndefinedVariable - only available in UNIX
    os.umask(prev and int('077', 8))

    # Make the child a session-leader by detaching from the terminal
    try:
        pid = os.fork()  # @UndefinedVariable - only available in UNIX
        if pid != 0:
            sys.exit(0)
    except OSError, e:
        raise RuntimeError("2nd fork failed: %s [%d]" % (e.strerror, e.errno))

    dev_null = file('/dev/null', 'r')
    os.dup2(dev_null.fileno(), sys.stdin.fileno())

    si = open('/dev/null', "r")
    so = open('/dev/null', "a+")
    se = open('/dev/null', "a+")

    os.dup2(si.fileno(), sys.stdin.fileno())
    os.dup2(so.fileno(), sys.stdout.fileno())
    os.dup2(se.fileno(), sys.stderr.fileno())

    pid = str(os.getpid())
    logger.info('Daemonized to PID: %s' % pid)

    if CREATEPID:
        logger.info("Writing PID " + pid + " to " + str(PIDFILE))
        file(PIDFILE, 'w').write("%s\n" % pid)

def launch_browser(host, port, root):

    if host == '0.0.0.0':
        host = 'localhost'

    if ENABLE_HTTPS:
        protocol = 'https'
    else:
        protocol = 'http'

    try:
        webbrowser.open('%s://%s:%i%s' % (protocol, host, port, root))
    except Exception, e:
        logger.error('Could not launch browser: %s' % e)

def config_write():

    new_config = ConfigObj(encoding="UTF-8")
    new_config.filename = CONFIG_FILE

    new_config['General'] = {}
    new_config['General']['config_version'] = CONFIG_VERSION
    new_config['General']['http_port'] = HTTP_PORT
    new_config['General']['http_host'] = HTTP_HOST
    new_config['General']['http_username'] = HTTP_USERNAME
    new_config['General']['http_password'] = HTTP_PASSWORD
    new_config['General']['http_root'] = HTTP_ROOT
    new_config['General']['http_proxy'] = int(HTTP_PROXY)
    new_config['General']['enable_https'] = int(ENABLE_HTTPS)
    new_config['General']['https_cert'] = HTTPS_CERT
    new_config['General']['https_key'] = HTTPS_KEY
    new_config['General']['launch_browser'] = int(LAUNCH_BROWSER)
    new_config['General']['api_enabled'] = int(API_ENABLED)
    new_config['General']['api_key'] = API_KEY
    new_config['General']['log_dir'] = LOG_DIR
    new_config['General']['cache_dir'] = CACHE_DIR
    new_config['General']['git_path'] = GIT_PATH
    new_config['General']['git_user'] = GIT_USER
    new_config['General']['git_branch'] = GIT_BRANCH

    new_config['General']['check_github'] = int(CHECK_GITHUB)
    new_config['General']['check_github_on_startup'] = int(CHECK_GITHUB_ON_STARTUP)
    new_config['General']['check_github_interval'] = CHECK_GITHUB_INTERVAL

    new_config['General']['music_dir'] = MUSIC_DIR
    new_config['General']['destination_dir'] = DESTINATION_DIR
    new_config['General']['lossless_destination_dir'] = LOSSLESS_DESTINATION_DIR
    new_config['General']['preferred_quality'] = PREFERRED_QUALITY
    new_config['General']['preferred_bitrate'] = PREFERRED_BITRATE
    new_config['General']['preferred_bitrate_high_buffer'] = PREFERRED_BITRATE_HIGH_BUFFER
    new_config['General']['preferred_bitrate_low_buffer'] = PREFERRED_BITRATE_LOW_BUFFER
    new_config['General']['preferred_bitrate_allow_lossless'] = int(PREFERRED_BITRATE_ALLOW_LOSSLESS)
    new_config['General']['detect_bitrate'] = int(DETECT_BITRATE)
    new_config['General']['auto_add_artists'] = int(ADD_ARTISTS)
    new_config['General']['correct_metadata'] = int(CORRECT_METADATA)
    new_config['General']['move_files'] = int(MOVE_FILES)
    new_config['General']['rename_files'] = int(RENAME_FILES)
    new_config['General']['folder_format'] = FOLDER_FORMAT
    new_config['General']['file_format'] = FILE_FORMAT
    new_config['General']['file_underscores'] = int(FILE_UNDERSCORES)
    new_config['General']['cleanup_files'] = int(CLEANUP_FILES)
    new_config['General']['add_album_art'] = int(ADD_ALBUM_ART)
    new_config['General']['album_art_format'] = ALBUM_ART_FORMAT
    new_config['General']['embed_album_art'] = int(EMBED_ALBUM_ART)
    new_config['General']['embed_lyrics'] = int(EMBED_LYRICS)
    new_config['General']['nzb_downloader'] = NZB_DOWNLOADER
    new_config['General']['torrent_downloader'] = TORRENT_DOWNLOADER
    new_config['General']['download_dir'] = DOWNLOAD_DIR
    new_config['General']['blackhole_dir'] = BLACKHOLE_DIR
    new_config['General']['usenet_retention'] = USENET_RETENTION
    new_config['General']['include_extras'] = int(INCLUDE_EXTRAS)
    new_config['General']['extras'] = EXTRAS
    new_config['General']['autowant_upcoming'] = int(AUTOWANT_UPCOMING)
    new_config['General']['autowant_all'] = int(AUTOWANT_ALL)
    new_config['General']['keep_torrent_files'] = int(KEEP_TORRENT_FILES)

    new_config['General']['numberofseeders'] = NUMBEROFSEEDERS
    new_config['General']['torrentblackhole_dir'] = TORRENTBLACKHOLE_DIR
    new_config['General']['isohunt'] = int(ISOHUNT)
    new_config['General']['kat'] = int(KAT)
    new_config['General']['mininova'] = int(MININOVA)
    new_config['General']['piratebay'] = int(PIRATEBAY)
    new_config['General']['piratebay_proxy_url'] = PIRATEBAY_PROXY_URL
    new_config['General']['download_torrent_dir'] = DOWNLOAD_TORRENT_DIR

    new_config['Waffles'] = {}
    new_config['Waffles']['waffles'] = int(WAFFLES)
    new_config['Waffles']['waffles_uid'] = WAFFLES_UID
    new_config['Waffles']['waffles_passkey'] = WAFFLES_PASSKEY

    new_config['Rutracker'] = {}
    new_config['Rutracker']['rutracker'] = int(RUTRACKER)
    new_config['Rutracker']['rutracker_user'] = RUTRACKER_USER
    new_config['Rutracker']['rutracker_password'] = RUTRACKER_PASSWORD

    new_config['What.cd'] = {}
    new_config['What.cd']['whatcd'] = int(WHATCD)
    new_config['What.cd']['whatcd_username'] = WHATCD_USERNAME
    new_config['What.cd']['whatcd_password'] = WHATCD_PASSWORD

    new_config['General']['search_interval'] = SEARCH_INTERVAL
    new_config['General']['libraryscan'] = int(LIBRARYSCAN)
    new_config['General']['libraryscan_interval'] = LIBRARYSCAN_INTERVAL
    new_config['General']['download_scan_interval'] = DOWNLOAD_SCAN_INTERVAL
    new_config['General']['update_db_interval'] = UPDATE_DB_INTERVAL
    new_config['General']['mb_ignore_age'] = MB_IGNORE_AGE

    new_config['SABnzbd'] = {}
    new_config['SABnzbd']['sab_host'] = SAB_HOST
    new_config['SABnzbd']['sab_username'] = SAB_USERNAME
    new_config['SABnzbd']['sab_password'] = SAB_PASSWORD
    new_config['SABnzbd']['sab_apikey'] = SAB_APIKEY
    new_config['SABnzbd']['sab_category'] = SAB_CATEGORY

    new_config['NZBget'] = {}
    new_config['NZBget']['nzbget_username'] = NZBGET_USERNAME
    new_config['NZBget']['nzbget_password'] = NZBGET_PASSWORD
    new_config['NZBget']['nzbget_category'] = NZBGET_CATEGORY
    new_config['NZBget']['nzbget_host'] = NZBGET_HOST

    new_config['Headphones'] = {}
    new_config['Headphones']['headphones_indexer'] = int(HEADPHONES_INDEXER)

    new_config['Transmission'] = {}
    new_config['Transmission']['transmission_host'] = TRANSMISSION_HOST
    new_config['Transmission']['transmission_username'] = TRANSMISSION_USERNAME
    new_config['Transmission']['transmission_password'] = TRANSMISSION_PASSWORD

    new_config['uTorrent'] = {}
    new_config['uTorrent']['utorrent_host'] = UTORRENT_HOST
    new_config['uTorrent']['utorrent_username'] = UTORRENT_USERNAME
    new_config['uTorrent']['utorrent_password'] = UTORRENT_PASSWORD

    new_config['Newznab'] = {}
    new_config['Newznab']['newznab'] = int(NEWZNAB)
    new_config['Newznab']['newznab_host'] = NEWZNAB_HOST
    new_config['Newznab']['newznab_apikey'] = NEWZNAB_APIKEY
    new_config['Newznab']['newznab_enabled'] = int(NEWZNAB_ENABLED)
    # Need to unpack the extra newznabs for saving in config.ini
    flattened_newznabs = []
    for newznab in EXTRA_NEWZNABS:
        for item in newznab:
            flattened_newznabs.append(item)

    new_config['Newznab']['extra_newznabs'] = flattened_newznabs

    new_config['NZBsorg'] = {}
    new_config['NZBsorg']['nzbsorg'] = int(NZBSORG)
    new_config['NZBsorg']['nzbsorg_uid'] = NZBSORG_UID
    new_config['NZBsorg']['nzbsorg_hash'] = NZBSORG_HASH

    new_config['NZBsRus'] = {}
    new_config['NZBsRus']['nzbsrus'] = int(NZBSRUS)
    new_config['NZBsRus']['nzbsrus_uid'] = NZBSRUS_UID
    new_config['NZBsRus']['nzbsrus_apikey'] = NZBSRUS_APIKEY

    new_config['omgwtfnzbs'] = {}
    new_config['omgwtfnzbs']['omgwtfnzbs'] = int(OMGWTFNZBS)
    new_config['omgwtfnzbs']['omgwtfnzbs_uid'] = OMGWTFNZBS_UID
    new_config['omgwtfnzbs']['omgwtfnzbs_apikey'] = OMGWTFNZBS_APIKEY

    new_config['General']['preferred_words'] = PREFERRED_WORDS
    new_config['General']['ignored_words'] = IGNORED_WORDS
    new_config['General']['required_words'] = REQUIRED_WORDS

    new_config['Prowl'] = {}
    new_config['Prowl']['prowl_enabled'] = int(PROWL_ENABLED)
    new_config['Prowl']['prowl_keys'] = PROWL_KEYS
    new_config['Prowl']['prowl_onsnatch'] = int(PROWL_ONSNATCH)
    new_config['Prowl']['prowl_priority'] = int(PROWL_PRIORITY)

    new_config['XBMC'] = {}
    new_config['XBMC']['xbmc_enabled'] = int(XBMC_ENABLED)
    new_config['XBMC']['xbmc_host'] = XBMC_HOST
    new_config['XBMC']['xbmc_username'] = XBMC_USERNAME
    new_config['XBMC']['xbmc_password'] = XBMC_PASSWORD
    new_config['XBMC']['xbmc_update'] = int(XBMC_UPDATE)
    new_config['XBMC']['xbmc_notify'] = int(XBMC_NOTIFY)

    new_config['Plex'] = {}
    new_config['Plex']['plex_enabled'] = int(PLEX_ENABLED)
    new_config['Plex']['plex_server_host'] = PLEX_SERVER_HOST
    new_config['Plex']['plex_client_host'] = PLEX_CLIENT_HOST
    new_config['Plex']['plex_username'] = PLEX_USERNAME
    new_config['Plex']['plex_password'] = PLEX_PASSWORD
    new_config['Plex']['plex_update'] = int(PLEX_UPDATE)
    new_config['Plex']['plex_notify'] = int(PLEX_NOTIFY)

    new_config['NMA'] = {}
    new_config['NMA']['nma_enabled'] = int(NMA_ENABLED)
    new_config['NMA']['nma_apikey'] = NMA_APIKEY
    new_config['NMA']['nma_priority'] = NMA_PRIORITY
    new_config['NMA']['nma_onsnatch'] = int(NMA_ONSNATCH)

    new_config['Pushalot'] = {}
    new_config['Pushalot']['pushalot_enabled'] = int(PUSHALOT_ENABLED)
    new_config['Pushalot']['pushalot_apikey'] = PUSHALOT_APIKEY
    new_config['Pushalot']['pushalot_onsnatch'] = int(PUSHALOT_ONSNATCH)

    new_config['Pushover'] = {}
    new_config['Pushover']['pushover_enabled'] = int(PUSHOVER_ENABLED)
    new_config['Pushover']['pushover_keys'] = PUSHOVER_KEYS
    new_config['Pushover']['pushover_onsnatch'] = int(PUSHOVER_ONSNATCH)
    new_config['Pushover']['pushover_priority'] = int(PUSHOVER_PRIORITY)

    new_config['PushBullet'] = {}
    new_config['PushBullet']['pushbullet_enabled'] = int(PUSHBULLET_ENABLED)
    new_config['PushBullet']['pushbullet_apikey'] = PUSHBULLET_APIKEY
    new_config['PushBullet']['pushbullet_deviceid'] = PUSHBULLET_DEVICEID
    new_config['PushBullet']['pushbullet_onsnatch'] = int(PUSHBULLET_ONSNATCH)

    new_config['Twitter'] = {}
    new_config['Twitter']['twitter_enabled'] = int(TWITTER_ENABLED)
    new_config['Twitter']['twitter_onsnatch'] = int(TWITTER_ONSNATCH)
    new_config['Twitter']['twitter_username'] = TWITTER_USERNAME
    new_config['Twitter']['twitter_password'] = TWITTER_PASSWORD
    new_config['Twitter']['twitter_prefix'] = TWITTER_PREFIX

    new_config['Songkick'] = {}
    new_config['Songkick']['songkick_enabled'] = SONGKICK_ENABLED
    new_config['Songkick']['songkick_apikey'] = SONGKICK_APIKEY
    new_config['Songkick']['songkick_location'] = SONGKICK_LOCATION
    new_config['Songkick']['songkick_filter_enabled'] = SONGKICK_FILTER_ENABLED

    new_config['Synoindex'] = {}
    new_config['Synoindex']['synoindex_enabled'] = int(SYNOINDEX_ENABLED)

    new_config['General']['lastfm_username'] = LASTFM_USERNAME
    new_config['General']['interface'] = INTERFACE
    new_config['General']['folder_permissions'] = FOLDER_PERMISSIONS
    new_config['General']['file_permissions'] = FILE_PERMISSIONS

    new_config['General']['music_encoder'] = int(MUSIC_ENCODER)
    new_config['General']['encoder'] = ENCODER
    new_config['General']['xldprofile'] = XLDPROFILE
    new_config['General']['bitrate'] = int(BITRATE)
    new_config['General']['samplingfrequency'] = int(SAMPLINGFREQUENCY)
    new_config['General']['encoder_path'] = ENCODER_PATH
    new_config['General']['advancedencoder'] = ADVANCEDENCODER
    new_config['General']['encoderoutputformat'] = ENCODEROUTPUTFORMAT
    new_config['General']['encoderquality'] = ENCODERQUALITY
    new_config['General']['encodervbrcbr'] = ENCODERVBRCBR
    new_config['General']['encoderlossless'] = int(ENCODERLOSSLESS)
    new_config['General']['delete_lossless_files'] = int(DELETE_LOSSLESS_FILES)

    new_config['General']['mirror'] = MIRROR
    new_config['General']['customhost'] = CUSTOMHOST
    new_config['General']['customport'] = CUSTOMPORT
    new_config['General']['customsleep'] = CUSTOMSLEEP
    new_config['General']['hpuser'] = HPUSER
    new_config['General']['hppass'] = HPPASS

    new_config['Advanced'] = {}
    new_config['Advanced']['album_completion_pct'] = ALBUM_COMPLETION_PCT
    new_config['Advanced']['cache_sizemb'] = CACHE_SIZEMB
    new_config['Advanced']['journal_mode'] = JOURNAL_MODE

    new_config.write()


def start():

    global __INITIALIZED__, started

    if __INITIALIZED__:

        # Start our scheduled background tasks
        from headphones import updater, searcher, librarysync, postprocessor

        SCHED.add_interval_job(updater.dbUpdate, hours=UPDATE_DB_INTERVAL)
        SCHED.add_interval_job(searcher.searchforalbum, minutes=SEARCH_INTERVAL)
        SCHED.add_interval_job(librarysync.libraryScan, hours=LIBRARYSCAN_INTERVAL, kwargs={'cron':True})

        if CHECK_GITHUB:
            SCHED.add_interval_job(versioncheck.checkGithub, minutes=CHECK_GITHUB_INTERVAL)

	if DOWNLOAD_SCAN_INTERVAL > 0:
            SCHED.add_interval_job(postprocessor.checkFolder, minutes=DOWNLOAD_SCAN_INTERVAL)

        SCHED.start()

        started = True

def sig_handler(signum=None, frame=None):
    if type(signum) != type(None):
        logger.info("Signal %i caught, saving and exiting..." % int(signum))
        shutdown()

def dbcheck():

    conn=sqlite3.connect(DB_FILE)
    c=conn.cursor()
    c.execute('CREATE TABLE IF NOT EXISTS artists (ArtistID TEXT UNIQUE, ArtistName TEXT, ArtistSortName TEXT, DateAdded TEXT, Status TEXT, IncludeExtras INTEGER, LatestAlbum TEXT, ReleaseDate TEXT, AlbumID TEXT, HaveTracks INTEGER, TotalTracks INTEGER, LastUpdated TEXT, ArtworkURL TEXT, ThumbURL TEXT, Extras TEXT)')
    c.execute('CREATE TABLE IF NOT EXISTS albums (ArtistID TEXT, ArtistName TEXT, AlbumTitle TEXT, AlbumASIN TEXT, ReleaseDate TEXT, DateAdded TEXT, AlbumID TEXT UNIQUE, Status TEXT, Type TEXT, ArtworkURL TEXT, ThumbURL TEXT, ReleaseID TEXT, ReleaseCountry TEXT, ReleaseFormat TEXT, SearchTerm TEXT)')   # ReleaseFormat here means CD,Digital,Vinyl, etc. If using the default Headphones hybrid release, ReleaseID will equal AlbumID (AlbumID is releasegroup id)
    c.execute('CREATE TABLE IF NOT EXISTS tracks (ArtistID TEXT, ArtistName TEXT, AlbumTitle TEXT, AlbumASIN TEXT, AlbumID TEXT, TrackTitle TEXT, TrackDuration, TrackID TEXT, TrackNumber INTEGER, Location TEXT, BitRate INTEGER, CleanName TEXT, Format TEXT, ReleaseID TEXT)')    # Format here means mp3, flac, etc.
    c.execute('CREATE TABLE IF NOT EXISTS allalbums (ArtistID TEXT, ArtistName TEXT, AlbumTitle TEXT, AlbumASIN TEXT, ReleaseDate TEXT, AlbumID TEXT, Type TEXT, ReleaseID TEXT, ReleaseCountry TEXT, ReleaseFormat TEXT)')
    c.execute('CREATE TABLE IF NOT EXISTS alltracks (ArtistID TEXT, ArtistName TEXT, AlbumTitle TEXT, AlbumASIN TEXT, AlbumID TEXT, TrackTitle TEXT, TrackDuration, TrackID TEXT, TrackNumber INTEGER, Location TEXT, BitRate INTEGER, CleanName TEXT, Format TEXT, ReleaseID TEXT)')
    c.execute('CREATE TABLE IF NOT EXISTS snatched (AlbumID TEXT, Title TEXT, Size INTEGER, URL TEXT, DateAdded TEXT, Status TEXT, FolderName TEXT, Kind TEXT)')
    c.execute('CREATE TABLE IF NOT EXISTS have (ArtistName TEXT, AlbumTitle TEXT, TrackNumber TEXT, TrackTitle TEXT, TrackLength TEXT, BitRate TEXT, Genre TEXT, Date TEXT, TrackID TEXT, Location TEXT, CleanName TEXT, Format TEXT, Matched TEXT)') # Matched is a temporary value used to see if there was a match found in alltracks
    c.execute('CREATE TABLE IF NOT EXISTS lastfmcloud (ArtistName TEXT, ArtistID TEXT, Count INTEGER)')
    c.execute('CREATE TABLE IF NOT EXISTS descriptions (ArtistID TEXT, ReleaseGroupID TEXT, ReleaseID TEXT, Summary TEXT, Content TEXT, LastUpdated TEXT)')
    c.execute('CREATE TABLE IF NOT EXISTS blacklist (ArtistID TEXT UNIQUE)')
    c.execute('CREATE TABLE IF NOT EXISTS newartists (ArtistName TEXT UNIQUE)')
    c.execute('CREATE TABLE IF NOT EXISTS releases (ReleaseID TEXT, ReleaseGroupID TEXT, UNIQUE(ReleaseID, ReleaseGroupID))')
    c.execute('CREATE INDEX IF NOT EXISTS tracks_albumid ON tracks(AlbumID ASC)')
    c.execute('CREATE INDEX IF NOT EXISTS album_artistid_reldate ON albums(ArtistID ASC, ReleaseDate DESC)')
    #Below creates indices to speed up Active Artist updating
    c.execute('CREATE INDEX IF NOT EXISTS alltracks_relid ON alltracks(ReleaseID ASC, TrackID ASC)')
    c.execute('CREATE INDEX IF NOT EXISTS allalbums_relid ON allalbums(ReleaseID ASC)')
    c.execute('CREATE INDEX IF NOT EXISTS have_location ON have(Location ASC)')
    #Below creates indices to speed up library scanning & matching
    c.execute('CREATE INDEX IF NOT EXISTS have_Metadata ON have(ArtistName ASC, AlbumTitle ASC, TrackTitle ASC)')
    c.execute('CREATE INDEX IF NOT EXISTS have_CleanName ON have(CleanName ASC)')
    c.execute('CREATE INDEX IF NOT EXISTS tracks_Metadata ON tracks(ArtistName ASC, AlbumTitle ASC, TrackTitle ASC)')
    c.execute('CREATE INDEX IF NOT EXISTS tracks_CleanName ON tracks(CleanName ASC)')
    c.execute('CREATE INDEX IF NOT EXISTS alltracks_Metadata ON alltracks(ArtistName ASC, AlbumTitle ASC, TrackTitle ASC)')
    c.execute('CREATE INDEX IF NOT EXISTS alltracks_CleanName ON alltracks(CleanName ASC)')
    c.execute('CREATE INDEX IF NOT EXISTS tracks_Location ON tracks(Location ASC)')
    c.execute('CREATE INDEX IF NOT EXISTS alltracks_Location ON alltracks(Location ASC)')

    try:
        c.execute('SELECT IncludeExtras from artists')
    except sqlite3.OperationalError:
        c.execute('ALTER TABLE artists ADD COLUMN IncludeExtras INTEGER DEFAULT 0')

    try:
        c.execute('SELECT LatestAlbum from artists')
    except sqlite3.OperationalError:
        c.execute('ALTER TABLE artists ADD COLUMN LatestAlbum TEXT')

    try:
        c.execute('SELECT ReleaseDate from artists')
    except sqlite3.OperationalError:
        c.execute('ALTER TABLE artists ADD COLUMN ReleaseDate TEXT')

    try:
        c.execute('SELECT AlbumID from artists')
    except sqlite3.OperationalError:
        c.execute('ALTER TABLE artists ADD COLUMN AlbumID TEXT')

    try:
        c.execute('SELECT HaveTracks from artists')
    except sqlite3.OperationalError:
        c.execute('ALTER TABLE artists ADD COLUMN HaveTracks INTEGER DEFAULT 0')

    try:
        c.execute('SELECT TotalTracks from artists')
    except sqlite3.OperationalError:
        c.execute('ALTER TABLE artists ADD COLUMN TotalTracks INTEGER DEFAULT 0')

    try:
        c.execute('SELECT Type from albums')
    except sqlite3.OperationalError:
        c.execute('ALTER TABLE albums ADD COLUMN Type TEXT DEFAULT "Album"')

    try:
        c.execute('SELECT TrackNumber from tracks')
    except sqlite3.OperationalError:
        c.execute('ALTER TABLE tracks ADD COLUMN TrackNumber INTEGER')

    try:
        c.execute('SELECT FolderName from snatched')
    except sqlite3.OperationalError:
        c.execute('ALTER TABLE snatched ADD COLUMN FolderName TEXT')

    try:
        c.execute('SELECT Location from tracks')
    except sqlite3.OperationalError:
        c.execute('ALTER TABLE tracks ADD COLUMN Location TEXT')

    try:
        c.execute('SELECT Location from have')
    except sqlite3.OperationalError:
        c.execute('ALTER TABLE have ADD COLUMN Location TEXT')

    try:
        c.execute('SELECT BitRate from tracks')
    except sqlite3.OperationalError:
        c.execute('ALTER TABLE tracks ADD COLUMN BitRate INTEGER')

    try:
        c.execute('SELECT CleanName from tracks')
    except sqlite3.OperationalError:
        c.execute('ALTER TABLE tracks ADD COLUMN CleanName TEXT')

    try:
        c.execute('SELECT CleanName from have')
    except sqlite3.OperationalError:
        c.execute('ALTER TABLE have ADD COLUMN CleanName TEXT')

    # Add the Format column
    try:
        c.execute('SELECT Format from have')
    except sqlite3.OperationalError:
        c.execute('ALTER TABLE have ADD COLUMN Format TEXT DEFAULT NULL')

    try:
        c.execute('SELECT Format from tracks')
    except sqlite3.OperationalError:
        c.execute('ALTER TABLE tracks ADD COLUMN Format TEXT DEFAULT NULL')

    try:
        c.execute('SELECT LastUpdated from artists')
    except sqlite3.OperationalError:
        c.execute('ALTER TABLE artists ADD COLUMN LastUpdated TEXT DEFAULT NULL')

    try:
        c.execute('SELECT ArtworkURL from artists')
    except sqlite3.OperationalError:
        c.execute('ALTER TABLE artists ADD COLUMN ArtworkURL TEXT DEFAULT NULL')

    try:
        c.execute('SELECT ArtworkURL from albums')
    except sqlite3.OperationalError:
        c.execute('ALTER TABLE albums ADD COLUMN ArtworkURL TEXT DEFAULT NULL')

    try:
        c.execute('SELECT ThumbURL from artists')
    except sqlite3.OperationalError:
        c.execute('ALTER TABLE artists ADD COLUMN ThumbURL TEXT DEFAULT NULL')

    try:
        c.execute('SELECT ThumbURL from albums')
    except sqlite3.OperationalError:
        c.execute('ALTER TABLE albums ADD COLUMN ThumbURL TEXT DEFAULT NULL')

    try:
        c.execute('SELECT ArtistID from descriptions')
    except sqlite3.OperationalError:
        c.execute('ALTER TABLE descriptions ADD COLUMN ArtistID TEXT DEFAULT NULL')

    try:
        c.execute('SELECT LastUpdated from descriptions')
    except sqlite3.OperationalError:
        c.execute('ALTER TABLE descriptions ADD COLUMN LastUpdated TEXT DEFAULT NULL')

    try:
        c.execute('SELECT ReleaseID from albums')
    except sqlite3.OperationalError:
        c.execute('ALTER TABLE albums ADD COLUMN ReleaseID TEXT DEFAULT NULL')

    try:
        c.execute('SELECT ReleaseFormat from albums')
    except sqlite3.OperationalError:
        c.execute('ALTER TABLE albums ADD COLUMN ReleaseFormat TEXT DEFAULT NULL')

    try:
        c.execute('SELECT ReleaseCountry from albums')
    except sqlite3.OperationalError:
        c.execute('ALTER TABLE albums ADD COLUMN ReleaseCountry TEXT DEFAULT NULL')

    try:
        c.execute('SELECT ReleaseID from tracks')
    except sqlite3.OperationalError:
        c.execute('ALTER TABLE tracks ADD COLUMN ReleaseID TEXT DEFAULT NULL')

    try:
        c.execute('SELECT Matched from have')
    except sqlite3.OperationalError:
        c.execute('ALTER TABLE have ADD COLUMN Matched TEXT DEFAULT NULL')

    try:
        c.execute('SELECT Extras from artists')
    except sqlite3.OperationalError:
        c.execute('ALTER TABLE artists ADD COLUMN Extras TEXT DEFAULT NULL')
        # Need to update some stuff when people are upgrading and have 'include extras' set globally/for an artist
        if INCLUDE_EXTRAS:
            EXTRAS = "1,2,3,4,5,6,7,8"
        logger.info("Copying over current artist IncludeExtras information")
        artists = c.execute('SELECT ArtistID, IncludeExtras from artists').fetchall()
        for artist in artists:
            if artist[1]:
                c.execute('UPDATE artists SET Extras=? WHERE ArtistID=?', ("1,2,3,4,5,6,7,8", artist[0]))

    try:
        c.execute('SELECT Kind from snatched')
    except sqlite3.OperationalError:
        c.execute('ALTER TABLE snatched ADD COLUMN Kind TEXT DEFAULT NULL')

    try:
        c.execute('SELECT SearchTerm from albums')
    except sqlite3.OperationalError:
        c.execute('ALTER TABLE albums ADD COLUMN SearchTerm TEXT DEFAULT NULL')


    conn.commit()
    c.close()


def shutdown(restart=False, update=False):

    cherrypy.engine.exit()
    SCHED.shutdown(wait=False)

    config_write()

    if not restart and not update:
        logger.info('Headphones is shutting down...')

    if update:
        logger.info('Headphones is updating...')
        try:
            versioncheck.update()
        except Exception, e:
            logger.warn('Headphones failed to update: %s. Restarting.' % e)

    if CREATEPID :
        logger.info ('Removing pidfile %s' % PIDFILE)
        os.remove(PIDFILE)

    if restart:
        logger.info('Headphones is restarting...')
        popen_list = [sys.executable, FULL_PATH]
        popen_list += ARGS
        if '--nolaunch' not in popen_list:
            popen_list += ['--nolaunch']
        logger.info('Restarting Headphones with ' + str(popen_list))
        subprocess.Popen(popen_list, cwd=os.getcwd())

    os._exit(0)<|MERGE_RESOLUTION|>--- conflicted
+++ resolved
@@ -344,12 +344,8 @@
                 MIRROR, CUSTOMHOST, CUSTOMPORT, CUSTOMSLEEP, HPUSER, HPPASS, XBMC_ENABLED, XBMC_HOST, XBMC_USERNAME, XBMC_PASSWORD, XBMC_UPDATE, \
                 XBMC_NOTIFY, NMA_ENABLED, NMA_APIKEY, NMA_PRIORITY, NMA_ONSNATCH, SYNOINDEX_ENABLED, ALBUM_COMPLETION_PCT, PREFERRED_BITRATE_HIGH_BUFFER, \
                 PREFERRED_BITRATE_LOW_BUFFER, PREFERRED_BITRATE_ALLOW_LOSSLESS, CACHE_SIZEMB, JOURNAL_MODE, UMASK, ENABLE_HTTPS, HTTPS_CERT, HTTPS_KEY, \
-<<<<<<< HEAD
-                PLEX_ENABLED, PLEX_SERVER_HOST, PLEX_CLIENT_HOST, PLEX_USERNAME, PLEX_PASSWORD, PLEX_UPDATE, PLEX_NOTIFY, PUSHALOT_ENABLED, PUSHALOT_APIKEY, PUSHALOT_ONSNATCH
-=======
-                PLEX_ENABLED, PLEX_SERVER_HOST, PLEX_CLIENT_HOST, PLEX_USERNAME, PLEX_PASSWORD, PLEX_UPDATE, PLEX_NOTIFY, PUSHALOT_ENABLED, PUSHALOT_APIKEY, PUSHALOT_ONSNATCH, SONGKICK_ENABLED, SONGKICK_APIKEY, SONGKICK_LOCATION, SONGKICK_FILTER_ENABLED, \
-                POST_PROCESSING_DIR
->>>>>>> 7eb56e3c
+                PLEX_ENABLED, PLEX_SERVER_HOST, PLEX_CLIENT_HOST, PLEX_USERNAME, PLEX_PASSWORD, PLEX_UPDATE, PLEX_NOTIFY, PUSHALOT_ENABLED, PUSHALOT_APIKEY, \
+                PUSHALOT_ONSNATCH, SONGKICK_ENABLED, SONGKICK_APIKEY, SONGKICK_LOCATION, SONGKICK_FILTER_ENABLED
 
 
         if __INITIALIZED__:
@@ -378,6 +374,7 @@
         CheckSection('Pushalot')
         CheckSection('Synoindex')
         CheckSection('Twitter')
+        CheckSection('Songkick')
         CheckSection('Advanced')
 
         # Set global variables based on config file or use defaults
