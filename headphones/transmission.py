#  This file is part of Headphones.
#
#  Headphones is free software: you can redistribute it and/or modify
#  it under the terms of the GNU General Public License as published by
#  the Free Software Foundation, either version 3 of the License, or
#  (at your option) any later version.
#
#  Headphones is distributed in the hope that it will be useful,
#  but WITHOUT ANY WARRANTY; without even the implied warranty of
#  MERCHANTABILITY or FITNESS FOR A PARTICULAR PURPOSE.  See the
#  GNU General Public License for more details.
#
#  You should have received a copy of the GNU General Public License
#  along with Headphones.  If not, see <http://www.gnu.org/licenses/>.

import headphones
from headphones import logger, notifiers

import urllib2
import lib.simplejson as json
import base64
import time
import re

# This is just a simple script to send torrents to transmission. The
# intention is to turn this into a class where we can check the state
# of the download, set the download dir, etc. 
# TODO: Store the session id so we don't need to make 2 calls
#       Store torrent id so we can check up on it

def addTorrent(link):
    method = 'torrent-add'
    arguments = {'filename': link, 'download-dir':headphones.DOWNLOAD_TORRENT_DIR}
    
    response = torrentAction(method,arguments)

    if not response:
        return False
        
    if response['result'] == 'success':
        if 'torrent-added' in response['arguments']:
            name = response['arguments']['torrent-added']['name']
            retid = response['arguments']['torrent-added']['id']
        elif 'torrent-duplicate' in response['arguments']:
            name = response['arguments']['torrent-duplicate']['name']
            retid = response['arguments']['torrent-duplicate']['id']
        else:
            name = link
            retid = False

        logger.info(u"Torrent sent to Transmission successfully")
        if headphones.PROWL_ENABLED and headphones.PROWL_ONSNATCH:
            logger.info(u"Sending Prowl notification")
            prowl = notifiers.PROWL()
            prowl.notify(name,"Download started")
        if headphones.PUSHOVER_ENABLED and headphones.PUSHOVER_ONSNATCH:
            logger.info(u"Sending Pushover notification")
            prowl = notifiers.PUSHOVER()
            prowl.notify(name,"Download started")
        if headphones.TWITTER_ENABLED and headphones.TWITTER_ONSNATCH:
            logger.info(u"Sending Twitter notification")
            twitter = notifiers.TwitterNotifier()
            twitter.notify_snatch(nzb.name)
        if headphones.NMA_ENABLED and headphones.NMA_ONSNATCH:
            logger.info(u"Sending NMA notification")
            nma = notifiers.NMA()
            nma.notify(snatched_nzb=name)
<<<<<<< HEAD
        if headphones.PUSHALOT_ENABLED and headphones.PUSHALOT_ONSNATCH:
            logger.info(u"Sending Pushalot notification")
            pushalot = notifiers.PUSHALOT()
            pushalot.notify(name,"Download started")

        return response['arguments']['torrent-added']['id']
=======
        return retid
    else:
        logger.info('Transmission returned status %s' % response['result'])
        return False
>>>>>>> b2d5a94c
        
def getTorrentFolder(torrentid):
    method = 'torrent-get'
    arguments = { 'ids': torrentid, 'fields': ['name','percentDone']}
    
    response = torrentAction(method, arguments)
    percentdone = response['arguments']['torrents'][0]['percentDone']
    torrent_folder_name = response['arguments']['torrents'][0]['name']
    
    tries = 1
    
    while percentdone == 0  and tries <10:
        tries+=1
        time.sleep(5)
        response = torrentAction(method, arguments)
        percentdone = response['arguments']['torrents'][0]['percentDone']
    
    torrent_folder_name = response['arguments']['torrents'][0]['name']

    return torrent_folder_name
    
def torrentAction(method, arguments):
    
    host = headphones.TRANSMISSION_HOST
    username = headphones.TRANSMISSION_USERNAME
    password = headphones.TRANSMISSION_PASSWORD
    sessionid = None
    
    if not host.startswith('http'):
        host = 'http://' + host

    if host.endswith('/'):
        host = host[:-1]

    # Either the host ends with a port, or some directory, or rpc
    # If it ends with /rpc we don't have to do anything
    # If it ends with a port we add /transmission/rpc
    # anything else we just add rpc
    if not host.endswith('/rpc'):
        # Check if it ends in a port number
        i = host.rfind(':')
        if i >= 0:
            possible_port = host[i+1:]
            try:
                port = int(possible_port)
                host = host + "/transmission/rpc"
            except ValueError:
                host = host + "/rpc"
        else:
            logger.error('Transmission port missing')
            return

    request = urllib2.Request(host)
    if username and password:
        base64string = base64.encodestring('%s:%s' % (username, password)).replace('\n', '')
        request.add_header("Authorization", "Basic %s" % base64string)
    opener = urllib2.build_opener()
    try:
        data = opener.open(request).read()
    except urllib2.HTTPError, e:
        if e.code == 409:
            sessionid = e.hdrs['x-transmission-session-id']
        else:
            logger.error('Could not connect to Transmission. Error: ' + str(e))
    except Exception, e:
        logger.error('Could not connect to Transmission. Error: ' + str(e))
    
    if not sessionid:
        logger.error("Error getting Session ID from Transmission")
        return
        
    request.add_header('x-transmission-session-id', sessionid)
        
    postdata = json.dumps({ 'method': method, 
                       'arguments': arguments })
                                      
    request.add_data(postdata)
                                      
    try:    
        response = json.loads(opener.open(request).read())
    except Exception, e:
        logger.error("Error sending torrent to Transmission: " + str(e))
        return
        
    return response<|MERGE_RESOLUTION|>--- conflicted
+++ resolved
@@ -65,19 +65,16 @@
             logger.info(u"Sending NMA notification")
             nma = notifiers.NMA()
             nma.notify(snatched_nzb=name)
-<<<<<<< HEAD
         if headphones.PUSHALOT_ENABLED and headphones.PUSHALOT_ONSNATCH:
             logger.info(u"Sending Pushalot notification")
             pushalot = notifiers.PUSHALOT()
             pushalot.notify(name,"Download started")
 
-        return response['arguments']['torrent-added']['id']
-=======
         return retid
+        
     else:
         logger.info('Transmission returned status %s' % response['result'])
         return False
->>>>>>> b2d5a94c
         
 def getTorrentFolder(torrentid):
     method = 'torrent-get'
