--- conflicted
+++ resolved
@@ -91,21 +91,13 @@
             addArtisttoDB(artistid)
 
         # Just update the tracks if it does
-<<<<<<< HEAD
-        else:
-            havetracks = len(
-                myDB.select('SELECT TrackTitle from tracks WHERE ArtistID=%s', [artistid])) + len(
-                myDB.select('SELECT TrackTitle from have WHERE ArtistName like ?', [artist]))
-            myDB.action('UPDATE artists SET HaveTracks=%s WHERE ArtistID=%s', [havetracks, artistid])
-=======
 
         # not sure this is correct and we're updating during scanning in librarysync
         # else:
         #     havetracks = len(
-        #         myDB.select('SELECT TrackTitle from tracks WHERE ArtistID=?', [artistid])) + len(
-        #         myDB.select('SELECT TrackTitle from have WHERE ArtistName like ?', [artist]))
-        #     myDB.action('UPDATE artists SET HaveTracks=? WHERE ArtistID=?', [havetracks, artistid])
->>>>>>> 507d8aa7
+        #         myDB.select('SELECT TrackTitle from tracks WHERE ArtistID=%s', [artistid])) + len(
+        #         myDB.select('SELECT TrackTitle from have WHERE ArtistName like %s', [artist]))
+        #     myDB.action('UPDATE artists SET HaveTracks=%s WHERE ArtistID=%s', [havetracks, artistid])
 
         # Delete it from the New Artists if the request came from there
         if forced:
@@ -322,11 +314,7 @@
             # This will be used later to build a hybrid release
             fullreleaselist = []
             # Search for releases within a release group
-<<<<<<< HEAD
-            find_hybrid_releases = myDB.action("SELECT * from allalbums WHERE AlbumID=%s",
-=======
-            find_hybrid_releases = myDB.select("SELECT * from allalbums WHERE AlbumID=?",
->>>>>>> 507d8aa7
+            find_hybrid_releases = myDB.select("SELECT * from allalbums WHERE AlbumID=%s",
                                                [rg['id']])
 
             # Build the dictionary for the fullreleaselist
