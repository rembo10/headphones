#  This file is part of Headphones.
#
#  Headphones is free software: you can redistribute it and/or modify
#  it under the terms of the GNU General Public License as published by
#  the Free Software Foundation, either version 3 of the License, or
#  (at your option) any later version.
#
#  Headphones is distributed in the hope that it will be useful,
#  but WITHOUT ANY WARRANTY; without even the implied warranty of
#  MERCHANTABILITY or FITNESS FOR A PARTICULAR PURPOSE.  See the
#  GNU General Public License for more details.
#
#  You should have received a copy of the GNU General Public License
#  along with Headphones.  If not, see <http://www.gnu.org/licenses/>.

###################################
# Stolen from Sick-Beard's db.py  #
###################################

from __future__ import with_statement

import time

import sqlite3
import sys


if 'PyPy' in sys.subversion:
    import psycopg2cffi.compat
    psycopg2cffi.compat.register()

import psycopg2  # pylint: disable=import-error
import psycopg2.extensions  # pylint: disable=import-error
psycopg2.extensions.register_type(psycopg2.extensions.UNICODE)
psycopg2.extensions.register_type(psycopg2.extensions.UNICODEARRAY)

import psycopg2.extras  # pylint: disable=import-error

import os
import headphones
import threading
from itertools import chain
from headphones import logger


def dbFilename(filename="headphones.db"):
    return os.path.join(headphones.DATA_DIR, filename)


def getCacheSize():
    # this will protect against typecasting problems produced by empty string and None settings
    if not headphones.CONFIG.CACHE_SIZEMB:
        # sqlite will work with this (very slowly)
        return 0
    return int(headphones.CONFIG.CACHE_SIZEMB)


def convert_pgsql_bindparms(query):
    # FIXME make a real % parser or something here, hopefully this gets transitioned to an ORM sooner than that
    return query.replace('%s', '?')


class DBConnection_sqlite:

    dbcache = threading.local()

    def __init__(self, filename="headphones.db"):

        self.filename = filename
<<<<<<< HEAD
        if not hasattr(self.dbcache, 'connection'):
            self.dbcache.connection = sqlite3.connect(dbFilename(filename), timeout=20)
            # don't wait for the disk to finish writing
            self.dbcache.connection.execute("PRAGMA synchronous = OFF")
            # journal disabled since we never do rollbacks
            self.dbcache.connection.execute("PRAGMA journal_mode = %s" % headphones.CONFIG.JOURNAL_MODE)
            # 64mb of cache memory,probably need to make it user configurable
            self.dbcache.connection.execute("PRAGMA cache_size=-%s" % (getCacheSize() * 1024))

            self.dbcache.connection.row_factory = sqlite3.Row
        self.connection = self.dbcache.connection

    def commit(self):
        self.connection.commit()

    def rollback(self):
        self.connection.rollback()
=======
        self.connection = sqlite3.connect(dbFilename(filename), timeout=20)
        # don't wait for the disk to finish writing
        self.connection.execute("PRAGMA synchronous = OFF")
        # default set to Write-Ahead Logging WAL
        self.connection.execute("PRAGMA journal_mode = %s" % headphones.CONFIG.JOURNAL_MODE)
        # 64mb of cache memory,probably need to make it user configurable
        self.connection.execute("PRAGMA cache_size=-%s" % (getCacheSize() * 1024))
        self.connection.row_factory = sqlite3.Row
>>>>>>> 507d8aa7

    def action(self, query, args=None, upsert_insert_qry=None):

        if query is None:
            return

        sqlResult = None
        attempts = 0
        dberror = None

        while attempts < 10:
            try:
                with self.connection as c:

                    # log that previous attempt was locked and we're trying again
                    if dberror:
                        if args is None:
                            logger.debug('SQL: Database was previously locked, trying again. Attempt number %i. Query: %s', attempts + 1, query)
                        else:
                            logger.debug('SQL: Database was previously locked, trying again. Attempt number %i. Query: %s. Args: %s', attempts + 1, query, args)

                    # debugging
                    # try:
                    #     explain_query = 'EXPLAIN QUERY PLAN ' + query
                    #     if not args:
                    #         sql_results = c.execute(explain_query)
                    #     else:
                    #         sql_results = c.execute(explain_query, args)
                    #     if not args:
                    #         print(explain_query)
                    #     else:
                    #         print(explain_query + ' ' + str(args))
                    #     explain_results = sql_results
                    #     for row in explain_results:
                    #         print row
                    # except Exception as e:
                    #     print(e)

                    # Execute query

                    # time0 = time.time()

                    if args is None:
                        sqlResult = c.execute(query)
                        # logger.debug('SQL: ' + query)
                    else:
                        sqlResult = c.execute(query, args)
                        # logger.debug('SQL: %s. Args: %s', query, args)

                        # INSERT part of upsert query
                        if upsert_insert_qry:
                            sqlResult = c.execute(upsert_insert_qry, args)
                            # logger.debug('SQL: %s. Args: %s', upsert_insert_qry, args)

                    # debugging: loose test to log queries taking longer than 5 seconds
                    # seconds = time.time() - time0
                    # if seconds > 5:
                    #     if args is None:
                    #         logger.debug("SQL: Query ran for %s seconds: %s", seconds, query)
                    #     else:
                    #         logger.debug("SQL: Query ran for %s seconds: %s with args %s", seconds, query, args)

                    break

            except sqlite3.OperationalError, e:
                if "unable to open database file" in e.message or "database is locked" in e.message:
                    dberror = e
                    if args is None:
                        logger.debug('Database error: %s. Query: %s', e, query)
                    else:
                        logger.debug('Database error: %s. Query: %s. Args: %s', e, query, args)
                    attempts += 1
                    time.sleep(1)
                else:
<<<<<<< HEAD
                    query = convert_pgsql_bindparms(query)
                    sqlResult = c.execute(query, args)

        except sqlite3.OperationalError, e:
            if "unable to open database file" in e.message or "database is locked" in e.message:
                logger.warn('Database Error: %s', e)
            else:
                logger.error('Database error: %s', e)
=======
                    logger.error('Database error: %s', e)
                    raise
            except sqlite3.DatabaseError, e:
                logger.error('Fatal Error executing %s :: %s', query, e)
>>>>>>> 507d8aa7
                raise

        # log if no results returned due to lock
        if not sqlResult and attempts:
            if args is None:
                logger.warn('SQL: Query failed due to database error: %s. Query: %s', dberror, query)
            else:
                logger.warn('SQL: Query failed due to database error: %s. Query: %s. Args: %s', dberror, query, args)

        return sqlResult

    def select(self, query, args=None):

        sqlResults = self.action(query, args).fetchall()

        if sqlResults is None or sqlResults == [None]:
            return []

        return sqlResults

    def upsert(self, tableName, valueDict, keyDict):
        """
        Transactions an Update or Insert to a table based on key.
        If the table is not updated then the 'WHERE changes' will be 0 and the table inserted
        """
        def genParams(myDict):
            return [x + " = %s" for x in myDict.keys()]

        update_query = "UPDATE " + tableName + " SET " + ", ".join(genParams(valueDict)) + " WHERE " + " AND ".join(genParams(keyDict))

        insert_query = ("INSERT INTO " + tableName + " (" + ", ".join(valueDict.keys() + keyDict.keys()) + ")" + " SELECT " + ", ".join(
            ["?"] * len(valueDict.keys() + keyDict.keys())) + " WHERE changes()=0")

<<<<<<< HEAD
        if self.connection.total_changes == changesBefore:
            insert_query = (
                "INSERT INTO " + tableName + " (" + ", ".join(
                    valueDict.keys() + keyDict.keys()) + ")" +
                " VALUES (" + ", ".join(["%s"] * len(valueDict.keys() + keyDict.keys())) + ")"
            )
            try:
                self.action(insert_query, valueDict.values() + keyDict.values())
            except sqlite3.IntegrityError:
                logger.info('Queries failed: %s and %s', update_query, insert_query)


class CIDictCursor(psycopg2.extras.DictCursorBase):
    """A cursor that uses a case insensitive fetching dict as the base type for rows.
    """
    def __init__(self, *args, **kwargs):
        kwargs['row_factory'] = CIDictRow
        super(CIDictCursor, self).__init__(*args, **kwargs)
        self._prefetch = 0

    def execute(self, query, vars=None):
        self.column_mapping = []
        self._query_executed = 1
        return super(CIDictCursor, self).execute(query, vars)

    def callproc(self, procname, vars=None):
        self.column_mapping = []
        self._query_executed = 1
        return super(CIDictCursor, self).callproc(procname, vars)

    def _build_index(self):
        if self._query_executed == 1 and self.description:
            for i in range(len(self.description)):
                self.column_mapping.append(self.description[i][0])
            self._query_executed = 0


class CIDictRow(dict):
    """A `!dict` subclass representing a data record."""

    __slots__ = ('_column_mapping')

    def __init__(self, cursor):
        dict.__init__(self)
        # Required for named cursors
        if cursor.description and not cursor.column_mapping:
            cursor._build_index()

        self._column_mapping = cursor.column_mapping

    def __setitem__(self, name, value):
        if type(name) == int:
            name = self._column_mapping[name]
        return dict.__setitem__(self, name, value)

    def __getitem__(self, key):
        return dict.get(self, key, dict.get(self, unicode(key).lower()))

    def __getstate__(self):
        return (self.copy(), self._column_mapping[:])

    def __setstate__(self, data):
        self.update(data[0])
        self._column_mapping = data[1]


class DBConnection_psql:
    dbcache = threading.local()

    def __init__(self, filename="headphones.db"):

        self.filename = filename
        if not hasattr(self.dbcache, 'connection'):
            self.dbcache.connection = psycopg2.connect(database='headphones', user='headphones', password='headphones', host='127.0.0.1', port='32770')
        self.connection = self.dbcache.connection

    def commit(self):
        self.connection.commit()

    def rollback(self):
        self.connection.rollback()

    def action(self, query, args=None):

        if query is None:
            return

        sqlResult = None

        try:
            with self.connection as c:
                cursor = c.cursor(cursor_factory=CIDictCursor)
                if args is None:
                    sqlResult = cursor.execute(query)
                else:
                    sqlResult = cursor.execute(query, args)

        except psycopg2.Warning as e:
            logger.warn('Database Error: %s', e)

        except psycopg2.OperationalError as e:
            logger.error('Database error: %s', e)
            c.rollback()
            raise

        except psycopg2.DatabaseError, e:
            logger.error('Fatal Error executing %s :: %s', query, e)
            c.rollback()
            raise

        return cursor

    def select(self, query, args=None):

        sqlResults = self.action(query, args).fetchall()

        if sqlResults is None or sqlResults == [None]:
            return []

        self.connection.commit()
        return sqlResults

    def upsert(self, tableName, valueDict, keyDict):

        def genParams(myDict):
            return (x + " = %s" for x in myDict.iterkeys())

        def genUpsertParams(myDict):
            return ('.'.join((tableName, x)) + " = %s" for x in myDict.iterkeys())

        insert_query = (
            "INSERT INTO " + tableName + " (" + ", ".join(
                chain(valueDict.iterkeys(), keyDict.iterkeys())) + ")" +
            " VALUES (" + ", ".join(["%s"] * (len(valueDict) + len(keyDict))) +
            ") ON CONFLICT ( " + ", ".join(keyDict.iterkeys()) + "  ) DO UPDATE SET " +
            ", ".join(genParams(valueDict)) + " WHERE " + " AND ".join(genUpsertParams(keyDict))
        )

        vals = chain(
            valueDict.itervalues(),
            keyDict.itervalues(),
            valueDict.itervalues(),
            keyDict.itervalues())

        ret = None
        try:
            ret = self.action(insert_query, [v for v in vals])
        except psycopg2.IntegrityError:
            logger.info('Queries failed: %s and %s', 'was update_query', insert_query)
            self.connection.rollback()
            return
        except psycopg2.ProgrammingError:
            logger.exception('Bad query %s', insert_query)
            raise

        self.connection.commit()

DBConnection = DBConnection_psql
=======
        try:
            self.action(update_query, valueDict.values() + keyDict.values(), upsert_insert_qry=insert_query)
        except sqlite3.IntegrityError:
            logger.info('Queries failed: %s and %s', update_query, insert_query)
>>>>>>> 507d8aa7
<|MERGE_RESOLUTION|>--- conflicted
+++ resolved
@@ -67,7 +67,7 @@
     def __init__(self, filename="headphones.db"):
 
         self.filename = filename
-<<<<<<< HEAD
+        """
         if not hasattr(self.dbcache, 'connection'):
             self.dbcache.connection = sqlite3.connect(dbFilename(filename), timeout=20)
             # don't wait for the disk to finish writing
@@ -79,13 +79,7 @@
 
             self.dbcache.connection.row_factory = sqlite3.Row
         self.connection = self.dbcache.connection
-
-    def commit(self):
-        self.connection.commit()
-
-    def rollback(self):
-        self.connection.rollback()
-=======
+        """
         self.connection = sqlite3.connect(dbFilename(filename), timeout=20)
         # don't wait for the disk to finish writing
         self.connection.execute("PRAGMA synchronous = OFF")
@@ -94,7 +88,12 @@
         # 64mb of cache memory,probably need to make it user configurable
         self.connection.execute("PRAGMA cache_size=-%s" % (getCacheSize() * 1024))
         self.connection.row_factory = sqlite3.Row
->>>>>>> 507d8aa7
+
+    def commit(self):
+        self.connection.commit()
+
+    def rollback(self):
+        self.connection.rollback()
 
     def action(self, query, args=None, upsert_insert_qry=None):
 
@@ -141,6 +140,7 @@
                         sqlResult = c.execute(query)
                         # logger.debug('SQL: ' + query)
                     else:
+                        query = convert_pgsql_bindparms(query)
                         sqlResult = c.execute(query, args)
                         # logger.debug('SQL: %s. Args: %s', query, args)
 
@@ -169,21 +169,10 @@
                     attempts += 1
                     time.sleep(1)
                 else:
-<<<<<<< HEAD
-                    query = convert_pgsql_bindparms(query)
-                    sqlResult = c.execute(query, args)
-
-        except sqlite3.OperationalError, e:
-            if "unable to open database file" in e.message or "database is locked" in e.message:
-                logger.warn('Database Error: %s', e)
-            else:
-                logger.error('Database error: %s', e)
-=======
                     logger.error('Database error: %s', e)
                     raise
             except sqlite3.DatabaseError, e:
                 logger.error('Fatal Error executing %s :: %s', query, e)
->>>>>>> 507d8aa7
                 raise
 
         # log if no results returned due to lock
@@ -215,19 +204,12 @@
         update_query = "UPDATE " + tableName + " SET " + ", ".join(genParams(valueDict)) + " WHERE " + " AND ".join(genParams(keyDict))
 
         insert_query = ("INSERT INTO " + tableName + " (" + ", ".join(valueDict.keys() + keyDict.keys()) + ")" + " SELECT " + ", ".join(
-            ["?"] * len(valueDict.keys() + keyDict.keys())) + " WHERE changes()=0")
-
-<<<<<<< HEAD
-        if self.connection.total_changes == changesBefore:
-            insert_query = (
-                "INSERT INTO " + tableName + " (" + ", ".join(
-                    valueDict.keys() + keyDict.keys()) + ")" +
-                " VALUES (" + ", ".join(["%s"] * len(valueDict.keys() + keyDict.keys())) + ")"
-            )
-            try:
-                self.action(insert_query, valueDict.values() + keyDict.values())
-            except sqlite3.IntegrityError:
-                logger.info('Queries failed: %s and %s', update_query, insert_query)
+            ["%s"] * len(valueDict.keys() + keyDict.keys())) + " WHERE changes()=0")
+
+        try:
+            self.action(update_query, valueDict.values() + keyDict.values(), upsert_insert_qry=insert_query)
+        except sqlite3.IntegrityError:
+            logger.info('Queries failed: %s and %s', update_query, insert_query)
 
 
 class CIDictCursor(psycopg2.extras.DictCursorBase):
@@ -328,7 +310,7 @@
             c.rollback()
             raise
 
-        return cursor
+        return sqlResult
 
     def select(self, query, args=None):
 
@@ -375,10 +357,4 @@
 
         self.connection.commit()
 
-DBConnection = DBConnection_psql
-=======
-        try:
-            self.action(update_query, valueDict.values() + keyDict.values(), upsert_insert_qry=insert_query)
-        except sqlite3.IntegrityError:
-            logger.info('Queries failed: %s and %s', update_query, insert_query)
->>>>>>> 507d8aa7
+DBConnection = DBConnection_psql