#  This file is part of Headphones.
#
#  Headphones is free software: you can redistribute it and/or modify
#  it under the terms of the GNU General Public License as published by
#  the Free Software Foundation, either version 3 of the License, or
#  (at your option) any later version.
#
#  Headphones is distributed in the hope that it will be useful,
#  but WITHOUT ANY WARRANTY; without even the implied warranty of
#  MERCHANTABILITY or FITNESS FOR A PARTICULAR PURPOSE.  See the
#  GNU General Public License for more details.
#
#  You should have received a copy of the GNU General Public License
#  along with Headphones.  If not, see <http://www.gnu.org/licenses/>.

# NZBGet support added by CurlyMo <curlymoo1@gmail.com> as a part of XBian - XBMC on the Raspberry Pi
# t411 support added by a1ex, @likeitneverwentaway on github for maintenance

from base64 import b16encode, b32decode
from hashlib import sha1
import string
import random
import urllib
import datetime
import subprocess
import unicodedata
import urlparse
from json import loads

import os
import re
from pygazelle import api as gazelleapi
from pygazelle import encoding as gazelleencoding
from pygazelle import format as gazelleformat
from pygazelle import release_type as gazellerelease_type
import headphones
from headphones.common import USER_AGENT
from headphones import logger, db, helpers, classes, sab, nzbget, request
from headphones import utorrent, transmission, notifiers, rutracker, deluge, qbittorrent
from bencode import bencode, bdecode

# Magnet to torrent services, for Black hole. Stolen from CouchPotato.
TORRENT_TO_MAGNET_SERVICES = [
    # 'https://zoink.it/torrent/%s.torrent',
    # 'http://torrage.com/torrent/%s.torrent',
    # 'https://torcache.net/torrent/%s.torrent',
    'http://itorrents.org/torrent/%s.torrent',
]

# Persistent Apollo.rip API object
apolloobj = None
ruobj = None
# Persistent RED API object
redobj = None


def fix_url(s, charset="utf-8"):
    """
    Fix the URL so it is proper formatted and encoded.
    """

    if isinstance(s, unicode):
        s = s.encode(charset, 'ignore')

    scheme, netloc, path, qs, anchor = urlparse.urlsplit(s)
    path = urllib.quote(path, '/%')
    qs = urllib.quote_plus(qs, ':&=')

    return urlparse.urlunsplit((scheme, netloc, path, qs, anchor))


def torrent_to_file(target_file, data):
    """
    Write torrent data to file, and change permissions accordingly. Will return
    None in case of a write error. If changing permissions fails, it will
    continue anyway.
    """

    # Write data to file
    try:
        with open(target_file, "wb") as fp:
            fp.write(data)
    except IOError as e:
        logger.error(
            "Could not write torrent file '%s': %s. Skipping.",
            target_file, e.message)
        return

    # Try to change permissions
    if headphones.CONFIG.FILE_PERMISSIONS_ENABLED:
        try:
            os.chmod(target_file, int(headphones.CONFIG.FILE_PERMISSIONS, 8))
        except OSError as e:
            logger.warn(
                "Could not change permissions for file '%s': %s. Continuing.",
                target_file.decode(headphones.SYS_ENCODING, "replace"),
                e.message)
    else:
        logger.debug(
            "Not changing file permissions, since it is disabled: %s",
            target_file.decode(headphones.SYS_ENCODING, "replace"))

    # Done
    return True


def read_torrent_name(torrent_file, default_name=None):
    """
    Read the torrent file and return the torrent name. If the torrent name
    cannot be determined, it will return the `default_name`.
    """

    # Open file
    try:
        with open(torrent_file, "rb") as fp:
            torrent_info = bdecode(fp.read())
    except IOError as e:
        logger.error("Unable to open torrent file: %s", torrent_file)
        return

    # Read dictionary
    if torrent_info:
        try:
            return torrent_info["info"]["name"]
        except KeyError:
            if default_name:
                logger.warning("Couldn't get name from torrent file: %s. "
                               "Defaulting to '%s'", e, default_name)
            else:
                logger.warning("Couldn't get name from torrent file: %s. No "
                               "default given", e)

    # Return default
    return default_name


def calculate_torrent_hash(link, data=None):
    """
    Calculate the torrent hash from a magnet link or data. Raises a ValueError
    when it cannot create a torrent hash given the input data.
    """

    if link.startswith("magnet:"):
        torrent_hash = re.findall("urn:btih:([\w]{32,40})", link)[0]
        if len(torrent_hash) == 32:
            torrent_hash = b16encode(b32decode(torrent_hash)).lower()
    elif data:
        info = bdecode(data)["info"]
        torrent_hash = sha1(bencode(info)).hexdigest()
    else:
        raise ValueError("Cannot calculate torrent hash without magnet link "
                         "or data")

    return torrent_hash.upper()


def get_seed_ratio(provider):
    """
    Return the seed ratio for the specified provider, if applicable. Defaults to
    None in case of an error.
    """

    if provider == 'rutracker.org':
        seed_ratio = headphones.CONFIG.RUTRACKER_RATIO
    elif provider == 'Kick Ass Torrents':
        seed_ratio = headphones.CONFIG.KAT_RATIO
    elif provider == 'Apollo.rip':
        seed_ratio = headphones.CONFIG.APOLLO_RATIO
    elif provider == 'Redacted':
        seed_ratio = headphones.CONFIG.REDACTED_RATIO
    elif provider == 'The Pirate Bay':
        seed_ratio = headphones.CONFIG.PIRATEBAY_RATIO
    elif provider == 'Old Pirate Bay':
        seed_ratio = headphones.CONFIG.OLDPIRATEBAY_RATIO
    elif provider == 'Waffles.ch':
        seed_ratio = headphones.CONFIG.WAFFLES_RATIO
    elif provider == 'Mininova':
        seed_ratio = headphones.CONFIG.MININOVA_RATIO
    elif provider == 'Strike':
        seed_ratio = headphones.CONFIG.STRIKE_RATIO
    else:
        seed_ratio = None

    if seed_ratio is not None:
        try:
            seed_ratio = float(seed_ratio)
        except ValueError:
            logger.warn("Could not get seed ratio for %s" % provider)

    return seed_ratio


def searchforalbum(albumid=None, new=False, losslessOnly=False,
                   choose_specific_download=False):
    logger.info('Searching for wanted albums')
    myDB = db.DBConnection()

    if not albumid:
        results = myDB.select(
            'SELECT * from albums WHERE Status=%s OR Status=%s',
            ['Wanted','Wanted Lossless'])

        for album in results:

            if not album['AlbumTitle'] or not album['ArtistName']:
                logger.warn('Skipping release %s. No title available', album['AlbumID'])
                continue

            if headphones.CONFIG.WAIT_UNTIL_RELEASE_DATE and album['ReleaseDate']:
                release_date = strptime_musicbrainz(album['ReleaseDate'])
                if not release_date:
                    logger.warn("No valid date for: %s. Skipping automatic search" %
                                album['AlbumTitle'])
                    continue

                elif release_date > datetime.datetime.today():
                    logger.info("Skipping: %s. Waiting for release date of: %s" % (
                        album['AlbumTitle'], album['ReleaseDate']))
                    continue

            new = True

            if album['Status'] == "Wanted Lossless":
                losslessOnly = True

            logger.info('Searching for "%s - %s" since it is marked as wanted' % (
                album['ArtistName'], album['AlbumTitle']))
            do_sorted_search(album, new, losslessOnly)

    elif albumid and choose_specific_download:
        album = myDB.action('SELECT * from albums WHERE AlbumID=%s', [albumid]).fetchone()
        logger.info('Searching for "%s - %s"' % (album['ArtistName'], album['AlbumTitle']))
        results = do_sorted_search(album, new, losslessOnly, choose_specific_download=True)
        return results

    else:
        album = myDB.action('SELECT * from albums WHERE AlbumID=%s', [albumid]).fetchone()
        logger.info('Searching for "%s - %s" since it was marked as wanted' % (
            album['ArtistName'], album['AlbumTitle']))
        do_sorted_search(album, new, losslessOnly)

    logger.info('Search for wanted albums complete')


def strptime_musicbrainz(date_str):
    """
    Release date as returned by Musicbrainz may contain the full date (Year-Month-Day)
    but it may as well be just Year-Month or even just the year.

    Args:
        date_str: the date as a string (ex: "2003-05-01", "2003-03", "2003")

    Returns:
        The more accurate datetime object we can create or None if parse failed
    """
    acceptable_formats = ('%Y-%m-%d', '%Y-%m', '%Y')
    for date_format in acceptable_formats:
        try:
            return datetime.datetime.strptime(date_str, date_format)
        except:
            pass
    return None


def do_sorted_search(album, new, losslessOnly, choose_specific_download=False):
    NZB_PROVIDERS = (headphones.CONFIG.HEADPHONES_INDEXER or
                     headphones.CONFIG.NEWZNAB or
                     headphones.CONFIG.NZBSORG or
                     headphones.CONFIG.OMGWTFNZBS)

    NZB_DOWNLOADERS = (headphones.CONFIG.SAB_HOST or
                       headphones.CONFIG.BLACKHOLE_DIR or
                       headphones.CONFIG.NZBGET_HOST)

    TORRENT_PROVIDERS = (headphones.CONFIG.TORZNAB or
                         headphones.CONFIG.KAT or
                         headphones.CONFIG.PIRATEBAY or
                         headphones.CONFIG.OLDPIRATEBAY or
                         headphones.CONFIG.MININOVA or
                         headphones.CONFIG.WAFFLES or
                         headphones.CONFIG.RUTRACKER or
                         headphones.CONFIG.APOLLO or
                         headphones.CONFIG.REDACTED or
                         headphones.CONFIG.STRIKE or
                         headphones.CONFIG.TQUATTRECENTONZE)

    results = []
    myDB = db.DBConnection()
    albumlength = myDB.select('SELECT sum(TrackDuration) as tsum from tracks WHERE AlbumID=%s',
                              [album['AlbumID']])[0]['tsum']

    if headphones.CONFIG.PREFER_TORRENTS == 0 and not choose_specific_download:

        if NZB_PROVIDERS and NZB_DOWNLOADERS:
            results = searchNZB(album, new, losslessOnly, albumlength)

        if not results and TORRENT_PROVIDERS:
            results = searchTorrent(album, new, losslessOnly, albumlength)

    elif headphones.CONFIG.PREFER_TORRENTS == 1 and not choose_specific_download:

        if TORRENT_PROVIDERS:
            results = searchTorrent(album, new, losslessOnly, albumlength)

        if not results and NZB_PROVIDERS and NZB_DOWNLOADERS:
            results = searchNZB(album, new, losslessOnly, albumlength)

    else:

        nzb_results = None
        torrent_results = None

        if NZB_PROVIDERS and NZB_DOWNLOADERS:
            nzb_results = searchNZB(album, new, losslessOnly, albumlength, choose_specific_download)

        if TORRENT_PROVIDERS:
            torrent_results = searchTorrent(album, new, losslessOnly, albumlength,
                                            choose_specific_download)

        if not nzb_results:
            nzb_results = []

        if not torrent_results:
            torrent_results = []

        results = nzb_results + torrent_results

    if choose_specific_download:
        return results

    # Filter all results that do not comply
    results = [result for result in results if result[5]]

    # Sort the remaining results
    sorted_search_results = sort_search_results(results, album, new, albumlength)

    if not sorted_search_results:
        return

    logger.info(u"Making sure we can download the best result")
    (data, bestqual) = preprocess(sorted_search_results)

    if data and bestqual:
        send_to_downloader(data, bestqual, album)


def removeDisallowedFilenameChars(filename):
    validFilenameChars = "-_.() %s%s" % (string.ascii_letters, string.digits)
    cleanedFilename = unicodedata.normalize('NFKD', filename).encode('ASCII', 'ignore').lower()
    return ''.join(c for c in cleanedFilename if c in validFilenameChars)


def more_filtering(results, album, albumlength, new):
    low_size_limit = None
    high_size_limit = None
    allow_lossless = False
    myDB = db.DBConnection()

    # Lossless - ignore results if target size outside bitrate range
    if headphones.CONFIG.PREFERRED_QUALITY == 3 and albumlength and (
            headphones.CONFIG.LOSSLESS_BITRATE_FROM or headphones.CONFIG.LOSSLESS_BITRATE_TO):
        if headphones.CONFIG.LOSSLESS_BITRATE_FROM:
            low_size_limit = albumlength / 1000 * int(headphones.CONFIG.LOSSLESS_BITRATE_FROM) * 128
        if headphones.CONFIG.LOSSLESS_BITRATE_TO:
            high_size_limit = albumlength / 1000 * int(headphones.CONFIG.LOSSLESS_BITRATE_TO) * 128

    # Preferred Bitrate - ignore results if target size outside % buffer
    elif headphones.CONFIG.PREFERRED_QUALITY == 2 and headphones.CONFIG.PREFERRED_BITRATE:
        logger.debug('Target bitrate: %s kbps' % headphones.CONFIG.PREFERRED_BITRATE)
        if albumlength:
            targetsize = albumlength / 1000 * int(headphones.CONFIG.PREFERRED_BITRATE) * 128
            logger.info('Target size: %s' % helpers.bytes_to_mb(targetsize))
            if headphones.CONFIG.PREFERRED_BITRATE_LOW_BUFFER:
                low_size_limit = targetsize * int(
                    headphones.CONFIG.PREFERRED_BITRATE_LOW_BUFFER) / 100
            if headphones.CONFIG.PREFERRED_BITRATE_HIGH_BUFFER:
                high_size_limit = targetsize * int(
                    headphones.CONFIG.PREFERRED_BITRATE_HIGH_BUFFER) / 100
                if headphones.CONFIG.PREFERRED_BITRATE_ALLOW_LOSSLESS:
                    allow_lossless = True

    newlist = []

    for result in results:

        if low_size_limit and (int(result[1]) < low_size_limit):
            logger.info(
                "%s from %s is too small for this album - not considering it. (Size: %s, Minsize: %s)",
                result[0], result[3], helpers.bytes_to_mb(result[1]),
                helpers.bytes_to_mb(low_size_limit))
            continue

        if high_size_limit and (int(result[1]) > high_size_limit):
            logger.info(
                "%s from %s is too large for this album - not considering it. (Size: %s, Maxsize: %s)",
                result[0], result[3], helpers.bytes_to_mb(result[1]),
                helpers.bytes_to_mb(high_size_limit))

            # Keep lossless results if there are no good lossy matches
            if not (allow_lossless and 'flac' in result[0].lower()):
                continue

        if new:
            alreadydownloaded = myDB.select('SELECT * from snatched WHERE URL=%s', [result[2]])

            if len(alreadydownloaded):
                logger.info(
                    '%s has already been downloaded from %s. Skipping.' % (result[0], result[3]))
                continue

        newlist.append(result)

    results = newlist

    return results


def sort_search_results(resultlist, album, new, albumlength):
    if new and not len(resultlist):
        logger.info(
            'No more results found for:  %s - %s' % (album['ArtistName'], album['AlbumTitle']))
        return None

    # Add a priority if it has any of the preferred words
    temp_list = []
    preferred_words = None
    if headphones.CONFIG.PREFERRED_WORDS:
        preferred_words = helpers.split_string(headphones.CONFIG.PREFERRED_WORDS)
    for result in resultlist:
        priority = 0
        if preferred_words:
            if any(word.lower() in result[0].lower() for word in preferred_words):
                priority = 1
            # add a search provider priority (weighted based on position)
            i = next((i for i, word in enumerate(preferred_words) if word in result[3].lower()),
                     None)
            if i is not None:
                priority += round((len(preferred_words) - i) / float(len(preferred_words)), 2)

        temp_list.append((result[0], result[1], result[2], result[3], result[4], priority))

    resultlist = temp_list

    if headphones.CONFIG.PREFERRED_QUALITY == 2 and headphones.CONFIG.PREFERRED_BITRATE:

        try:
            targetsize = albumlength / 1000 * int(headphones.CONFIG.PREFERRED_BITRATE) * 128

            if not targetsize:
                logger.info('No track information for %s - %s. Defaulting to highest quality' % (
                    album['ArtistName'], album['AlbumTitle']))
                finallist = sorted(resultlist, key=lambda title: (title[5], int(title[1])),
                                   reverse=True)

            else:
                newlist = []
                flac_list = []

                for result in resultlist:

                    # Add lossless results to the "flac list" which we can use if there are no good lossy matches
                    if 'flac' in result[0].lower():
                        flac_list.append(
                            (result[0], result[1], result[2], result[3], result[4], result[5]))
                        continue

                    delta = abs(targetsize - int(result[1]))
                    newlist.append(
                        (result[0], result[1], result[2], result[3], result[4], result[5], delta))

                finallist = sorted(newlist, key=lambda title: (-title[5], title[6]))

                if not len(finallist) and len(
                        flac_list) and headphones.CONFIG.PREFERRED_BITRATE_ALLOW_LOSSLESS:
                    logger.info(
                        "Since there were no appropriate lossy matches (and at least one lossless match), going to use lossless instead")
                    finallist = sorted(flac_list, key=lambda title: (title[5], int(title[1])),
                                       reverse=True)
        except Exception:
            logger.exception('Unhandled exception')
            logger.info('No track information for %s - %s. Defaulting to highest quality',
                        album['ArtistName'], album['AlbumTitle'])

            finallist = sorted(resultlist, key=lambda title: (title[5], int(title[1])),
                               reverse=True)

    else:

        finallist = sorted(resultlist, key=lambda title: (title[5], int(title[1])), reverse=True)

    if not len(finallist):
        logger.info('No appropriate matches found for %s - %s', album['ArtistName'],
                    album['AlbumTitle'])
        return None

    return finallist


def get_year_from_release_date(release_date):
    try:
        year = release_date[:4]
    except TypeError:
        year = ''

    return year


def searchNZB(album, new=False, losslessOnly=False, albumlength=None,
              choose_specific_download=False):
    reldate = album['ReleaseDate']
    year = get_year_from_release_date(reldate)

    dic = {'...': '', ' & ': ' ', ' = ': ' ', '?': '', '$': 's', ' + ': ' ', '"': '', ',': '',
           '*': '', '.': '', ':': ''}

    cleanalbum = helpers.latinToAscii(helpers.replace_all(album['AlbumTitle'], dic)).strip()
    cleanartist = helpers.latinToAscii(helpers.replace_all(album['ArtistName'], dic)).strip()

    # Use the provided search term if available, otherwise build a search term
    if album['SearchTerm']:
        term = album['SearchTerm']
    elif album['Type'] == 'part of':
        term = cleanalbum + " " + year
    else:
        # FLAC usually doesn't have a year for some reason so leave it out.
        # Various Artist albums might be listed as VA, so I'll leave that out too
        # Only use the year if the term could return a bunch of different albums, i.e. self-titled albums
        if album['ArtistName'] in album['AlbumTitle'] or len(album['ArtistName']) < 4 or len(
                album['AlbumTitle']) < 4:
            term = cleanartist + ' ' + cleanalbum + ' ' + year
        elif album['ArtistName'] == 'Various Artists':
            term = cleanalbum + ' ' + year
        else:
            term = cleanartist + ' ' + cleanalbum

    # Replace bad characters in the term and unicode it
    term = re.sub('[\.\-\/]', ' ', term).encode('utf-8')
    artistterm = re.sub('[\.\-\/]', ' ', cleanartist).encode('utf-8')

    # If Preferred Bitrate and High Limit and Allow Lossless then get both lossy and lossless
    if headphones.CONFIG.PREFERRED_QUALITY == 2 and headphones.CONFIG.PREFERRED_BITRATE and headphones.CONFIG.PREFERRED_BITRATE_HIGH_BUFFER and headphones.CONFIG.PREFERRED_BITRATE_ALLOW_LOSSLESS:
        allow_lossless = True
    else:
        allow_lossless = False

    logger.debug("Using search term: %s" % term)

    resultlist = []

    if headphones.CONFIG.HEADPHONES_INDEXER:
        provider = "headphones"

        if headphones.CONFIG.PREFERRED_QUALITY == 3 or losslessOnly:
            categories = "3040"
        elif headphones.CONFIG.PREFERRED_QUALITY == 1 or allow_lossless:
            categories = "3040,3010"
        else:
            categories = "3010"

        if album['Type'] == 'Other':
            logger.info("Album type is audiobook/spokenword. Using audiobook category")
            categories = "3030"

        # Request results
        logger.info('Searching Headphones Indexer with search term: %s' % term)

        headers = {'User-Agent': USER_AGENT}
        params = {
            "t": "search",
            "cat": categories,
            "apikey": '964d601959918a578a670984bdee9357',
            "maxage": headphones.CONFIG.USENET_RETENTION,
            "q": term
        }

        data = request.request_feed(
            url="https://indexer.codeshy.com/api",
            params=params, headers=headers,
            auth=(headphones.CONFIG.HPUSER, headphones.CONFIG.HPPASS)
        )

        # Process feed
        if data:
            if not len(data.entries):
                logger.info(u"No results found from %s for %s" % ('Headphones Index', term))
            else:
                for item in data.entries:
                    try:
                        url = item.link
                        title = item.title
                        size = int(item.links[1]['length'])

                        resultlist.append((title, size, url, provider, 'nzb', True))
                        logger.info('Found %s. Size: %s' % (title, helpers.bytes_to_mb(size)))
                    except Exception as e:
                        logger.error(u"An unknown error occurred trying to parse the feed: %s" % e)

    if headphones.CONFIG.NEWZNAB:
        provider = "newznab"
        newznab_hosts = []

        if headphones.CONFIG.NEWZNAB_HOST and headphones.CONFIG.NEWZNAB_ENABLED:
            newznab_hosts.append((headphones.CONFIG.NEWZNAB_HOST, headphones.CONFIG.NEWZNAB_APIKEY,
                                  headphones.CONFIG.NEWZNAB_ENABLED))

        for newznab_host in headphones.CONFIG.get_extra_newznabs():
            if newznab_host[2] == '1' or newznab_host[2] == 1:
                newznab_hosts.append(newznab_host)

        if headphones.CONFIG.PREFERRED_QUALITY == 3 or losslessOnly:
            categories = "3040"
        elif headphones.CONFIG.PREFERRED_QUALITY == 1 or allow_lossless:
            categories = "3040,3010"
        else:
            categories = "3010"

        if album['Type'] == 'Other':
            categories = "3030"
            logger.info("Album type is audiobook/spokenword. Using audiobook category")

        for newznab_host in newznab_hosts:

            provider = newznab_host[0]

            # Add a little mod for kere.ws
            if newznab_host[0] == "http://kere.ws":
                if categories == "3040":
                    categories = categories + ",4070"
                elif categories == "3040,3010":
                    categories = categories + ",4070,4010"
                elif categories == "3010":
                    categories = categories + ",4010"
                else:
                    categories = categories + ",4050"

            # Request results
            logger.info('Parsing results from %s using search term: %s' % (newznab_host[0], term))

            headers = {'User-Agent': USER_AGENT}
            params = {
                "t": "search",
                "apikey": newznab_host[1],
                "cat": categories,
                "maxage": headphones.CONFIG.USENET_RETENTION,
                "q": term
            }

            data = request.request_feed(
                url=newznab_host[0] + '/api?',
                params=params, headers=headers
            )

            # Process feed
            if data:
                if not len(data.entries):
                    logger.info(u"No results found from %s for %s", newznab_host[0], term)
                else:
                    for item in data.entries:
                        try:
                            url = item.link
                            title = item.title
                            size = int(item.links[1]['length'])
                            if all(word.lower() in title.lower() for word in term.split()):
                                logger.info(
                                    'Found %s. Size: %s' % (title, helpers.bytes_to_mb(size)))
                                resultlist.append((title, size, url, provider, 'nzb', True))
                            else:
                                logger.info('Skipping %s, not all search term words found' % title)

                        except Exception as e:
                            logger.exception(
                                "An unknown error occurred trying to parse the feed: %s" % e)

    if headphones.CONFIG.NZBSORG:
        provider = "nzbsorg"
        if headphones.CONFIG.PREFERRED_QUALITY == 3 or losslessOnly:
            categories = "3040"
        elif headphones.CONFIG.PREFERRED_QUALITY == 1 or allow_lossless:
            categories = "3040,3010"
        else:
            categories = "3010"

        if album['Type'] == 'Other':
            categories = "3030"
            logger.info("Album type is audiobook/spokenword. Using audiobook category")

        headers = {'User-Agent': USER_AGENT}
        params = {
            "t": "search",
            "apikey": headphones.CONFIG.NZBSORG_HASH,
            "cat": categories,
            "maxage": headphones.CONFIG.USENET_RETENTION,
            "q": term
        }

        data = request.request_feed(
            url='http://beta.nzbs.org/api',
            params=params, headers=headers,
            timeout=5
        )

        logger.info('Parsing results from nzbs.org using search term: %s' % term)
        # Process feed
        if data:
            if not len(data.entries):
                logger.info(u"No results found from nzbs.org for %s" % term)
            else:
                for item in data.entries:
                    try:
                        url = item.link
                        title = item.title
                        size = int(item.links[1]['length'])

                        resultlist.append((title, size, url, provider, 'nzb', True))
                        logger.info('Found %s. Size: %s' % (title, helpers.bytes_to_mb(size)))
                    except Exception as e:
                        logger.exception("Unhandled exception while parsing feed")

    if headphones.CONFIG.OMGWTFNZBS:
        provider = "omgwtfnzbs"

        if headphones.CONFIG.PREFERRED_QUALITY == 3 or losslessOnly:
            categories = "22"
        elif headphones.CONFIG.PREFERRED_QUALITY == 1 or allow_lossless:
            categories = "22,7"
        else:
            categories = "7"

        if album['Type'] == 'Other':
            categories = "29"
            logger.info("Album type is audiobook/spokenword. Searching all music categories")

        # Request results
        logger.info('Parsing results from omgwtfnzbs using search term: %s' % term)

        headers = {'User-Agent': USER_AGENT}
        params = {
            "user": headphones.CONFIG.OMGWTFNZBS_UID,
            "api": headphones.CONFIG.OMGWTFNZBS_APIKEY,
            "catid": categories,
            "retention": headphones.CONFIG.USENET_RETENTION,
            "search": term
        }

        data = request.request_json(
            url='http://api.omgwtfnzbs.me/json/',
            params=params, headers=headers
        )

        # Parse response
        if data:
            if 'notice' in data:
                logger.info(u"No results returned from omgwtfnzbs: %s" % data['notice'])
            else:
                for item in data:
                    try:
                        url = item['getnzb']
                        title = item['release']
                        size = int(item['sizebytes'])

                        resultlist.append((title, size, url, provider, 'nzb', True))
                        logger.info('Found %s. Size: %s', title, helpers.bytes_to_mb(size))
                    except Exception as e:
                        logger.exception("Unhandled exception")

    # attempt to verify that this isn't a substring result
    # when looking for "Foo - Foo" we don't want "Foobar"
    # this should be less of an issue when it isn't a self-titled album so we'll only check vs artist
    #
    # Also will filter flac & remix albums if not specifically looking for it
    # This code also checks the ignored words and required words
    results = [result for result in resultlist if
               verifyresult(result[0], artistterm, term, losslessOnly)]

    # Additional filtering for size etc
    if results and not choose_specific_download:
        results = more_filtering(results, album, albumlength, new)

    return results


def send_to_downloader(data, bestqual, album):
    logger.info(u'Found best result from %s: <a href="%s">%s</a> - %s', bestqual[3], bestqual[2],
                bestqual[0], helpers.bytes_to_mb(bestqual[1]))
    # Get rid of any dodgy chars here so we can prevent sab from renaming our downloads
    kind = bestqual[4]
    seed_ratio = None
    torrentid = None

    if kind == 'nzb':
        folder_name = helpers.sab_sanitize_foldername(bestqual[0])

        if headphones.CONFIG.NZB_DOWNLOADER == 1:

            nzb = classes.NZBDataSearchResult()
            nzb.extraInfo.append(data)
            nzb.name = folder_name
            if not nzbget.sendNZB(nzb):
                return

        elif headphones.CONFIG.NZB_DOWNLOADER == 0:

            nzb = classes.NZBDataSearchResult()
            nzb.extraInfo.append(data)
            nzb.name = folder_name
            if not sab.sendNZB(nzb):
                return

            # If we sent the file to sab, we can check how it was renamed and insert that into the snatched table
            (replace_spaces, replace_dots) = sab.checkConfig()

            if replace_dots:
                folder_name = helpers.sab_replace_dots(folder_name)
            if replace_spaces:
                folder_name = helpers.sab_replace_spaces(folder_name)

        else:
            nzb_name = folder_name + '.nzb'
            download_path = os.path.join(headphones.CONFIG.BLACKHOLE_DIR, nzb_name)

            try:
                prev = os.umask(headphones.UMASK)

                with open(download_path, 'w') as fp:
                    fp.write(data)

                os.umask(prev)
                logger.info('File saved to: %s', nzb_name)
            except Exception as e:
                logger.error('Couldn\'t write NZB file: %s', e)
                return
    else:
        folder_name = '%s - %s [%s]' % (
            helpers.latinToAscii(album['ArtistName']).encode('UTF-8').replace('/', '_'),
            helpers.latinToAscii(album['AlbumTitle']).encode('UTF-8').replace('/', '_'),
            get_year_from_release_date(album['ReleaseDate']))

        # Blackhole
        if headphones.CONFIG.TORRENT_DOWNLOADER == 0:

            # Get torrent name from .torrent, this is usually used by the torrent client as the folder name
            torrent_name = helpers.replace_illegal_chars(folder_name) + '.torrent'
            download_path = os.path.join(headphones.CONFIG.TORRENTBLACKHOLE_DIR, torrent_name)

            # Blackhole for t411
            if bestqual[2].lower().startswith("http://api.t411"):
                if headphones.CONFIG.MAGNET_LINKS == 2:
                    try:
                        url = bestqual[2].split('TOKEN')[0]
                        token = bestqual[2].split('TOKEN')[1]
                        data = request.request_content(url, headers={'Authorization': token})
                        torrent_to_file(download_path, data)
                        logger.info('Successfully converted magnet to torrent file')
                    except Exception as e:
                        logger.error("Error converting magnet link: %s" % str(e))
                        return

            if bestqual[2].lower().startswith("magnet:"):
                if headphones.CONFIG.MAGNET_LINKS == 1:
                    try:
                        if headphones.SYS_PLATFORM == 'win32':
                            os.startfile(bestqual[2])
                        elif headphones.SYS_PLATFORM == 'darwin':
                            subprocess.Popen(["open", bestqual[2]], stdout=subprocess.PIPE,
                                             stderr=subprocess.PIPE)
                        else:
                            subprocess.Popen(["xdg-open", bestqual[2]], stdout=subprocess.PIPE,
                                             stderr=subprocess.PIPE)

                        # Gonna just take a guess at this..... Is there a better way to find this out?
                        folder_name = bestqual[0]
                    except Exception as e:
                        logger.error("Error opening magnet link: %s" % str(e))
                        return
                elif headphones.CONFIG.MAGNET_LINKS == 2:
                    # Procedure adapted from CouchPotato
                    torrent_hash = calculate_torrent_hash(bestqual[2])

                    # Randomize list of services
                    services = TORRENT_TO_MAGNET_SERVICES[:]
                    random.shuffle(services)
                    headers = {'User-Agent': USER_AGENT}

                    for service in services:

                        data = request.request_content(service % torrent_hash, headers=headers)
                        if data:
                            if not torrent_to_file(download_path, data):
                                return
                            # Extract folder name from torrent
                            folder_name = read_torrent_name(download_path,
                                                            bestqual[0])

                            # Break for loop
                            break
                    else:
                        # No service succeeded
                        logger.warning("Unable to convert magnet with hash "
                                       "'%s' into a torrent file.", torrent_hash)
                        return
                elif headphones.CONFIG.MAGNET_LINKS == 3:
                    torrent_to_file(download_path, data)
                    return
                else:
                    logger.error("Cannot save magnet link in blackhole. "
                                 "Please switch your torrent downloader to "
                                 "Transmission, uTorrent or Deluge, or allow Headphones "
                                 "to open or convert magnet links")
                    return
            else:

                if not torrent_to_file(download_path, data):
                    return

                # Extract folder name from torrent
                folder_name = read_torrent_name(download_path, bestqual[0])
                if folder_name:
                    logger.info('Torrent folder name: %s' % folder_name)

        elif headphones.CONFIG.TORRENT_DOWNLOADER == 1:
            logger.info("Sending torrent to Transmission")

            # Add torrent
            if bestqual[3] == 'rutracker.org':
                torrentid = transmission.addTorrent('', data)
            else:
                torrentid = transmission.addTorrent(bestqual[2])

            if not torrentid:
                logger.error("Error sending torrent to Transmission. Are you sure it's running?")
                return

            folder_name = transmission.getName(torrentid)
            if folder_name:
                logger.info('Torrent name: %s' % folder_name)
            else:
                logger.error('Torrent name could not be determined')
                return

            # Set Seed Ratio
            seed_ratio = get_seed_ratio(bestqual[3])
            if seed_ratio is not None:
                transmission.setSeedRatio(torrentid, seed_ratio)

        elif headphones.CONFIG.TORRENT_DOWNLOADER == 3:  # Deluge
            logger.info("Sending torrent to Deluge")

            try:
                # Add torrent
                if bestqual[3] == 'rutracker.org':
                    torrentid = deluge.addTorrent('', data)
                else:
                    torrentid = deluge.addTorrent(bestqual[2])

                if not torrentid:
                    logger.error("Error sending torrent to Deluge. Are you sure it's running? Maybe the torrent already exists?")
                    return

                # This pauses the torrent right after it is added
                if headphones.CONFIG.DELUGE_PAUSED:
                    deluge.setTorrentPause({'hash': torrentid})

                # Set Label
                if headphones.CONFIG.DELUGE_LABEL:
                    deluge.setTorrentLabel({'hash': torrentid})

                # Set Seed Ratio
                seed_ratio = get_seed_ratio(bestqual[3])
                if seed_ratio is not None:
                    deluge.setSeedRatio({'hash': torrentid, 'ratio': seed_ratio})

                # Set move-to directory
                if headphones.CONFIG.DELUGE_DONE_DIRECTORY or headphones.CONFIG.DOWNLOAD_TORRENT_DIR:
                    deluge.setTorrentPath({'hash': torrentid})

                # Get folder name from Deluge, it's usually the torrent name
                folder_name = deluge.getTorrentFolder({'hash': torrentid})
                if folder_name:
                    logger.info('Torrent folder name: %s' % folder_name)
                else:
                    logger.error('Torrent folder name could not be determined')
                    return

            except Exception as e:
                logger.error('Error sending torrent to Deluge: %s' % str(e))

        elif headphones.CONFIG.TORRENT_DOWNLOADER == 2:
            logger.info("Sending torrent to uTorrent")

            # Add torrent
            if bestqual[3] == 'rutracker.org':
                ruobj.utorrent_add_file(data)
            else:
                utorrent.addTorrent(bestqual[2])

            # Get hash
            torrentid = calculate_torrent_hash(bestqual[2], data)
            if not torrentid:
                logger.error('Torrent id could not be determined')
                return

            # Get folder
            folder_name = utorrent.getFolder(torrentid)
            if folder_name:
                logger.info('Torrent folder name: %s' % folder_name)
            else:
                logger.error('Torrent folder name could not be determined')
                return

            # Set Label
            if headphones.CONFIG.UTORRENT_LABEL:
                utorrent.labelTorrent(torrentid)

            # Set Seed Ratio
            seed_ratio = get_seed_ratio(bestqual[3])
            if seed_ratio is not None:
                utorrent.setSeedRatio(torrentid, seed_ratio)
        else:  # if headphones.CONFIG.TORRENT_DOWNLOADER == 4:
            logger.info("Sending torrent to QBiTorrent")

            # Add torrent
            if bestqual[3] == 'rutracker.org':
                ruobj.qbittorrent_add_file(data)
            else:
                qbittorrent.addTorrent(bestqual[2])

            # Get hash
            torrentid = calculate_torrent_hash(bestqual[2], data)
            torrentid = torrentid.lower()
            if not torrentid:
                logger.error('Torrent id could not be determined')
                return

            # Get name
            folder_name = qbittorrent.getName(torrentid)
            if folder_name:
                logger.info('Torrent name: %s' % folder_name)
            else:
                logger.error('Torrent name could not be determined')
                return

    myDB = db.DBConnection()
<<<<<<< HEAD
    myDB.action('UPDATE albums SET status = %s WHERE AlbumID=%s', [album['Snatched'], album['AlbumID']])
    myDB.action('INSERT INTO snatched VALUES( %s, %s, %s, %s, now(), %s, %s, %s)',
                [album['AlbumID'], bestqual[0], bestqual[1], bestqual[2], 'Snatched', folder_name,
                 kind])
=======
    myDB.action('UPDATE albums SET status = "Snatched" WHERE AlbumID=?', [album['AlbumID']])
    myDB.action('INSERT INTO snatched VALUES( ?, ?, ?, ?, DATETIME("NOW", "localtime"), ?, ?, ?, ?)',
                [album['AlbumID'], bestqual[0], bestqual[1], bestqual[2], "Snatched", folder_name,
                 kind, torrentid])
>>>>>>> bdf55f86

    # Store the torrent id so we can check later if it's finished seeding and can be removed
    if seed_ratio is not None and seed_ratio != 0 and torrentid:
        myDB.action(
<<<<<<< HEAD
            'INSERT INTO snatched VALUES( %s, %s, %s, %s, now(), %s, %s, %s)',
            [album['AlbumID'], bestqual[0], bestqual[1], bestqual[2], 'Seed_Snatched', torrentid,
             kind])
=======
            'INSERT INTO snatched VALUES( ?, ?, ?, ?, DATETIME("NOW", "localtime"), ?, ?, ?, ?)',
            [album['AlbumID'], bestqual[0], bestqual[1], bestqual[2], "Seed_Snatched", folder_name,
             kind, torrentid])
>>>>>>> bdf55f86

    # notify
    artist = album[1]
    albumname = album[2]
    rgid = album[6]
    try: # deal with null return selftitle artists
        title = artist + ' - ' + albumname
    except TypeError:
        title = albumname
    provider = bestqual[3]
    if provider.startswith(("http://", "https://")):
        provider = provider.split("//")[1]
    name = folder_name if folder_name else None

    if headphones.CONFIG.GROWL_ENABLED and headphones.CONFIG.GROWL_ONSNATCH:
        logger.info(u"Sending Growl notification")
        growl = notifiers.GROWL()
        growl.notify(name, "Download started")
    if headphones.CONFIG.PROWL_ENABLED and headphones.CONFIG.PROWL_ONSNATCH:
        logger.info(u"Sending Prowl notification")
        prowl = notifiers.PROWL()
        prowl.notify(name, "Download started")
    if headphones.CONFIG.PUSHOVER_ENABLED and headphones.CONFIG.PUSHOVER_ONSNATCH:
        logger.info(u"Sending Pushover notification")
        prowl = notifiers.PUSHOVER()
        prowl.notify(name, "Download started")
    if headphones.CONFIG.PUSHBULLET_ENABLED and headphones.CONFIG.PUSHBULLET_ONSNATCH:
        logger.info(u"Sending PushBullet notification")
        pushbullet = notifiers.PUSHBULLET()
        pushbullet.notify(name, "Download started")
    if headphones.CONFIG.JOIN_ENABLED and headphones.CONFIG.JOIN_ONSNATCH:
        logger.info(u"Sending Join notification")
        join = notifiers.JOIN()
        join.notify(name, "Download started")
    if headphones.CONFIG.SLACK_ENABLED and headphones.CONFIG.SLACK_ONSNATCH:
        logger.info(u"Sending Slack notification")
        slack = notifiers.SLACK()
        slack.notify(name, "Download started")
    if headphones.CONFIG.TELEGRAM_ENABLED and headphones.CONFIG.TELEGRAM_ONSNATCH:
        logger.info(u"Sending Telegram notification")
        telegram = notifiers.TELEGRAM()
        telegram.notify(name, "Download started")
    if headphones.CONFIG.TWITTER_ENABLED and headphones.CONFIG.TWITTER_ONSNATCH:
        logger.info(u"Sending Twitter notification")
        twitter = notifiers.TwitterNotifier()
        twitter.notify_snatch(name)
    if headphones.CONFIG.NMA_ENABLED and headphones.CONFIG.NMA_ONSNATCH:
        logger.info(u"Sending NMA notification")
        nma = notifiers.NMA()
        nma.notify(snatched=name)
    if headphones.CONFIG.PUSHALOT_ENABLED and headphones.CONFIG.PUSHALOT_ONSNATCH:
        logger.info(u"Sending Pushalot notification")
        pushalot = notifiers.PUSHALOT()
        pushalot.notify(name, "Download started")
    if headphones.CONFIG.OSX_NOTIFY_ENABLED and headphones.CONFIG.OSX_NOTIFY_ONSNATCH:
        from headphones import cache
        c = cache.Cache()
        album_art = c.get_artwork_from_cache(None, rgid)
        logger.info(u"Sending OS X notification")
        osx_notify = notifiers.OSX_NOTIFY()
        osx_notify.notify(artist,
                          albumname,
                          'Snatched: ' + provider + '. ' + name,
                          image=album_art)
    if headphones.CONFIG.BOXCAR_ENABLED and headphones.CONFIG.BOXCAR_ONSNATCH:
        logger.info(u"Sending Boxcar2 notification")
        b2msg = 'From ' + provider + '<br></br>' + name
        boxcar = notifiers.BOXCAR()
        boxcar.notify('Headphones snatched: ' + title, b2msg, rgid)
    if headphones.CONFIG.EMAIL_ENABLED and headphones.CONFIG.EMAIL_ONSNATCH:
        logger.info(u"Sending Email notification")
        email = notifiers.Email()
        message = 'Snatched from ' + provider + '. ' + name
        email.notify("Snatched: " + title, message)

    myDB.commit()


def verifyresult(title, artistterm, term, lossless):
    title = re.sub('[\.\-\/\_]', ' ', title)

    # if artistterm != 'Various Artists':
    #
    #    if not re.search('^' + re.escape(artistterm), title, re.IGNORECASE):
    #        #logger.info("Removed from results: " + title + " (artist not at string start).")
    #        #return False
    #    elif re.search(re.escape(artistterm) + '\w', title, re.IGNORECASE | re.UNICODE):
    #        logger.info("Removed from results: " + title + " (post substring result).")
    #        return False
    #    elif re.search('\w' + re.escape(artistterm), title, re.IGNORECASE | re.UNICODE):
    #        logger.info("Removed from results: " + title + " (pre substring result).")
    #        return False

    # another attempt to weed out substrings. We don't want "Vol III" when we were looking for "Vol II"

    # Filter out remix search results (if we're not looking for it)
    if 'remix' not in term.lower() and 'remix' in title.lower():
        logger.info(
            "Removed %s from results because it's a remix album and we're not looking for a remix album right now.",
            title)
        return False

    # Filter out FLAC if we're not specifically looking for it
    if headphones.CONFIG.PREFERRED_QUALITY == (
            0 or '0') and 'flac' in title.lower() and not lossless:
        logger.info(
            "Removed %s from results because it's a lossless album and we're not looking for a lossless album right now.",
            title)
        return False

    if headphones.CONFIG.IGNORED_WORDS:
        for each_word in helpers.split_string(headphones.CONFIG.IGNORED_WORDS):
            if each_word.lower() in title.lower():
                logger.info("Removed '%s' from results because it contains ignored word: '%s'",
                            title, each_word)
                return False

    if headphones.CONFIG.REQUIRED_WORDS:
        for each_word in helpers.split_string(headphones.CONFIG.REQUIRED_WORDS):
            if ' OR ' in each_word:
                or_words = helpers.split_string(each_word, 'OR')
                if any(word.lower() in title.lower() for word in or_words):
                    continue
                else:
                    logger.info(
                        "Removed '%s' from results because it doesn't contain any of the required words in: '%s'",
                        title, str(or_words))
                    return False
            if each_word.lower() not in title.lower():
                logger.info(
                    "Removed '%s' from results because it doesn't contain required word: '%s'",
                    title, each_word)
                return False

    if headphones.CONFIG.IGNORE_CLEAN_RELEASES:
        for each_word in ['clean', 'edited', 'censored']:
            logger.debug("Checking if '%s' is in search result: '%s'", each_word, title)
            if each_word.lower() in title.lower() and each_word.lower() not in term.lower():
                logger.info("Removed '%s' from results because it contains clean album word: '%s'",
                            title, each_word)
                return False

    tokens = re.split('\W', term, re.IGNORECASE | re.UNICODE)
    for token in tokens:

        if not token:
            continue
        if token == 'Various' or token == 'Artists' or token == 'VA':
            continue
        if not re.search('(?:\W|^)+' + token + '(?:\W|$)+', title, re.IGNORECASE | re.UNICODE):
            cleantoken = ''.join(c for c in token if c not in string.punctuation)
            if not not re.search('(?:\W|^)+' + cleantoken + '(?:\W|$)+', title,
                                 re.IGNORECASE | re.UNICODE):
                dic = {'!': 'i', '$': 's'}
                dumbtoken = helpers.replace_all(token, dic)
                if not not re.search('(?:\W|^)+' + dumbtoken + '(?:\W|$)+', title,
                                     re.IGNORECASE | re.UNICODE):
                    logger.info("Removed from results: %s (missing tokens: %s and %s)", title,
                                token, cleantoken)
                    return False

    return True


def searchTorrent(album, new=False, losslessOnly=False, albumlength=None,
                  choose_specific_download=False):
    global apolloobj  # persistent apollo.rip api object to reduce number of login attempts
    global redobj  # persistent redacted api object to reduce number of login attempts
    global ruobj  # and rutracker

    reldate = album['ReleaseDate']

    year = get_year_from_release_date(reldate)

    # MERGE THIS WITH THE TERM CLEANUP FROM searchNZB
    dic = {'...': '', ' & ': ' ', ' = ': ' ', '?': '', '$': 's', ' + ': ' ', '"': '', ',': ' ',
           '*': ''}

    semi_cleanalbum = helpers.replace_all(album['AlbumTitle'], dic)
    cleanalbum = helpers.latinToAscii(semi_cleanalbum)
    semi_cleanartist = helpers.replace_all(album['ArtistName'], dic)
    cleanartist = helpers.latinToAscii(semi_cleanartist)

    # Use provided term if available, otherwise build our own (this code needs to be cleaned up since a lot
    # of these torrent providers are just using cleanartist/cleanalbum terms
    if album['SearchTerm']:
        term = album['SearchTerm']
    elif album['Type'] == 'part of':
        term = cleanalbum + " " + year
    else:
        # FLAC usually doesn't have a year for some reason so I'll leave it out
        # Various Artist albums might be listed as VA, so I'll leave that out too
        # Only use the year if the term could return a bunch of different albums, i.e. self-titled albums
        if album['ArtistName'] in album['AlbumTitle'] or len(album['ArtistName']) < 4 or len(
                album['AlbumTitle']) < 4:
            term = cleanartist + ' ' + cleanalbum + ' ' + year
        elif album['ArtistName'] == 'Various Artists':
            term = cleanalbum + ' ' + year
        else:
            term = cleanartist + ' ' + cleanalbum

    # Save user search term
    if album['SearchTerm']:
        usersearchterm = term
    else:
        usersearchterm = ''

    semi_clean_artist_term = re.sub('[\.\-\/]', ' ', semi_cleanartist).encode('utf-8', 'replace')
    semi_clean_album_term = re.sub('[\.\-\/]', ' ', semi_cleanalbum).encode('utf-8', 'replace')
    # Replace bad characters in the term and unicode it
    term = re.sub('[\.\-\/]', ' ', term).encode('utf-8')
    artistterm = re.sub('[\.\-\/]', ' ', cleanartist).encode('utf-8', 'replace')
    albumterm = re.sub('[\.\-\/]', ' ', cleanalbum).encode('utf-8', 'replace')

    # If Preferred Bitrate and High Limit and Allow Lossless then get both lossy and lossless
    if headphones.CONFIG.PREFERRED_QUALITY == 2 and headphones.CONFIG.PREFERRED_BITRATE and headphones.CONFIG.PREFERRED_BITRATE_HIGH_BUFFER and headphones.CONFIG.PREFERRED_BITRATE_ALLOW_LOSSLESS:
        allow_lossless = True
    else:
        allow_lossless = False

    logger.debug("Using search term: %s" % term)

    resultlist = []
    minimumseeders = int(headphones.CONFIG.NUMBEROFSEEDERS) - 1

    def set_proxy(proxy_url):
        if not proxy_url.startswith('http'):
            proxy_url = 'http://' + proxy_url
        if proxy_url.endswith('/'):
            proxy_url = proxy_url[:-1]

        return proxy_url

    if headphones.CONFIG.TORZNAB:
        provider = "torznab"
        torznab_hosts = []

        if headphones.CONFIG.TORZNAB_HOST and headphones.CONFIG.TORZNAB_ENABLED:
            torznab_hosts.append((headphones.CONFIG.TORZNAB_HOST, headphones.CONFIG.TORZNAB_APIKEY,
                                  headphones.CONFIG.TORZNAB_ENABLED))

        for torznab_host in headphones.CONFIG.get_extra_torznabs():
            if torznab_host[2] == '1' or torznab_host[2] == 1:
                torznab_hosts.append(torznab_host)

        if headphones.CONFIG.PREFERRED_QUALITY == 3 or losslessOnly:
            categories = "3040"
        elif headphones.CONFIG.PREFERRED_QUALITY == 1 or allow_lossless:
            categories = "3040,3010,3050"
        else:
            categories = "3010,3050"

        if album['Type'] == 'Other':
            categories = "3030"
            logger.info("Album type is audiobook/spokenword. Using audiobook category")

        for torznab_host in torznab_hosts:

            provider = torznab_host[0]

            # Request results
            logger.info('Parsing results from %s using search term: %s' % (torznab_host[0], term))

            headers = {'User-Agent': USER_AGENT}
            params = {
                "t": "search",
                "apikey": torznab_host[1],
                "cat": categories,
                "maxage": headphones.CONFIG.USENET_RETENTION,
                "q": term
            }

            data = request.request_feed(
                url=torznab_host[0] + '/api?',
                params=params, headers=headers
            )

            # Process feed
            if data:
                if not len(data.entries):
                    logger.info(u"No results found from %s for %s", torznab_host[0], term)
                else:
                    for item in data.entries:
                        try:
                            url = item.link
                            title = item.title

                            # Torrentech hack - size currently not returned, make it up
                            if 'torrentech' in torznab_host[0]:
                                if albumlength:
                                    if 'Lossless' in title:
                                        size = albumlength / 1000 * 800 * 128
                                    elif 'MP3' in title:
                                        size = albumlength / 1000 * 320 * 128
                                    else:
                                        size = albumlength / 1000 * 256 * 128
                                else:
                                    logger.info('Skipping %s, could not determine size' % title)
                                    continue
                            else:
                                size = int(item.links[1]['length'])

                            if all(word.lower() in title.lower() for word in term.split()):
                                logger.info(
                                    'Found %s. Size: %s' % (title, helpers.bytes_to_mb(size)))
                                resultlist.append((title, size, url, provider, 'torrent', True))
                            else:
                                logger.info('Skipping %s, not all search term words found' % title)

                        except Exception as e:
                            logger.exception(
                                "An unknown error occurred trying to parse the feed: %s" % e)

    if headphones.CONFIG.KAT:
        provider = "Kick Ass Torrents"
        ka_term = term.replace("!", "")

        # Use proxy if specified
        if headphones.CONFIG.KAT_PROXY_URL:
            providerurl = fix_url(set_proxy(headphones.CONFIG.KAT_PROXY_URL))
        else:
            providerurl = fix_url("https://katcr.co/new/")

        # Build URL
        providerurl = providerurl + "/usearch/" + ka_term

        # Set max size and category
        if headphones.CONFIG.PREFERRED_QUALITY == 3 or losslessOnly:
            maxsize = 10000000000
            providerurl += " category:lossless/"
        elif headphones.CONFIG.PREFERRED_QUALITY == 1 or allow_lossless:
            maxsize = 10000000000
            providerurl += " category:music/"
        else:
            maxsize = 300000000
            providerurl += " category:music/"

        # Requesting content
        logger.info("Searching %s using term: %s" % (provider, ka_term))

        params = {
            "field": "seeders",
            "sorder": "desc",
            "rss": "1"
        }

        data = request.request_feed(url=providerurl, params=params,
                                    whitelist_status_code=[404])

        # Process feed
        if data:
            if not len(data.entries):
                logger.info("No results found on %s using search term: %s" % (provider, ka_term))
            else:
                for item in data.entries:
                    try:
                        title = item['title']
                        seeders = item['torrent_seeds']
                        if headphones.CONFIG.TORRENT_DOWNLOADER == 0:
                            url = item['links'][1]['href']
                        else:
                            url = item['torrent_magneturi']
                        size = int(item['links'][1]['length'])
                        if size < maxsize and minimumseeders < int(seeders):
                            resultlist.append((title, size, url, provider, 'torrent', True))
                            logger.info('Found %s. Size: %s' % (title, helpers.bytes_to_mb(size)))
                        else:
                            logger.info(
                                '%s is larger than the maxsize or has too little seeders for this category, skipping. (Size: %i bytes, Seeders: %d)',
                                title, size, int(seeders))
                    except Exception as e:
                        logger.exception("Unhandled exception in the KAT parser")

    if headphones.CONFIG.WAFFLES:
        provider = "Waffles.ch"
        providerurl = fix_url("https://waffles.ch/browse.php")

        bitrate = None
        if headphones.CONFIG.PREFERRED_QUALITY == 3 or losslessOnly:
            format = "FLAC"
            bitrate = "(Lossless)"
            maxsize = 10000000000
        elif headphones.CONFIG.PREFERRED_QUALITY == 1 or allow_lossless:
            format = "FLAC OR MP3"
            maxsize = 10000000000
        else:
            format = "MP3"
            maxsize = 300000000

        if not usersearchterm:
            query_items = ['artist:"%s"' % artistterm,
                           'album:"%s"' % albumterm,
                           'year:(%s)' % year]
        else:
            query_items = [usersearchterm]

        query_items.extend(['format:(%s)' % format,
                            'size:[0 TO %d]' % maxsize])
        # (25/03/2017 Waffles back up after 5 months, all torrents currently have no seeders, remove for now)
        # '-seeders:0'])  cut out dead torrents

        if bitrate:
            query_items.append('bitrate:"%s"' % bitrate)

        # Requesting content
        logger.info('Parsing results from Waffles.ch')

        params = {
            "uid": headphones.CONFIG.WAFFLES_UID,
            "passkey": headphones.CONFIG.WAFFLES_PASSKEY,
            "rss": "1",
            "c0": "1",
            "s": "seeders",  # sort by
            "d": "desc",  # direction
            "q": " ".join(query_items)
        }

        data = request.request_feed(
            url=providerurl,
            params=params,
            timeout=20
        )

        # Process feed
        if data:
            if not len(data.entries):
                logger.info(u"No results found from %s for %s", provider, term)
            else:
                for item in data.entries:
                    try:
                        title = item.title
                        desc_match = re.search(r"Size: (\d+)<", item.description)
                        size = int(desc_match.group(1))
                        url = item.link
                        resultlist.append((title, size, url, provider, 'torrent', True))
                        logger.info('Found %s. Size: %s', title, helpers.bytes_to_mb(size))
                    except Exception as e:
                        logger.error(
                            u"An error occurred while trying to parse the response from Waffles.ch: %s",
                            e)

    # rutracker.org
    if headphones.CONFIG.RUTRACKER:
        provider = "rutracker.org"

        # Ignore if release date not specified, results too unpredictable
        if not year and not usersearchterm:
            logger.info(u"Release date not specified, ignoring for rutracker.org")
        else:
            if headphones.CONFIG.PREFERRED_QUALITY == 3 or losslessOnly:
                format = 'lossless'
            elif headphones.CONFIG.PREFERRED_QUALITY == 1 or allow_lossless:
                format = 'lossless+mp3'
            else:
                format = 'mp3'

            # Login
            if not ruobj or not ruobj.logged_in():
                ruobj = rutracker.Rutracker()
                if not ruobj.login():
                    ruobj = None

            if ruobj and ruobj.logged_in():

                # build search url
                if not usersearchterm:
                    searchURL = ruobj.searchurl(artistterm, albumterm, year, format)
                else:
                    searchURL = ruobj.searchurl(usersearchterm, ' ', ' ', format)

                # parse results
                rulist = ruobj.search(searchURL)
                if rulist:
                    resultlist.extend(rulist)

    if headphones.CONFIG.APOLLO:
        provider = "Apollo.rip"
        providerurl = "http://apollo.rip/"

        bitrate = None
        bitrate_string = bitrate

        if headphones.CONFIG.PREFERRED_QUALITY == 3 or losslessOnly:  # Lossless Only mode
            search_formats = [gazelleformat.FLAC]
            maxsize = 10000000000
        elif headphones.CONFIG.PREFERRED_QUALITY == 2:  # Preferred quality mode
            search_formats = [None]  # should return all
            bitrate = headphones.CONFIG.PREFERRED_BITRATE
            if bitrate:
                if 225 <= int(bitrate) < 256:
                    bitrate = 'V0'
                elif 200 <= int(bitrate) < 225:
                    bitrate = 'V1'
                elif 175 <= int(bitrate) < 200:
                    bitrate = 'V2'
                for encoding_string in gazelleencoding.ALL_ENCODINGS:
                    if re.search(bitrate, encoding_string, flags=re.I):
                        bitrate_string = encoding_string
                if bitrate_string not in gazelleencoding.ALL_ENCODINGS:
                    logger.info(
                        u"Your preferred bitrate is not one of the available Apollo.rip filters, so not using it as a search parameter.")
            maxsize = 10000000000
        elif headphones.CONFIG.PREFERRED_QUALITY == 1 or allow_lossless:  # Highest quality including lossless
            search_formats = [gazelleformat.FLAC, gazelleformat.MP3]
            maxsize = 10000000000
        else:  # Highest quality excluding lossless
            search_formats = [gazelleformat.MP3]
            maxsize = 300000000

        if not apolloobj or not apolloobj.logged_in():
            try:
                logger.info(u"Attempting to log in to Apollo.rip...")
                apolloobj = gazelleapi.GazelleAPI(headphones.CONFIG.APOLLO_USERNAME,
                                                headphones.CONFIG.APOLLO_PASSWORD,
                                                headphones.CONFIG.APOLLO_URL)
                apolloobj._login()
            except Exception as e:
                apolloobj = None
                logger.error(u"Apollo.rip credentials incorrect or site is down. Error: %s %s" % (
                    e.__class__.__name__, str(e)))

        if apolloobj and apolloobj.logged_in():
            logger.info(u"Searching %s..." % provider)
            all_torrents = []

            # Specify release types to filter by
            if album['Type'] == 'Album':
                album_type = [gazellerelease_type.ALBUM]
            if album['Type'] == 'Soundtrack':
                album_type = [gazellerelease_type.SOUNDTRACK]
            if album['Type'] == 'EP':
                album_type = [gazellerelease_type.EP]
            # No musicbrainz match for this type
            # if album['Type'] == 'Anthology':
            #   album_type = [gazellerelease_type.ANTHOLOGY]
            if album['Type'] == 'Compilation':
                album_type = [gazellerelease_type.COMPILATION]
            if album['Type'] == 'DJ-mix':
                album_type = [gazellerelease_type.DJ_MIX]
            if album['Type'] == 'Single':
                album_type = [gazellerelease_type.SINGLE]
            if album['Type'] == 'Live':
                album_type = [gazellerelease_type.LIVE_ALBUM]
            if album['Type'] == 'Remix':
                album_type = [gazellerelease_type.REMIX]
            if album['Type'] == 'Bootleg':
                album_type = [gazellerelease_type.BOOTLEG]
            if album['Type'] == 'Interview':
                album_type = [gazellerelease_type.INTERVIEW]
            if album['Type'] == 'Mixtape/Street':
                album_type = [gazellerelease_type.MIXTAPE]

            for search_format in search_formats:
                if usersearchterm:
                    all_torrents.extend(
                        apolloobj.search_torrents(searchstr=usersearchterm, format=search_format,
                                                encoding=bitrate_string, releasetype=album_type)['results'])
                else:
                    all_torrents.extend(apolloobj.search_torrents(artistname=semi_clean_artist_term,
                                                                groupname=semi_clean_album_term,
                                                                format=search_format,
                                                                encoding=bitrate_string,
                                                                releasetype=album_type)['results'])

            # filter on format, size, and num seeders
            logger.info(u"Filtering torrents by format, maximum size, and minimum seeders...")
            match_torrents = [t for t in all_torrents if
                              t.size <= maxsize and t.seeders >= minimumseeders]

            logger.info(
                u"Remaining torrents: %s" % ", ".join(repr(torrent) for torrent in match_torrents))

            # sort by times d/l'd
            if not len(match_torrents):
                logger.info(u"No results found from %s for %s after filtering" % (provider, term))
            elif len(match_torrents) > 1:
                logger.info(u"Found %d matching releases from %s for %s - %s after filtering" %
                            (len(match_torrents), provider, artistterm, albumterm))
                logger.info(
                    "Sorting torrents by times snatched and preferred bitrate %s..." % bitrate_string)
                match_torrents.sort(key=lambda x: int(x.snatched), reverse=True)
                if gazelleformat.MP3 in search_formats:
                    # sort by size after rounding to nearest 10MB...hacky, but will favor highest quality
                    match_torrents.sort(key=lambda x: int(10 * round(x.size / 1024. / 1024. / 10.)),
                                        reverse=True)
                if search_formats and None not in search_formats:
                    match_torrents.sort(
                        key=lambda x: int(search_formats.index(x.format)))  # prefer lossless
                #                if bitrate:
                #                    match_torrents.sort(key=lambda x: re.match("mp3", x.getTorrentDetails(), flags=re.I), reverse=True)
                #                    match_torrents.sort(key=lambda x: str(bitrate) in x.getTorrentFolderName(), reverse=True)
                logger.info(
                    u"New order: %s" % ", ".join(repr(torrent) for torrent in match_torrents))

            for torrent in match_torrents:
                if not torrent.file_path:
                    torrent.group.update_group_data()  # will load the file_path for the individual torrents
                resultlist.append((torrent.file_path,
                                   torrent.size,
                                   apolloobj.generate_torrent_link(torrent.id),
                                   provider,
                                   'torrent', True))

    # Redacted - Using same logic as What.CD as it's also Gazelle, so should really make this into something reusable
    if headphones.CONFIG.REDACTED:
        provider = "Redacted"
        providerurl = "https://redacted.ch"

        bitrate = None
        bitrate_string = bitrate

        if headphones.CONFIG.PREFERRED_QUALITY == 3 or losslessOnly:  # Lossless Only mode
            search_formats = [gazelleformat.FLAC]
            maxsize = 10000000000
        elif headphones.CONFIG.PREFERRED_QUALITY == 2:  # Preferred quality mode
            search_formats = [None]  # should return all
            bitrate = headphones.CONFIG.PREFERRED_BITRATE
            if bitrate:
                if 225 <= int(bitrate) < 256:
                    bitrate = 'V0'
                elif 200 <= int(bitrate) < 225:
                    bitrate = 'V1'
                elif 175 <= int(bitrate) < 200:
                    bitrate = 'V2'
                for encoding_string in gazelleencoding.ALL_ENCODINGS:
                    if re.search(bitrate, encoding_string, flags=re.I):
                        bitrate_string = encoding_string
                if bitrate_string not in gazelleencoding.ALL_ENCODINGS:
                    logger.info(
                        u"Your preferred bitrate is not one of the available RED filters, so not using it as a search parameter.")
            maxsize = 10000000000
        elif headphones.CONFIG.PREFERRED_QUALITY == 1 or allow_lossless:  # Highest quality including lossless
            search_formats = [gazelleformat.FLAC, gazelleformat.MP3]
            maxsize = 10000000000
        else:  # Highest quality excluding lossless
            search_formats = [gazelleformat.MP3]
            maxsize = 300000000

        if not redobj or not redobj.logged_in():
            try:
                logger.info(u"Attempting to log in to Redacted...")
                redobj = gazelleapi.GazelleAPI(headphones.CONFIG.REDACTED_USERNAME,
                                                headphones.CONFIG.REDACTED_PASSWORD,
                                                providerurl)
                redobj._login()
            except Exception as e:
                redobj = None
                logger.error(u"Redacted credentials incorrect or site is down. Error: %s %s" % (
                    e.__class__.__name__, str(e)))

        if redobj and redobj.logged_in():
            logger.info(u"Searching %s..." % provider)
            all_torrents = []
            for search_format in search_formats:
                if usersearchterm:
                    all_torrents.extend(
                        redobj.search_torrents(searchstr=usersearchterm, format=search_format,
                                                encoding=bitrate_string)['results'])
                else:
                    all_torrents.extend(redobj.search_torrents(artistname=semi_clean_artist_term,
                                                                groupname=semi_clean_album_term,
                                                                format=search_format,
                                                                encoding=bitrate_string)['results'])

            # filter on format, size, and num seeders
            logger.info(u"Filtering torrents by format, maximum size, and minimum seeders...")
            match_torrents = [t for t in all_torrents if
                              t.size <= maxsize and t.seeders >= minimumseeders]

            logger.info(
                u"Remaining torrents: %s" % ", ".join(repr(torrent) for torrent in match_torrents))

            # sort by times d/l'd
            if not len(match_torrents):
                logger.info(u"No results found from %s for %s after filtering" % (provider, term))
            elif len(match_torrents) > 1:
                logger.info(u"Found %d matching releases from %s for %s - %s after filtering" %
                            (len(match_torrents), provider, artistterm, albumterm))
                logger.info(
                    "Sorting torrents by times snatched and preferred bitrate %s..." % bitrate_string)
                match_torrents.sort(key=lambda x: int(x.snatched), reverse=True)
                if gazelleformat.MP3 in search_formats:
                    # sort by size after rounding to nearest 10MB...hacky, but will favor highest quality
                    match_torrents.sort(key=lambda x: int(10 * round(x.size / 1024. / 1024. / 10.)),
                                        reverse=True)
                if search_formats and None not in search_formats:
                    match_torrents.sort(
                        key=lambda x: int(search_formats.index(x.format)))  # prefer lossless
                #                if bitrate:
                #                    match_torrents.sort(key=lambda x: re.match("mp3", x.getTorrentDetails(), flags=re.I), reverse=True)
                #                    match_torrents.sort(key=lambda x: str(bitrate) in x.getTorrentFolderName(), reverse=True)
                logger.info(
                    u"New order: %s" % ", ".join(repr(torrent) for torrent in match_torrents))

            for torrent in match_torrents:
                if not torrent.file_path:
                    torrent.group.update_group_data()  # will load the file_path for the individual torrents
                resultlist.append((torrent.file_path,
                                   torrent.size,
                                   redobj.generate_torrent_link(torrent.id),
                                   provider,
                                   'torrent', True))

    # Pirate Bay
    if headphones.CONFIG.PIRATEBAY:
        provider = "The Pirate Bay"
        tpb_term = term.replace("!", "").replace("'", " ")

        # Use proxy if specified
        if headphones.CONFIG.PIRATEBAY_PROXY_URL:
            providerurl = fix_url(set_proxy(headphones.CONFIG.PIRATEBAY_PROXY_URL))
        else:
            providerurl = fix_url("https://thepiratebay.org")

        # Build URL
        providerurl = providerurl + "/search/" + tpb_term + "/0/7/"  # 7 is sort by seeders

        # Pick category for torrents
        if headphones.CONFIG.PREFERRED_QUALITY == 3 or losslessOnly:
            category = '104'  # FLAC
            maxsize = 10000000000
        elif headphones.CONFIG.PREFERRED_QUALITY == 1 or allow_lossless:
            category = '100'  # General audio category
            maxsize = 10000000000
        else:
            category = '101'  # MP3 only
            maxsize = 300000000

        # Request content
        logger.info("Searching The Pirate Bay using term: %s", tpb_term)

        headers = {
            'User-Agent': 'Mozilla/5.0 (Windows NT 6.3; Win64; x64) AppleWebKit/537.36 (KHTML, like Gecko) Chrome/41.0.2243.2 Safari/537.36'}
        data = request.request_soup(url=providerurl + category, headers=headers)

        # Process content
        if data:
            rows = data.select('table tbody tr')

            if not rows:
                logger.info("No results found from The Pirate Bay using term: %s" % tpb_term)
            else:
                for item in rows:
                    try:
                        url = None
                        rightformat = True
                        title = ''.join(item.find("a", {"class": "detLink"}))
                        seeds = int(''.join(item.find("td", {"align": "right"})))

                        if headphones.CONFIG.TORRENT_DOWNLOADER == 0:
                            try:
                                url = item.find("a", {"title": "Download this torrent"})['href']
                            except TypeError:
                                if headphones.CONFIG.MAGNET_LINKS != 0:
                                    url = item.findAll("a")[3]['href']
                                else:
                                    logger.info('"%s" only has a magnet link, skipping' % title)
                                    continue
                        else:
                            url = item.findAll("a")[3]["href"]

                        if url.lower().startswith("//"):
                            url = "http:" + url

                        formatted_size = re.search('Size (.*),', unicode(item)).group(1).replace(
                            u'\xa0', ' ')
                        size = helpers.piratesize(formatted_size)

                        if size < maxsize and minimumseeders < seeds and url is not None:
                            match = True
                            logger.info('Found %s. Size: %s' % (title, formatted_size))
                        else:
                            match = False
                            logger.info('%s is larger than the maxsize or has too little seeders for this category, '
                                        'skipping. (Size: %i bytes, Seeders: %i)' % (title, size, int(seeds)))

                        resultlist.append((title, size, url, provider, "torrent", match))
                    except Exception as e:
                        logger.error(u"An unknown error occurred in the Pirate Bay parser: %s" % e)

    # Old Pirate Bay Compatible
    if headphones.CONFIG.OLDPIRATEBAY:
        provider = "Old Pirate Bay"
        tpb_term = term.replace("!", "")

        # Pick category for torrents
        if headphones.CONFIG.PREFERRED_QUALITY == 3 or losslessOnly:
            maxsize = 10000000000
        elif headphones.CONFIG.PREFERRED_QUALITY == 1 or allow_lossless:
            maxsize = 10000000000
        else:
            maxsize = 300000000

        # Requesting content
        logger.info("Parsing results from Old Pirate Bay")

        headers = {
            'User-Agent': 'Mozilla/5.0 (Windows NT 6.3; Win64; x64) AppleWebKit/537.36 (KHTML, like Gecko) Chrome/41.0.2243.2 Safari/537.36'}
        provider_url = fix_url(headphones.CONFIG.OLDPIRATEBAY_URL) + \
                       "/search.php?" + urllib.urlencode({"q": tpb_term, "iht": 6})

        data = request.request_soup(url=provider_url, headers=headers)

        # Process content
        if data:
            rows = data.select('table tbody tr')

            if not rows:
                logger.info("No results found")
            else:
                for item in rows:
                    try:
                        links = item.select("td.title-row a")

                        rightformat = True
                        title = links[1].text
                        seeds = int(item.select("td.seeders-row")[0].text)
                        url = links[0][
                            "href"]  # Magnet link. The actual download link is not based on the URL

                        formatted_size = item.select("td.size-row")[0].text
                        size = helpers.piratesize(formatted_size)

                        if size < maxsize and minimumseeders < seeds and url is not None:
                            match = True
                            logger.info('Found %s. Size: %s' % (title, formatted_size))
                        else:
                            match = False
                            logger.info('%s is larger than the maxsize or has too little seeders for this category, '
                                        'skipping. (Size: %i bytes, Seeders: %i)' % (title, size, int(seeds)))

                        resultlist.append((title, size, url, provider, "torrent", match))
                    except Exception as e:
                        logger.error(
                            u"An unknown error occurred in the Old Pirate Bay parser: %s" % e)

    # Strike
    if headphones.CONFIG.STRIKE:
        provider = "Strike"
        s_term = term.replace("!", "")
        providerurl = fix_url("https://getstrike.net/api/v2/torrents/search/?phrase=")

        providerurl = providerurl + s_term + "&category=Music"

        if headphones.CONFIG.PREFERRED_QUALITY == 3 or losslessOnly:
            providerurl = providerurl + "&subcategory=Lossless"
            maxsize = 10000000000
        elif headphones.CONFIG.PREFERRED_QUALITY == 1 or allow_lossless:
            maxsize = 10000000000
        else:
            maxsize = 300000000

        logger.info("Searching %s using term: %s" % (provider, s_term))
        data = request.request_json(url=providerurl,
                                    whitelist_status_code=[404])

        if not data or not data.get('torrents'):
            logger.info("No results found on %s using search term: %s" % (provider, s_term))
        else:
            for item in data['torrents']:
                try:
                    title = item['torrent_title']
                    seeders = item['seeds']
                    url = item['magnet_uri']
                    size = int(item['size'])

                    if size < maxsize and minimumseeders < int(seeders):
                        resultlist.append((title, size, url, provider, 'torrent', True))
                        logger.info('Found %s. Size: %s' % (title, helpers.bytes_to_mb(size)))
                    else:
                        logger.info(
                            '%s is larger than the maxsize, the wrong format or has too little seeders for this category, skipping. (Size: %i bytes, Seeders: %d)',
                            title, size, int(seeders))
                except Exception as e:
                    logger.exception("Unhandled exception in the Strike parser")

    # Mininova
    if headphones.CONFIG.MININOVA:
        provider = "Mininova"
        providerurl = fix_url("http://www.mininova.org/rss/" + term + "/5")

        if headphones.CONFIG.PREFERRED_QUALITY == 3 or losslessOnly:
            # categories = "7"        #music
            format = "2"  # flac
            maxsize = 10000000000
        elif headphones.CONFIG.PREFERRED_QUALITY == 1 or allow_lossless:
            # categories = "7"        #music
            format = "10"  # mp3+flac
            maxsize = 10000000000
        else:
            # categories = "7"        #music
            format = "8"  # mp3
            maxsize = 300000000

        # Requesting content
        logger.info('Parsing results from Mininova')

        data = request.request_feed(
            url=providerurl,
            timeout=20
        )

        # Process feed
        if data:
            if not len(data.entries):
                logger.info(u"No results found from %s for %s" % (provider, term))
            else:
                for item in data.entries:
                    try:
                        rightformat = True
                        title = item.title
                        sxstart = item.description.find("Ratio: ") + 7
                        seeds = ""
                        while item.description[sxstart:sxstart + 1] != " ":
                            seeds = seeds + item.description[sxstart:sxstart + 1]
                            sxstart = sxstart + 1
                        url = item.links[1]['url']
                        size = int(item.links[1]['length'])
                        if format == "2":
                            torrent = request.request_content(url)
                            if not torrent or (int(torrent.find(".mp3")) > 0 and int(
                                    torrent.find(".flac")) < 1):
                                rightformat = False

                        if rightformat and size < maxsize and minimumseeders < seeds:
                            match = True
                            logger.info('Found %s. Size: %s' % (title, helpers.bytes_to_mb(size)))
                        else:
                            match = False
                            logger.info('%s is larger than the maxsize, the wrong format or has too little seeders'
                                        ' for this category, skipping. (Size: %i bytes, Seeders: %i, Format: %s)' % (
                                            title, size, int(seeds), rightformat))

                        resultlist.append((title, size, url, provider, 'torrent', match))
                    except Exception as e:
                        logger.exception("Unhandled exception in Mininova Parser")
    # t411
    if headphones.CONFIG.TQUATTRECENTONZE:
        username = headphones.CONFIG.TQUATTRECENTONZE_USER
        password = headphones.CONFIG.TQUATTRECENTONZE_PASSWORD
        API_URL = "http://api.t411.ai"
        AUTH_URL = API_URL + '/auth'
        DL_URL = API_URL + '/torrents/download/'
        provider = "t411"
        t411_term = term.replace(" ", "%20")
        SEARCH_URL = API_URL + '/torrents/search/' + t411_term + "?limit=15&cid=395&subcat=623"
        headers_login = {'username': username, 'password': password}

        # Requesting content
        logger.info('Parsing results from t411 using search term: %s' % term)
        req = request.request_content(AUTH_URL, method='post', data=headers_login)

        if len(req.split('"')) == 9:
            token = req.split('"')[7]
            headers_auth = {'Authorization': token}
            logger.info('t411 - User %s logged in' % username)
        else:
            logger.info('t411 - Login error : %s' % req.split('"')[3])

        # Quality
        if headphones.CONFIG.PREFERRED_QUALITY == 3 or losslessOnly:
            providerurl = fix_url(SEARCH_URL + "&term[16][]=529&term[16][]=1184")
        elif headphones.CONFIG.PREFERRED_QUALITY == 1 or allow_lossless:
            providerurl = fix_url(SEARCH_URL + "&term[16][]=685&term[16][]=527&term[16][]=1070&term[16][]=528&term[16][]=1167&term[16][]=1166&term[16][]=530&term[16][]=529&term[16][]=1184&term[16][]=532&term[16][]=533&term[16][]=1085&term[16][]=534&term[16][]=535&term[16][]=1069&term[16][]=537&term[16][]=538")
        elif headphones.CONFIG.PREFERRED_QUALITY == 0:
            providerurl = fix_url(SEARCH_URL + "&term[16][]=685&term[16][]=527&term[16][]=1070&term[16][]=528&term[16][]=1167&term[16][]=1166&term[16][]=530&term[16][]=532&term[16][]=533&term[16][]=1085&term[16][]=534&term[16][]=535&term[16][]=1069&term[16][]=537&term[16][]=538")
        else:
            providerurl = fix_url(SEARCH_URL)

        # Tracker search
        req = request.request_content(providerurl, headers=headers_auth)
        req = loads(req)
        total = req['total']

        # Process feed
        if total == '0':
            logger.info("No results found from t411 for %s" % term)
        else:
            logger.info('Found %s results from t411' % total)
            torrents = req['torrents']
            for torrent in torrents:
                try:
                    title = torrent['name']
                    if torrent['seeders'] < minimumseeders:
                        logger.info('Skipping torrent %s : seeders below minimum set' % title)
                        continue
                    id = torrent['id']
                    size = int(torrent['size'])
                    data = request.request_content(DL_URL + id, headers=headers_auth)

                    # Blackhole
                    if headphones.CONFIG.TORRENT_DOWNLOADER == 0 and headphones.CONFIG.MAGNET_LINKS == 2:
                        url = DL_URL + id + 'TOKEN' + token
                        resultlist.append((title, size, url, provider, 'torrent', True))

                    # Build magnet
                    else:
                        metadata = bdecode(data)
                        hashcontents = bencode(metadata['info'])
                        digest = sha1(hashcontents).hexdigest()
                        trackers = [metadata["announce"]][0]
                        url = 'magnet:?xt=urn:btih:%s&tr=%s' % (digest, trackers)
                        resultlist.append((title, size, url, provider, 'torrent', True))

                except Exception as e:
                    logger.error("Error converting magnet link: %s" % str(e))
                    return

    # attempt to verify that this isn't a substring result
    # when looking for "Foo - Foo" we don't want "Foobar"
    # this should be less of an issue when it isn't a self-titled album so we'll only check vs artist
    results = [result for result in resultlist if verifyresult(result[0], artistterm, term, losslessOnly)]

    # Additional filtering for size etc
    if results and not choose_specific_download:
        results = more_filtering(results, album, albumlength, new)

    return results


# THIS IS KIND OF A MESS AND PROBABLY NEEDS TO BE CLEANED UP


def preprocess(resultlist):
    for result in resultlist:
        if result[4] == 'torrent':

            # rutracker always needs the torrent data
            if result[3] == 'rutracker.org':
                return ruobj.get_torrent_data(result[2]), result

            # Get out of here if we're using Transmission
            if headphones.CONFIG.TORRENT_DOWNLOADER == 1:  # if not a magnet link still need the .torrent to generate hash... uTorrent support labeling
                return True, result
            # Get out of here if it's a magnet link
            if result[2].lower().startswith("magnet:"):
                return True, result

            # Download the torrent file
            headers = {}

            if result[3] == 'Kick Ass Torrents':
                headers['Referer'] = 'https://torcache.net/'
                headers['User-Agent'] = USER_AGENT
            elif result[3] == 'Apollo.rip':
                headers['User-Agent'] = 'Headphones'
            elif result[3] == 'Redacted':
                headers['User-Agent'] = 'Headphones'
            elif result[3] == "The Pirate Bay" or result[3] == "Old Pirate Bay":
                headers[
                    'User-Agent'] = 'Mozilla/5.0 (Windows NT 6.3; Win64; x64) AppleWebKit/537.36 (KHTML, like Gecko) Chrome/41.0.2243.2 Safari/537.36'
            return request.request_content(url=result[2], headers=headers), result

        if result[4] == 'magnet':
            magnet_link = result[2]
            return "d10:magnet-uri%d:%se" % (len(magnet_link), magnet_link), result

        else:
            headers = {'User-Agent': USER_AGENT}

            if result[3] == 'headphones':
                return request.request_content(url=result[2], headers=headers,
                                               auth=(headphones.CONFIG.HPUSER, headphones.CONFIG.HPPASS)), result
            else:
                return request.request_content(url=result[2], headers=headers), result<|MERGE_RESOLUTION|>--- conflicted
+++ resolved
@@ -1040,30 +1040,17 @@
                 return
 
     myDB = db.DBConnection()
-<<<<<<< HEAD
     myDB.action('UPDATE albums SET status = %s WHERE AlbumID=%s', [album['Snatched'], album['AlbumID']])
-    myDB.action('INSERT INTO snatched VALUES( %s, %s, %s, %s, now(), %s, %s, %s)',
+    myDB.action('INSERT INTO snatched VALUES( %s, %s, %s, %s, now(), %s, %s, %s, %s)',
                 [album['AlbumID'], bestqual[0], bestqual[1], bestqual[2], 'Snatched', folder_name,
-                 kind])
-=======
-    myDB.action('UPDATE albums SET status = "Snatched" WHERE AlbumID=?', [album['AlbumID']])
-    myDB.action('INSERT INTO snatched VALUES( ?, ?, ?, ?, DATETIME("NOW", "localtime"), ?, ?, ?, ?)',
-                [album['AlbumID'], bestqual[0], bestqual[1], bestqual[2], "Snatched", folder_name,
                  kind, torrentid])
->>>>>>> bdf55f86
 
     # Store the torrent id so we can check later if it's finished seeding and can be removed
     if seed_ratio is not None and seed_ratio != 0 and torrentid:
         myDB.action(
-<<<<<<< HEAD
-            'INSERT INTO snatched VALUES( %s, %s, %s, %s, now(), %s, %s, %s)',
-            [album['AlbumID'], bestqual[0], bestqual[1], bestqual[2], 'Seed_Snatched', torrentid,
-             kind])
-=======
-            'INSERT INTO snatched VALUES( ?, ?, ?, ?, DATETIME("NOW", "localtime"), ?, ?, ?, ?)',
-            [album['AlbumID'], bestqual[0], bestqual[1], bestqual[2], "Seed_Snatched", folder_name,
+            'INSERT INTO snatched VALUES( %s, %s, %s, %s, now(), %s, %s, %s, %s)',
+            [album['AlbumID'], bestqual[0], bestqual[1], bestqual[2], 'Seed_Snatched', 
              kind, torrentid])
->>>>>>> bdf55f86
 
     # notify
     artist = album[1]
