--- conflicted
+++ resolved
@@ -495,15 +495,9 @@
         if token == 'Various' or token == 'Artists' or token == 'VA':
             continue
         if not re.search('(?:\W|^)+' + token + '(?:\W|$)+', title, re.IGNORECASE | re.UNICODE):
-<<<<<<< HEAD
-			if not re.search('(?:\W|^)+' + token.replace("'","") + '(?:\W|$)+', title, re.IGNORECASE | re.UNICODE):	
-				logger.info("Removed from results: " + title + " (missing tokens: " + token + " and " + token.replace("'","") + ")")
-				return False
-=======
-      if not re.search('(?:\W|^)+' + token.replace("'","") + '(?:\W|$)+', title, re.IGNORECASE | re.UNICODE):  
-        logger.info("Removed from results: " + title + " (missing tokens: " + token + " and " + token.replace("'","") + ")")
-        return False
->>>>>>> af42a45f
+            if not re.search('(?:\W|^)+' + token.replace("'","") + '(?:\W|$)+', title, re.IGNORECASE | re.UNICODE):	
+                logger.info("Removed from results: " + title + " (missing tokens: " + token + " and " + token.replace("'","") + ")")
+                return False
     return True
 
 def getresultNZB(result):
