--- conflicted
+++ resolved
@@ -640,8 +640,7 @@
                 data = False
             
             if data:
-<<<<<<< HEAD
-            
+
                 d = feedparser.parse(data)
                 if not len(d.entries):
                     logger.info(u"No results found from %s for %s" % (provider, term))
@@ -659,6 +658,7 @@
                                 if format == "2":
                                     request = urllib2.Request(url)
                                     request.add_header('Accept-encoding', 'gzip')
+                                    request.add_header('Referer', 'http://kat.ph/')
                                     response = urllib2.urlopen(request)
                                     if response.info().get('Content-Encoding') == 'gzip':
                                         buf = StringIO( response.read())
@@ -679,48 +679,6 @@
                         except Exception, e:
                             logger.error(u"An unknown error occured in the KAT parser: %s" % e)
 
-=======
-			
-				d = feedparser.parse(data)
-				if not len(d.entries):
-					logger.info(u"No results found from %s for %s" % (provider, term))
-					pass
-				
-				else:
-					for item in d.entries:
-						try:
-							rightformat = True
-							title = item.title
-							seeders = item.seeds
-							url = item.links[1]['url']
-							size = int(item.links[1]['length'])
-							try:
-								if format == "2":
-                                                                        request = urllib2.Request(url)
-                                                                        request.add_header('Accept-encoding', 'gzip')
-                                                                        request.add_header('Referer', 'http://kat.ph/')
-                                                                        response = urllib2.urlopen(request)
-                                                                        if response.info().get('Content-Encoding') == 'gzip':
-                                                                            buf = StringIO( response.read())
-                                                                            f = gzip.GzipFile(fileobj=buf)
-                                                                            torrent = f.read()
-                                                                        else:
-                                                                            torrent = response.read()
-									if int(torrent.find(".mp3")) > 0 and int(torrent.find(".flac")) < 1:
-										rightformat = False
-							except Exception, e:
-								rightformat = False
-							if rightformat == True and size < maxsize and minimumseeders < int(seeders):
-								resultlist.append((title, size, url, provider))
-								logger.info('Found %s. Size: %s' % (title, helpers.bytes_to_mb(size)))
-							else:
-								logger.info('%s is larger than the maxsize, the wrong format or has to little seeders for this category, skipping. (Size: %i bytes, Seeders: %i, Format: %s)' % (title, size, int(seeders), rightformat))    
-						
-						except Exception, e:
-							logger.error(u"An unknown error occured in the KAT parser: %s" % e)
-
-                   
->>>>>>> b6be5f82
         if headphones.ISOHUNT:
             provider = "ISOhunt"    
             providerurl = url_fix("http://isohunt.com/js/rss/" + term)
