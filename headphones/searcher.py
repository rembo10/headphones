--- conflicted
+++ resolved
@@ -398,64 +398,7 @@
             else:
                 bestqual = nzblist[0]
             
-            
-<<<<<<< HEAD
             logger.info(u'Found best result: <a href="%s">%s</a> - %s' % (bestqual[2], bestqual[0], helpers.bytes_to_mb(bestqual[1])))
-            
-            if bestqual[3] == "newzbin":
-                #logger.info("Found a newzbin result")
-                reportid = bestqual[2]
-                params = urllib.urlencode({"username": headphones.NEWZBIN_UID, "password": headphones.NEWZBIN_PASSWORD, "reportid": reportid})
-                url = providerurl + "/api/dnzb/"
-                urllib._urlopener = NewzbinDownloader()
-                data = urllib.urlopen(url, data=params).read()
-                nzb = classes.NZBDataSearchResult()
-                nzb.extraInfo.append(data)
-                nzb_folder_name = '%s - %s [%s]' % (helpers.latinToAscii(albums[0]).encode('UTF-8').replace('/', '_'), helpers.latinToAscii(albums[1]).encode('UTF-8').replace('/', '_'), year)
-                nzb.name = nzb_folder_name
-                logger.info(u"Sending FILE to SABNZBD: " + nzb.name)
-                sab.sendNZB(nzb)
-                
-                myDB.action('UPDATE albums SET status = "Snatched" WHERE AlbumID=?', [albums[2]])
-                myDB.action('INSERT INTO snatched VALUES( ?, ?, ?, ?, DATETIME("NOW", "localtime"), ?, ?)', [albums[2], bestqual[0], bestqual[1], bestqual[2], "Snatched", nzb_folder_name])
-            else:
-                downloadurl = bestqual[2]
-                nzb_folder_name = '%s - %s [%s]' % (helpers.latinToAscii(albums[0]).encode('UTF-8').replace('/', '_'), helpers.latinToAscii(albums[1]).encode('UTF-8').replace('/', '_'), year)
-    																	
-                if headphones.SAB_HOST and not headphones.BLACKHOLE:
-                    linkparams = {}
-                    
-                    linkparams["mode"] = "addurl"
-                    
-                    if headphones.SAB_APIKEY:
-                        linkparams["apikey"] = headphones.SAB_APIKEY
-                    if headphones.SAB_USERNAME:
-                        linkparams["ma_username"] = headphones.SAB_USERNAME
-                    if headphones.SAB_PASSWORD:
-                        linkparams["ma_password"] = headphones.SAB_PASSWORD
-                    if headphones.SAB_CATEGORY:
-                        linkparams["cat"] = headphones.SAB_CATEGORY
-                                    
-                    linkparams["name"] = downloadurl
-    
-                    linkparams["nzbname"] = nzb_folder_name
-                        
-                    saburl = 'http://' + headphones.SAB_HOST + '/sabnzbd/api?' + urllib.urlencode(linkparams)
-                    logger.info(u'Sending link to SABNZBD: <a href="%s">SabNZBD link</a>' % saburl)
-                    
-                    try:
-                        urllib.urlopen(saburl)
-                        
-                    except:
-                        logger.error(u"Unable to send link. Are you sure the host address is correct?")
-                        break
-                        
-                    myDB.action('UPDATE albums SET status = "Snatched" WHERE AlbumID=?', [albums[2]])
-                    myDB.action('INSERT INTO snatched VALUES( ?, ?, ?, ?, DATETIME("NOW", "localtime"), ?, ?)', [albums[2], bestqual[0], bestqual[1], bestqual[2], "Snatched", nzb_folder_name])
-    
-                
-=======
-            logger.info(u"Found best result: %s (%s) - %s" % (bestqual[0], bestqual[2], helpers.bytes_to_mb(bestqual[1])))
             logger.info(u"Pre-processing result")
             (data, bestqual) = preprocess(nzblist)
             if data and bestqual:
@@ -467,7 +410,6 @@
                     nzb.name = nzb_folder_name
                     sab.sendNZB(nzb)
 
->>>>>>> 86861df6
                 elif headphones.BLACKHOLE:
                 
                     nzb_name = nzb_folder_name + '.nzb'
