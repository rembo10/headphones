#  This file is part of Headphones.
#
#  Headphones is free software: you can redistribute it and/or modify
#  it under the terms of the GNU General Public License as published by
#  the Free Software Foundation, either version 3 of the License, or
#  (at your option) any later version.
#
#  Headphones is distributed in the hope that it will be useful,
#  but WITHOUT ANY WARRANTY; without even the implied warranty of
#  MERCHANTABILITY or FITNESS FOR A PARTICULAR PURPOSE.  See the
#  GNU General Public License for more details.
#
#  You should have received a copy of the GNU General Public License
#  along with Headphones.  If not, see <http://www.gnu.org/licenses/>.

# NZBGet support added by CurlyMo <curlymoo1@gmail.com> as a part of XBian - XBMC on the Raspberry Pi

import urllib, urlparse
from lib.pygazelle import api as gazelleapi
from lib.pygazelle import encoding as gazelleencoding
from lib.pygazelle import format as gazelleformat
from lib.pygazelle import media as gazellemedia
from xml.dom import minidom

import os, re, time
import string
import shutil
import requests

import headphones
from headphones.common import USER_AGENT
from headphones import logger, db, helpers, classes, sab, nzbget, request
from headphones import transmission

import lib.bencode as bencode

import headphones.searcher_rutracker as rutrackersearch
rutracker = rutrackersearch.Rutracker()

# Persistent What.cd API object
gazelle = None

def url_fix(s, charset='utf-8'):
    if isinstance(s, unicode):
        s = s.encode(charset, 'ignore')
    scheme, netloc, path, qs, anchor = urlparse.urlsplit(s)
    path = urllib.quote(path, '/%')
    qs = urllib.quote_plus(qs, ':&=')
    return urlparse.urlunsplit((scheme, netloc, path, qs, anchor))

def searchforalbum(albumid=None, new=False, losslessOnly=False, choose_specific_download=False):
    myDB = db.DBConnection()

    if not albumid:
        results = myDB.select('SELECT * from albums WHERE Status="Wanted" OR Status="Wanted Lossless"')

        for album in results:

            if not album['AlbumTitle'] or not album['ArtistName']:
                logger.warn('Skipping release %s. No title available' % album['AlbumID'])
                continue

            new = True

            if album['Status'] == "Wanted Lossless":
                losslessOnly = True

            logger.info('Searching for "%s - %s" since it is marked as wanted' % (album['ArtistName'], album['AlbumTitle']))
            do_sorted_search(album, new, losslessOnly)

    elif albumid and choose_specific_download:

        album = myDB.action('SELECT * from albums WHERE AlbumID=?', [albumid]).fetchone()
        logger.info('Searching for "%s - %s"' % (album['ArtistName'], album['AlbumTitle']))
        results = do_sorted_search(album, new, losslessOnly, choose_specific_download=True)
        return results

    else:

        album = myDB.action('SELECT * from albums WHERE AlbumID=?', [albumid]).fetchone()
        logger.info('Searching for "%s - %s" since it was marked as wanted' % (album['ArtistName'], album['AlbumTitle']))
        do_sorted_search(album, new, losslessOnly)

    logger.info('Search for Wanted albums complete')

def do_sorted_search(album, new, losslessOnly, choose_specific_download=False):

    NZB_PROVIDERS = (headphones.HEADPHONES_INDEXER or headphones.NEWZNAB or headphones.NZBSORG or headphones.NZBSRUS or headphones.OMGWTFNZBS)
    NZB_DOWNLOADERS = (headphones.SAB_HOST or headphones.BLACKHOLE_DIR or headphones.NZBGET_HOST)
    TORRENT_PROVIDERS = (headphones.KAT or headphones.PIRATEBAY or headphones.ISOHUNT or headphones.MININOVA or headphones.WAFFLES or headphones.RUTRACKER or headphones.WHATCD)

    results = []

    if headphones.PREFER_TORRENTS == 0:

        if NZB_PROVIDERS and NZB_DOWNLOADERS:
            results = searchNZB(album, new, losslessOnly)

        if not results and TORRENT_PROVIDERS:
            results = searchTorrent(album, new, losslessOnly)

    elif headphones.PREFER_TORRENTS == 1:

        if TORRENT_PROVIDERS:
            results = searchTorrent(album, new, losslessOnly)

        if not results and NZB_PROVIDERS and NZB_DOWNLOADERS:
            results = searchNZB(album, new, losslessOnly)

    else:

        nzb_results = None
        torrent_results = None

        if NZB_PROVIDERS and NZB_DOWNLOADERS:
            nzb_results = searchNZB(album, new, losslessOnly)

        if TORRENT_PROVIDERS:
            torrent_results = searchTorrent(album, new, losslessOnly)

        if not nzb_results:
            nzb_results = []

        if not torrent_results:
            torrent_results = []

        results = nzb_results + torrent_results


    if choose_specific_download:
        return results

    sorted_search_results = sort_search_results(results, album, new)

    if not sorted_search_results:
        return

    logger.info(u"Making sure we can download the best result")
    (data, bestqual) = preprocess(sorted_search_results)

    if data and bestqual:
        send_to_downloader(data, bestqual, album)

def sort_search_results(resultlist, album, new):

    myDB = db.DBConnection()

    # Add a priority if it has any of the preferred words
    temp_list = []
    for result in resultlist:
        if headphones.PREFERRED_WORDS and any(word.lower() in result[0].lower() for word in helpers.split_string(headphones.PREFERRED_WORDS)):
            temp_list.append((result[0],result[1],result[2],result[3],result[4],1))
        else:
            temp_list.append((result[0],result[1],result[2],result[3],result[4],0))

    resultlist = temp_list

    if headphones.PREFERRED_QUALITY == 2 and headphones.PREFERRED_BITRATE:

        logger.debug('Target bitrate: %s kbps' % headphones.PREFERRED_BITRATE)

        tracks = myDB.select('SELECT TrackDuration from tracks WHERE AlbumID=?', [album['AlbumID']])

        try:
            albumlength = sum([pair[0] for pair in tracks])

            targetsize = albumlength/1000 * int(headphones.PREFERRED_BITRATE) * 128

            if not targetsize:
                logger.info('No track information for %s - %s. Defaulting to highest quality' % (album['ArtistName'], album['AlbumTitle']))
                finallist = sorted(resultlist, key=lambda title: (title[5], int(title[1])), reverse=True)

            else:
                logger.info('Target size: %s' % helpers.bytes_to_mb(targetsize))
                newlist = []
                flac_list = []

                if headphones.PREFERRED_BITRATE_HIGH_BUFFER:
                    high_size_limit = targetsize * int(headphones.PREFERRED_BITRATE_HIGH_BUFFER)/100
                else:
                    high_size_limit = None
                if headphones.PREFERRED_BITRATE_LOW_BUFFER:
                    low_size_limit = targetsize * int(headphones.PREFERRED_BITRATE_LOW_BUFFER)/100
                else:
                    low_size_limit = None

                for result in resultlist:

                    if high_size_limit and (int(result[1]) > high_size_limit):

                        logger.info("%s is too large for this album - not considering it. (Size: %s, Maxsize: %s)", result[0], helpers.bytes_to_mb(result[1]), helpers.bytes_to_mb(high_size_limit))

                        # Add lossless nzbs to the "flac list" which we can use if there are no good lossy matches
                        if 'flac' in result[0].lower():
                            flac_list.append((result[0], result[1], result[2], result[3], result[4], result[5]))

                        continue

                    if low_size_limit and (int(result[1]) < low_size_limit):
                        logger.info("%s is too small for this album - not considering it. (Size: %s, Minsize: %s)", result[0], helpers.bytes_to_mb(result[1]), helpers.bytes_to_mb(low_size_limit))
                        continue

                    delta = abs(targetsize - int(result[1]))
                    newlist.append((result[0], result[1], result[2], result[3], result[4], result[5], delta))

                finallist = sorted(newlist, key=lambda title: (-title[5], title[6]))

                if not len(finallist) and len(flac_list) and headphones.PREFERRED_BITRATE_ALLOW_LOSSLESS:
                    logger.info("Since there were no appropriate lossy matches (and at least one lossless match, going to use lossless instead")
                    finallist = sorted(flac_list, key=lambda title: (title[5], int(title[1])), reverse=True)
        except Exception, e:
            logger.exception('Unhandled exception')
            logger.info('No track information for %s - %s. Defaulting to highest quality', (album['ArtistName'], album['AlbumTitle']))

            finallist = sorted(resultlist, key=lambda title: (title[5], int(title[1])), reverse=True)

    else:

        finallist = sorted(resultlist, key=lambda title: (title[5], int(title[1])), reverse=True)

    if new:

        while True:

            if len(finallist):

                alreadydownloaded = myDB.select('SELECT * from snatched WHERE URL=?', [finallist[0][2]])

                if len(alreadydownloaded):
                    logger.info('%s has already been downloaded. Skipping.' % finallist[0][0])
                    finallist.pop(0)

                else:
                    break
            else:
                logger.info('No more results found for:  %s - %s' % (album['ArtistName'], album['AlbumTitle']))
                return None

    if not len(finallist):
        logger.info('No appropriate matches found for %s - %s', album['ArtistName'], album['AlbumTitle'])
        return None

    return finallist

def get_year_from_release_date(release_date):

    try:
        year = release_date[:4]
    except TypeError:
        year = ''

    return year

def searchNZB(album, new=False, losslessOnly=False):

    albumid = album['AlbumID']
    reldate = album['ReleaseDate']
    year = get_year_from_release_date(reldate)

    dic = {'...':'', ' & ':' ', ' = ': ' ', '?':'', '$':'s', ' + ':' ', '"':'', ',':'', '*':'', '.':'', ':':''}

    cleanalbum = helpers.latinToAscii(helpers.replace_all(album['AlbumTitle'], dic)).strip()
    cleanartist = helpers.latinToAscii(helpers.replace_all(album['ArtistName'], dic)).strip()

    # Use the provided search term if available, otherwise build a search term
    if album['SearchTerm']:
        term = album['SearchTerm']

    else:
        # FLAC usually doesn't have a year for some reason so I'll leave it out
        # Various Artist albums might be listed as VA, so I'll leave that out too
        # Only use the year if the term could return a bunch of different albums, i.e. self-titled albums
        if album['ArtistName'] in album['AlbumTitle'] or len(album['ArtistName']) < 4 or len(album['AlbumTitle']) < 4:
            term = cleanartist + ' ' + cleanalbum + ' ' + year
        elif album['ArtistName'] == 'Various Artists':
            term = cleanalbum + ' ' + year
        else:
            term = cleanartist + ' ' + cleanalbum

    # Replace bad characters in the term and unicode it
    term = re.sub('[\.\-\/]', ' ', term).encode('utf-8')
    artistterm = re.sub('[\.\-\/]', ' ', cleanartist).encode('utf-8')

    logger.debug("Using search term: %s" % term)

    resultlist = []

    if headphones.HEADPHONES_INDEXER:
        provider = "headphones"

        if headphones.PREFERRED_QUALITY == 3 or losslessOnly:
            categories = "3040"
        elif headphones.PREFERRED_QUALITY:
            categories = "3040,3010"
        else:
            categories = "3010"

        if album['Type'] == 'Other':
            categories = "3030"
            logger.info("Album type is audiobook/spokenword. Using audiobook category")

        # Request results
        logger.info('Parsing results from Headphones Indexer')

        headers = { 'User-Agent': USER_AGENT }
        params = {
            "t": "search",
            "cat": categories,
            "apikey": '89edf227c1de9b3de50383fff11466c6',
            "maxage": headphones.USENET_RETENTION,
            "q": term
        }

        data = request.request_feed(
            url="http://headphones.codeshy.com/newznab/api",
            params=params, headers=headers,
            auth=(headphones.HPUSER, headphones.HPPASS)
        )

        # Process feed
        if data:
            if not len(data.entries):
                logger.info(u"No results found from %s for %s" % ('Headphones Index', term))
            else:
                for item in data.entries:
                    try:
                        url = item.link
                        title = item.title
                        size = int(item.links[1]['length'])

                        resultlist.append((title, size, url, provider, 'nzb'))
                        logger.info('Found %s. Size: %s' % (title, helpers.bytes_to_mb(size)))

                    except Exception, e:
                        logger.error(u"An unknown error occurred trying to parse the feed: %s" % e)

    if headphones.NEWZNAB:
        provider = "newznab"
        newznab_hosts = []

        for newznab_host in headphones.EXTRA_NEWZNABS:
            if newznab_host[2] == '1' or newznab_host[2] == 1:
                newznab_hosts.append(newznab_host)

        if headphones.PREFERRED_QUALITY == 3 or losslessOnly:
            categories = "3040"
        elif headphones.PREFERRED_QUALITY:
            categories = "3040,3010"
        else:
            categories = "3010"

        if album['Type'] == 'Other':
            categories = "3030"
            logger.info("Album type is audiobook/spokenword. Using audiobook category")

        for newznab_host in newznab_hosts:
            # Add a little mod for kere.ws
            if newznab_host[0] == "http://kere.ws":
                if categories == "3040":
                    categories = categories + ",4070"
                elif categories == "3040,3010":
                    categories = categories + ",4070,4010"
                elif categories == "3010":
                    categories = categories + ",4010"
                else:
                    categories = categories + ",4050"

            # Request results
            logger.info('Parsing results from %s', newznab_host[0])

            headers = { 'User-Agent': USER_AGENT }
            params = {
                "t": "search",
                "apikey": newznab_host[1],
                "cat": categories,
                "maxage": headphones.USENET_RETENTION,
                "q": term
            }

            data = request.request_feed(
                url=newznab_host[0] + '/api?',
                params=params, headers=headers
            )

            # Process feed
            if data:
                if not len(data.entries):
                    logger.info(u"No results found from %s for %s", newznab_host[0], term)
                else:
                    for item in data.entries:
                        try:
                            url = item.link
                            title = item.title
                            size = int(item.links[1]['length'])

                            resultlist.append((title, size, url, provider, 'nzb'))
                            logger.info('Found %s. Size: %s' % (title, helpers.bytes_to_mb(size)))

                        except Exception, e:
                            logger.exception("An unknown error occurred trying to parse the feed: %s" % e)

    if headphones.NZBSORG:
        provider = "nzbsorg"
        if headphones.PREFERRED_QUALITY == 3 or losslessOnly:
            categories = "3040"
        elif headphones.PREFERRED_QUALITY:
            categories = "3040,3010"
        else:
            categories = "3010"

        if album['Type'] == 'Other':
            categories = "3030"
            logger.info("Album type is audiobook/spokenword. Using audiobook category")

        # Request results
        logger.info('Parsing results from nzbs.org')

        headers = { 'User-Agent': USER_AGENT }
        params = {
            "t": "search",
            "apikey": headphones.NZBSORG_HASH,
            "cat": categories,
            "maxage": headphones.USENET_RETENTION,
            "q": term
        }

        data = request.request_feed(
            url='http://beta.nzbs.org/api',
            params=params, headers=headers,
            timeout=20
        )

        # Process feed
        if data:
            if not len(data.entries):
                logger.info(u"No results found from nzbs.org for %s" % term)
            else:
                for item in data.entries:
                    try:
                        url = item.link
                        title = item.title
                        size = int(item.links[1]['length'])

                        resultlist.append((title, size, url, provider, 'nzb'))
                        logger.info('Found %s. Size: %s' % (title, helpers.bytes_to_mb(size)))
                    except Exception, e:
                        logger.exception("Unhandled exception while parsing feed")

    if headphones.NZBSRUS:
        provider = "nzbsrus"
        categories = "54"

        if headphones.PREFERRED_QUALITY == 3 or losslessOnly:
            sub = "16"
        elif headphones.PREFERRED_QUALITY:
            sub = ""
        else:
            sub = "15"

        if album['Type'] == 'Other':
            sub = ""
            logger.info("Album type is audiobook/spokenword. Searching all music categories")

        # Request results
        logger.info('Parsing results from NZBsRus')

        headers = { 'User-Agent': USER_AGENT }
        params = {
            "uid": headphones.NZBSRUS_UID,
            "key": headphones.NZBSRUS_APIKEY,
            "cat": categories,
            "sub": sub,
            "age": headphones.USENET_RETENTION,
            "searchtext": term
        }

        data = request.request_json(
            url='https://www.nzbsrus.com/api.php',
            params=params, headers=headers,
            validator=lambda x: type(x) == dict
        )

        # Parse response
        if data:
            if data.get('matches', 0) == 0:
                logger.info(u"No results found from NZBsRus for %s", term)
                pass
            else:
                for item in data['results']:
                    try:
                        url = "http://www.nzbsrus.com/nzbdownload_rss.php/" + item['id'] + "/" + headphones.NZBSRUS_UID + "/" + item['key']
                        title = item['name']
                        size = int(item['size'])

                        resultlist.append((title, size, url, provider, 'nzb'))
                        logger.info('Found %s. Size: %s', title, helpers.bytes_to_mb(size))

                    except Exception, e:
                        logger.exception("Unhandled exception")

    if headphones.OMGWTFNZBS:
        provider = "omgwtfnzbs"

        if headphones.PREFERRED_QUALITY == 3 or losslessOnly:
            categories = "22"
        elif headphones.PREFERRED_QUALITY:
            categories = "22,7"
        else:
             categories = "7"

        if album['Type'] == 'Other':
            categories = "29"
            logger.info("Album type is audiobook/spokenword. Searching all music categories")

        # Request results
        logger.info('Parsing results from omgwtfnzbs')

        headers = { 'User-Agent': USER_AGENT }
        params = {
            "user": headphones.OMGWTFNZBS_UID,
            "api": headphones.OMGWTFNZBS_APIKEY,
            "catid": categories,
            "retention": headphones.USENET_RETENTION,
            "search": term
        }

        data = request.request_json(
            url='http://api.omgwtfnzbs.org/json/',
            params=params, headers=headers,
            validator=lambda x: type(x) == dict
        )

        # Parse response
        if data:
            if 'notice' in data:
                logger.info(u"No results returned from omgwtfnzbs: %s", d['notice'])
            else:
                for item in d:
                    try:
                        url = item['getnzb']
                        title = item['release']
                        size = int(item['sizebytes'])

                        resultlist.append((title, size, url, provider, 'nzb'))
                        logger.info('Found %s. Size: %s', title, helpers.bytes_to_mb(size))
                    except Exception, e:
                        logger.exception("Unhandled exception")

    # attempt to verify that this isn't a substring result
    # when looking for "Foo - Foo" we don't want "Foobar"
    # this should be less of an issue when it isn't a self-titled album so we'll only check vs artist
    #
    # Also will filter flac & remix albums if not specifically looking for it
    # This code also checks the ignored words and required words
    return [result for result in resultlist if verifyresult(result[0], artistterm, term, losslessOnly)]

def send_to_downloader(data, bestqual, album):

    logger.info(u'Found best result from %s: <a href="%s">%s</a> - %s', bestqual[3], bestqual[2], bestqual[0], helpers.bytes_to_mb(bestqual[1]))
    # Get rid of any dodgy chars here so we can prevent sab from renaming our downloads
    kind = bestqual[4]

    if kind == 'nzb':
        folder_name = helpers.sab_sanitize_foldername(bestqual[0])

        if headphones.NZB_DOWNLOADER == 1:

            nzb = classes.NZBDataSearchResult()
            nzb.extraInfo.append(data)
            nzb.name = folder_name
            nzbget.sendNZB(nzb)

        elif headphones.NZB_DOWNLOADER == 0:

            nzb = classes.NZBDataSearchResult()
            nzb.extraInfo.append(data)
            nzb.name = folder_name
            sab.sendNZB(nzb)

            # If we sent the file to sab, we can check how it was renamed and insert that into the snatched table
            (replace_spaces, replace_dots) = sab.checkConfig()

            if replace_dots:
                folder_name = helpers.sab_replace_dots(folder_name)
            if replace_spaces:
                folder_name = helpers.sab_replace_spaces(folder_name)

        else:
            nzb_name = folder_name + '.nzb'
            download_path = os.path.join(headphones.BLACKHOLE_DIR, nzb_name)

            try:
                prev = os.umask(headphones.UMASK)

                with open(download_path, 'w') as fp:
                    fp.write(data)

                os.umask(prev)
                logger.info('File saved to: %s', nzb_name)
            except Exception, e:
                logger.error('Couldn\'t write NZB file: %s', e)
                return
    else:
        folder_name = '%s - %s [%s]' % (helpers.latinToAscii(album['ArtistName']).encode('UTF-8').replace('/', '_'), helpers.latinToAscii(album['AlbumTitle']).encode('UTF-8').replace('/', '_'), get_year_from_release_date(album['ReleaseDate']))

        # Blackhole
        if headphones.TORRENT_DOWNLOADER == 0:

            if bestqual[2].startswith("magnet:"):
                logger.error("Cannot save magnet files to blackhole. Please switch your torrent downloader to Transmission or uTorrent")
                return

            # Get torrent name from .torrent, this is usually used by the torrent client as the folder name
            torrent_name = helpers.replace_illegal_chars(folder_name) + '.torrent'
            download_path = os.path.join(headphones.TORRENTBLACKHOLE_DIR, torrent_name)

            try:
                if bestqual[3] == 'rutracker.org':
                    download_path = rutracker.get_torrent(bestqual[2], headphones.TORRENTBLACKHOLE_DIR)
                    if not download_path:
                        return
                else:
                    #Write the torrent file to a path derived from the TORRENTBLACKHOLE_DIR and file name.
                    prev = os.umask(headphones.UMASK)
                    with open(download_path, 'wb') as fp:
                        fp.write(data)
                    os.umask(prev)

                #Open the fresh torrent file again so we can extract the proper torrent name
                #Used later in post-processing.
                with open(download_path, 'rb') as fp:
                    torrent_info = bencode.bdecode(fp.read())

                torrent_folder_name = torrent_info['info'].get('name', '')
                logger.info('Torrent folder name: %s' % torrent_folder_name)
            except Exception, e:
                logger.error('Couldn\'t get name from Torrent file: %s' % e)
                return

        elif headphones.TORRENT_DOWNLOADER == 1:
            logger.info("Sending torrent to Transmission")

            # rutracker needs cookies to be set, pass the .torrent file instead of url
            if bestqual[3] == 'rutracker.org':
                file_or_url = rutracker.get_torrent(bestqual[2])
            else:
                file_or_url = bestqual[2]

            torrentid = transmission.addTorrent(file_or_url)

            if not torrentid:
                logger.error("Error sending torrent to Transmission. Are you sure it's running?")
                return

            folder_name = transmission.getTorrentFolder(torrentid)
            if folder_name:
                logger.info('Torrent folder name: %s' % folder_name)
            else:
                logger.error('Torrent folder name could not be determined')
                return

            # remove temp .torrent file created above
            if bestqual[3] == 'rutracker.org':
                try:
                    shutil.rmtree(os.path.split(file_or_url)[0])
                except Exception, e:
                    logger.exception("Unhandled exception")

    myDB = db.DBConnection()
    myDB.action('UPDATE albums SET status = "Snatched" WHERE AlbumID=?', [album['AlbumID']])
    myDB.action('INSERT INTO snatched VALUES( ?, ?, ?, ?, DATETIME("NOW", "localtime"), ?, ?, ?)', [album['AlbumID'], bestqual[0], bestqual[1], bestqual[2], "Snatched", folder_name, kind])

def verifyresult(title, artistterm, term, lossless):

    title = re.sub('[\.\-\/\_]', ' ', title)

    #if artistterm != 'Various Artists':
    #
    #    if not re.search('^' + re.escape(artistterm), title, re.IGNORECASE):
    #        #logger.info("Removed from results: " + title + " (artist not at string start).")
    #        #return False
    #    elif re.search(re.escape(artistterm) + '\w', title, re.IGNORECASE | re.UNICODE):
    #        logger.info("Removed from results: " + title + " (post substring result).")
    #        return False
    #    elif re.search('\w' + re.escape(artistterm), title, re.IGNORECASE | re.UNICODE):
    #        logger.info("Removed from results: " + title + " (pre substring result).")
    #        return False

    #another attempt to weed out substrings. We don't want "Vol III" when we were looking for "Vol II"

    # Filter out remix search results (if we're not looking for it)
    if 'remix' not in term.lower() and 'remix' in title.lower():
        logger.info("Removed %s from results because it's a remix album and we're not looking for a remix album right now.", title)
        return False

    # Filter out FLAC if we're not specifically looking for it
    if headphones.PREFERRED_QUALITY == (0 or '0') and 'flac' in title.lower() and not lossless:
        logger.info("Removed %s from results because it's a lossless album and we're not looking for a lossless album right now.", title)
        return False

    if headphones.IGNORED_WORDS:
        for each_word in helpers.split_string(headphones.IGNORED_WORDS):
            if each_word.lower() in title.lower():
                logger.info("Removed '%s' from results because it contains ignored word: '%s'", title, each_word)
                return False

    if headphones.REQUIRED_WORDS:
        for each_word in helpers.split_string(headphones.REQUIRED_WORDS):
            if ' OR ' in each_word:
                or_words = helpers.split_string(each_word, 'OR')
                if any(word.lower() in title.lower() for word in or_words):
                    continue
                else:
                    logger.info("Removed '%s' from results because it doesn't contain any of the required words in: '%s'", title, str(or_words))
                    return False
            if each_word.lower() not in title.lower():
                logger.info("Removed '%s' from results because it doesn't contain required word: '%s'", title, each_word)
                return False

    tokens = re.split('\W', term, re.IGNORECASE | re.UNICODE)
    for token in tokens:

        if not token:
            continue
        if token == 'Various' or token == 'Artists' or token == 'VA':
            continue
        if not re.search('(?:\W|^)+' + token + '(?:\W|$)+', title, re.IGNORECASE | re.UNICODE):
            cleantoken = ''.join(c for c in token if c not in string.punctuation)
            if not not re.search('(?:\W|^)+' + cleantoken + '(?:\W|$)+', title, re.IGNORECASE | re.UNICODE):
                dic = {'!':'i', '$':'s'}
                dumbtoken = helpers.replace_all(token, dic)
                if not not re.search('(?:\W|^)+' + dumbtoken + '(?:\W|$)+', title, re.IGNORECASE | re.UNICODE):
                    logger.info("Removed from results: %s (missing tokens: %s and %s)", title, token, cleantoken)
                    return False

    return True

def getresultNZB(result):
    nzb = None

    if result[3] == 'newzbin':
        response = request.request_response(
            url='https://www.newzbin2.es/api/dnzb/',
            auth=(headphones.HPUSER, headphones.HPPASS),
            params={"username": headphones.NEWZBIN_UID, "password": headphones.NEWZBIN_PASSWORD, "reportid": result[2]},
            headers={'User-Agent': USER_AGENT},
            whitelist_status_code=400
        )

        if response is not None:
            if response.status_code == 400:
                error_code = int(response.headers.header['X-DNZB-RCode'])

                if error_code == 450:
                    result = re.search("wait (\d+) seconds", response.headers['X-DNZB-RText'])
                    seconds = int(result.group(1))

                    logger.info("Newzbin throttled our NZB downloading, pausing for %d seconds", seconds)
                    time.sleep(seconds)

                    # Try again -- possibly forever :(
                    getresultNZB(result)
                else:
                    logger.info("Newzbin error code %d", error_code)
            else:
                nzb = response.content
    elif result[3] == 'headphones':
        nzb = request.request_content(
            url=result[2],
            auth=(headphones.HPUSER, headphones.HPPASS),
            headers={'User-Agent': USER_AGENT}
        )
    else:
        nzb = request.request_content(
            url=result[2],
            headers={'User-Agent': USER_AGENT}
        )

    return nzb

def searchTorrent(album, new=False, losslessOnly=False):
    global gazelle  # persistent what.cd api object to reduce number of login attempts

    # rutracker login

    if headphones.RUTRACKER and album:
        rulogin = rutracker.login(headphones.RUTRACKER_USER, headphones.RUTRACKER_PASSWORD)
        if not rulogin:
            logger.info(u'Could not login to rutracker, search results will exclude this provider')

    albumid = album['AlbumID']
    reldate = album['ReleaseDate']

    year = get_year_from_release_date(reldate)

    # MERGE THIS WITH THE TERM CLEANUP FROM searchNZB
    dic = {'...':'', ' & ':' ', ' = ': ' ', '?':'', '$':'s', ' + ':' ', '"':'', ',':' ', '*':''}

    semi_cleanalbum = helpers.replace_all(album['AlbumTitle'], dic)
    cleanalbum = helpers.latinToAscii(semi_cleanalbum)
    semi_cleanartist = helpers.replace_all(album['ArtistName'], dic)
    cleanartist = helpers.latinToAscii(semi_cleanartist)

    # Use provided term if available, otherwise build our own (this code needs to be cleaned up since a lot
    # of these torrent providers are just using cleanartist/cleanalbum terms
    if album['SearchTerm']:
        term = album['SearchTerm']

    else:
        # FLAC usually doesn't have a year for some reason so I'll leave it out
        # Various Artist albums might be listed as VA, so I'll leave that out too
        # Only use the year if the term could return a bunch of different albums, i.e. self-titled albums
        if album['ArtistName'] in album['AlbumTitle'] or len(album['ArtistName']) < 4 or len(album['AlbumTitle']) < 4:
            term = cleanartist + ' ' + cleanalbum + ' ' + year
        elif album['ArtistName'] == 'Various Artists':
            term = cleanalbum + ' ' + year
        else:
            term = cleanartist + ' ' + cleanalbum

    # Save user search term
    if album['SearchTerm']:
        usersearchterm = term
    else:
        usersearchterm = ''

    semi_clean_artist_term = re.sub('[\.\-\/]', ' ', semi_cleanartist).encode('utf-8', 'replace')
    semi_clean_album_term = re.sub('[\.\-\/]', ' ', semi_cleanalbum).encode('utf-8', 'replace')
    # Replace bad characters in the term and unicode it
    term = re.sub('[\.\-\/]', ' ', term).encode('utf-8')
    artistterm = re.sub('[\.\-\/]', ' ', cleanartist).encode('utf-8', 'replace')
    albumterm  = re.sub('[\.\-\/]', ' ', cleanalbum).encode('utf-8', 'replace')

    logger.debug("Using search term: %s" % term)

    resultlist = []
    pre_sorted_results = False
    minimumseeders = int(headphones.NUMBEROFSEEDERS) - 1

    if headphones.KAT:
        provider = "Kick Ass Torrent"
        providerurl = url_fix("http://kickass.to/usearch/" + term)
        if headphones.PREFERRED_QUALITY == 3 or losslessOnly:
            categories = "7"        #music
            format = "2"             #flac
            maxsize = 10000000000
        elif headphones.PREFERRED_QUALITY:
            categories = "7"        #music
            format = "10"            #mp3+flac
            maxsize = 10000000000
        else:
            categories = "7"        #music
            format = "8"            #mp3
            maxsize = 300000000

        # Requesting content
        logger.info('Parsing results from KAT')

        params = {
            "categories[0]": "music",
            "field": "seeders",
            "sorder": "desc",
            "rss": "1"
        }

        data = request.request_feed(
            url=providerurl,
            params=params,
            timeout=20
        )

        # Process feed
        if data:
            if not len(data.entries):
                logger.info(u"No results found from %s for %s" % provider, term)
            else:
                for item in data.entries:
                    try:
                        rightformat = True
                        title = item['title']
                        seeders = item['torrent_seeds']
                        url = item['links'][1]['href']
                        size = int(item['links'][1]['length'])
                        if format == "2":
                            torrent = request.request_content(url)
                            if not torrent or (int(torrent.find(".mp3")) > 0 and int(torrent.find(".flac")) < 1):
                                rightformat = False
                        if rightformat == True and size < maxsize and minimumseeders < int(seeders):
                            resultlist.append((title, size, url, provider, 'torrent'))
                            logger.info('Found %s. Size: %s' % (title, helpers.bytes_to_mb(size)))
                        else:
                            logger.info('%s is larger than the maxsize, the wrong format or has too little seeders for this category, skipping. (Size: %i bytes, Seeders: %i, Format: %s)' % (title, size, int(seeders), rightformat))
                    except Exception, e:
                        logger.exception("Unhandled exception in the KAT parser")

    if headphones.WAFFLES:
        provider = "Waffles.fm"
        providerurl = url_fix("https://www.waffles.fm/browse.php")

        bitrate = None
        if headphones.PREFERRED_QUALITY == 3 or losslessOnly:
            format = "FLAC"
            bitrate = "(Lossless)"
            maxsize = 10000000000
        elif headphones.PREFERRED_QUALITY:
            format = "FLAC OR MP3"
            maxsize = 10000000000
        else:
            format = "MP3"
            maxsize = 300000000

        if not usersearchterm:
            query_items = ['artist:"%s"' % artistterm,
                           'album:"%s"' % albumterm,
                           'year:(%s)' % year]
        else:
            query_items = [usersearchterm]

        query_items.extend(['format:(%s)' % format,
                            'size:[0 TO %d]' % maxsize,
                            '-seeders:0']) # cut out dead torrents

        if bitrate:
            query_items.append('bitrate:"%s"' % bitrate)

        # Requesting content
        logger.info('Parsing results from Waffles')

        params = {
            "uid": headphones.WAFFLES_UID,
            "passkey": headphones.WAFFLES_PASSKEY,
            "rss": "1",
            "c0": "1",
            "s": "seeders", # sort by
            "d": "desc", # direction
            "q": " ".join(query_items)
        }

        data = request.request_feed(
            url=providerurl,
            params=params,
            timeout=20
        )

        # Process feed
        if data:
            if not len(data.entries):
                logger.info(u"No results found from %s for %s" % (provider, term))
            else:
                for item in data.entries:
                    try:
                        title = item.title
                        desc_match = re.search(r"Size: (\d+)<", item.description)
                        size = int(desc_match.group(1))
                        url = item.link
                        resultlist.append((title, size, url, provider, 'torrent'))
                        logger.info('Found %s. Size: %s' % (title, helpers.bytes_to_mb(size)))
                    except Exception, e:
                        logger.error(u"An error occurred while trying to parse the response from Waffles.fm: %s" % e)

    # rutracker.org

    if headphones.RUTRACKER and rulogin:

        provider = "rutracker.org"

        # Ignore if release date not specified, results too unpredictable

        if not year and not usersearchterm:
            logger.info(u'Release date not specified, ignoring for rutracker.org')
        else:

            bitrate = False

            if headphones.PREFERRED_QUALITY == 3 or losslessOnly:
                format = 'lossless'
                maxsize = 10000000000
            elif headphones.PREFERRED_QUALITY == 1:
                format = 'lossless+mp3'
                maxsize = 10000000000
            else:
                format = 'mp3'
                maxsize = 300000000
                if headphones.PREFERRED_QUALITY == 2 and headphones.PREFERRED_BITRATE:
                    bitrate = True

            # build search url based on above

            if not usersearchterm:
                searchURL = rutracker.searchurl(artistterm, albumterm, year, format)
            else:
                searchURL = rutracker.searchurl(usersearchterm, ' ', ' ', format)

            logger.info(u'Parsing results from <a href="%s">rutracker.org</a>' % searchURL)

            # parse results and get best match

            rulist = rutracker.search(searchURL, maxsize, minimumseeders, albumid, bitrate)

            # add best match to overall results list

            if rulist:
                for ru in rulist:
                    title = ru[0].decode('utf-8')
                    size = ru[1]
                    url = ru[2]
                    resultlist.append((title, size, url, provider, 'torrent'))
                    logger.info('Found %s. Size: %s' % (title, helpers.bytes_to_mb(size)))
            else:
                logger.info(u"No valid results found from %s" % (provider))

    if headphones.WHATCD:
        provider = "What.cd"
        providerurl = "http://what.cd/"

        bitrate = None
        bitrate_string = bitrate

        if headphones.PREFERRED_QUALITY == 3 or losslessOnly:  # Lossless Only mode
            search_formats = [gazelleformat.FLAC]
            maxsize = 10000000000
        elif headphones.PREFERRED_QUALITY == 2:  # Preferred quality mode
            search_formats = [None]  # should return all
            bitrate = headphones.PREFERRED_BITRATE
            if bitrate:
                for encoding_string in gazelleencoding.ALL_ENCODINGS:
                    if re.search(bitrate, encoding_string, flags=re.I):
                        bitrate_string = encoding_string
                if bitrate_string not in gazelleencoding.ALL_ENCODINGS:
                    raise Exception("Preferred bitrate %s not recognized by %s" % (bitrate_string, provider))
            maxsize = 10000000000
        elif headphones.PREFERRED_QUALITY == 1:  # Highest quality including lossless
            search_formats = [gazelleformat.FLAC, gazelleformat.MP3]
            maxsize = 10000000000
        else:  # Highest quality excluding lossless
            search_formats = [gazelleformat.MP3]
            maxsize = 300000000

        if not gazelle or not gazelle.logged_in():
            try:
                logger.info(u"Attempting to log in to What.cd...")
                gazelle = gazelleapi.GazelleAPI(headphones.WHATCD_USERNAME, headphones.WHATCD_PASSWORD)
                gazelle._login()
            except Exception, e:
                gazelle = None
                logger.error(u"What.cd credentials incorrect or site is down. Error: %s %s" % (e.__class__.__name__, str(e)))

        if gazelle and gazelle.logged_in():
            logger.info(u"Searching %s..." % provider)
            all_torrents = []
            for search_format in search_formats:
                all_torrents.extend(gazelle.search_torrents(artistname=semi_clean_artist_term,
                                                              groupname=semi_clean_album_term,
                                                              format=search_format, encoding=bitrate_string)['results'])

            # filter on format, size, and num seeders
            logger.info(u"Filtering torrents by format, maximum size, and minimum seeders...")
            match_torrents = [ torrent for torrent in all_torrents if torrent.size <= maxsize ]
            match_torrents = [ torrent for torrent in match_torrents if torrent.seeders >= minimumseeders ]

            logger.info(u"Remaining torrents: %s" % ", ".join(repr(torrent) for torrent in match_torrents))

            # sort by times d/l'd
            if not len(match_torrents):
                logger.info(u"No results found from %s for %s after filtering" % (provider, term))
            elif len(match_torrents) > 1:
                logger.info(u"Found %d matching releases from %s for %s - %s after filtering" %
                            (len(match_torrents), provider, artistterm, albumterm))
                logger.info("Sorting torrents by times snatched and preferred bitrate %s..." % bitrate_string)
                match_torrents.sort(key=lambda x: int(x.snatched), reverse=True)
                if gazelleformat.MP3 in search_formats:
                    # sort by size after rounding to nearest 10MB...hacky, but will favor highest quality
                    match_torrents.sort(key=lambda x: int(10 * round(x.size/1024./1024./10.)), reverse=True)
                if search_formats and None not in search_formats:
                    match_torrents.sort(key=lambda x: int(search_formats.index(x.format)))  # prefer lossless
#                if bitrate:
#                    match_torrents.sort(key=lambda x: re.match("mp3", x.getTorrentDetails(), flags=re.I), reverse=True)
#                    match_torrents.sort(key=lambda x: str(bitrate) in x.getTorrentFolderName(), reverse=True)
                logger.info(u"New order: %s" % ", ".join(repr(torrent) for torrent in match_torrents))

            pre_sorted_results = True
            for torrent in match_torrents:
                if not torrent.file_path:
                    torrent.group.update_group_data() # will load the file_path for the individual torrents
                resultlist.append((torrent.file_path,
                                   torrent.size,
                                   gazelle.generate_torrent_link(torrent.id),
                                   provider,
                                   'torrent'))

    # Pirate Bay
    if headphones.PIRATEBAY:
        provider = "The Pirate Bay"
        if headphones.PIRATEBAY_PROXY_URL:
            #Might need to clean up the user submitted url
            pirate_proxy = headphones.PIRATEBAY_PROXY_URL

            if not pirate_proxy.startswith('http'):
                pirate_proxy = 'http://' + pirate_proxy
            if pirate_proxy.endswith('/'):
                pirate_proxy = pirate_proxy[:-1]

            providerurl = url_fix(pirate_proxy + "/search/" + term + "/0/99/")

        else:
            providerurl = url_fix("http://thepiratebay.se/search/" + term + "/0/99/")

        if headphones.PREFERRED_QUALITY == 3 or losslessOnly:
            category = '104'          #flac
            maxsize = 10000000000
        elif headphones.PREFERRED_QUALITY:
            category = '100'          #audio cat
            maxsize = 10000000000
        else:
            category = '101'          #mp3
            maxsize = 300000000

        # Requesting content
        logger.info('Parsing results from The Pirate Bay')

        params = {
            "iht": "2",
            "sort": "seeds"
        }

        data = request.request_soup(
            url=providerurl + category,
            params=params,
            timeout=20
        )

        # Process content
        if data:
            rows = data.select('table tr')

<<<<<<< HEAD
            if not rows or len(rows) == '1':
                logger.info(u"No results found from %s for %s" % (provider, term))
            else:
                for item in rows[1:]:
                    try:
                        rightformat = True
                        title = ''.join(item.find("a", {"class" : "detLink"}))
                        seeds = int(''.join(item.find("td", {"align" : "right"})))
                        url = item.findAll("a")[3]['href']
                        if headphones.TORRENT_DOWNLOADER == 0:
                            tor_hash = re.findall("urn:btih:(.*?)&", url)
                            if len(tor_hash) > 0:
                                url = "http://torrage.com/torrent/"+str(tor_hash[0]).upper()+".torrent"
=======
            if not gazelle or not gazelle.logged_in():
                try:
                    logger.info(u"Attempting to log in to What.cd...")
                    gazelle = gazelleapi.GazelleAPI(headphones.WHATCD_USERNAME, headphones.WHATCD_PASSWORD)
                    gazelle._login()
                except Exception, e:
                    gazelle = None
                    logger.error(u"What.cd credentials incorrect or site is down. Error: %s %s" % (e.__class__.__name__, str(e)))

            if gazelle and gazelle.logged_in():
                logger.info(u"Searching %s..." % provider)
                all_torrents = []
                for search_format in search_formats:
                    all_torrents.extend(gazelle.search_torrents(artistname=semi_clean_artist_term,
                                                                  groupname=semi_clean_album_term,
                                                                  format=search_format, encoding=bitrate_string)['results'])

                # filter on format, size, and num seeders
                logger.info(u"Filtering torrents by format, maximum size, and minimum seeders...")
                match_torrents = [ torrent for torrent in all_torrents if torrent.size <= maxsize ]
                match_torrents = [ torrent for torrent in match_torrents if torrent.seeders >= minimumseeders ]

                logger.info(u"Remaining torrents: %s" % ", ".join(repr(torrent) for torrent in match_torrents))

                # sort by times d/l'd
                if not len(match_torrents):
                    logger.info(u"No results found from %s for %s after filtering" % (provider, term))
                elif len(match_torrents) > 1:
                    logger.info(u"Found %d matching releases from %s for %s - %s after filtering" %
                                (len(match_torrents), provider, artistterm, albumterm))
                    logger.info("Sorting torrents by times snatched and preferred bitrate %s..." % bitrate_string)
                    match_torrents.sort(key=lambda x: int(x.snatched), reverse=True)
                    if gazelleformat.MP3 in search_formats:
                        # sort by size after rounding to nearest 10MB...hacky, but will favor highest quality
                        match_torrents.sort(key=lambda x: int(10 * round(x.size/1024./1024./10.)), reverse=True)
                    if search_formats and None not in search_formats:
                        match_torrents.sort(key=lambda x: int(search_formats.index(x.format)))  # prefer lossless
    #                if bitrate:
    #                    match_torrents.sort(key=lambda x: re.match("mp3", x.getTorrentDetails(), flags=re.I), reverse=True)
    #                    match_torrents.sort(key=lambda x: str(bitrate) in x.getTorrentFolderName(), reverse=True)
                    logger.info(u"New order: %s" % ", ".join(repr(torrent) for torrent in match_torrents))

                pre_sorted_results = True
                for torrent in match_torrents:
                    if not torrent.file_path:
                        torrent.group.update_group_data() # will load the file_path for the individual torrents
                    resultlist.append((torrent.file_path,
                                       torrent.size,
                                       gazelle.generate_torrent_link(torrent.id),
                                       provider))

        # Pirate Bay
        if headphones.PIRATEBAY:
            provider = "The Pirate Bay" 
            headers = { 'User-Agent' : 'Mozilla/5.0 (Linux; Android 4.1.1; Nexus 7 Build/JRO03D) AppleWebKit/535.19 (KHTML, like Gecko) Chrome/18.0.1025.166 Safari/535.19' }
            if headphones.PIRATEBAY_PROXY_URL:
                #Might need to clean up the user submitted url
                pirate_proxy = headphones.PIRATEBAY_PROXY_URL
                
                if not pirate_proxy.startswith('http'):
                    pirate_proxy = 'http://' + pirate_proxy
                if pirate_proxy.endswith('/'):
                    pirate_proxy = pirate_proxy[:-1]
                    
                providerurl = url_fix(pirate_proxy + "/search/" + term + "/0/99/")
                
            else:
                providerurl = url_fix("http://thepiratebay.se/search/" + term + "/0/99/")
                
            if headphones.PREFERRED_QUALITY == 3 or losslessOnly:
                category = '104'          #flac
                maxsize = 10000000000
            elif headphones.PREFERRED_QUALITY:
                category = '100'          #audio cat
                maxsize = 10000000000
            else:
                category = '101'          #mp3
                maxsize = 300000000        

            searchURL = providerurl + category
            
            try:
                tpbreq = urllib2.Request(searchURL, '', headers)
                data = urllib2.urlopen(tpbreq, timeout=20).read()
            except urllib2.URLError, e:
                logger.warn('Error fetching data from The Pirate Bay: %s' % e)
                data = False
            
            if data:
            
                logger.info(u'Parsing results from <a href="%s">The Pirate Bay</a>' % searchURL)
                
                soup = BeautifulSoup(data)
                table = soup.find('table')
                rows = None
                if table:
                    rows = table.findAll('tr')
                
                if not rows or len(rows) == '1':
                    logger.info(u"No results found from %s for %s" % (provider, term))
                    pass
                
                else:
                    for item in rows[1:]:
                        try:
                            rightformat = True
                            title = ''.join(item.find("a", {"class" : "detLink"}))
                            seeds = int(''.join(item.find("td", {"align" : "right"})))
                            url = item.findAll("a")[3]['href']
                            if headphones.TORRENT_DOWNLOADER == 0:
                                tor_hash = re.findall("urn:btih:(.*?)&", url)
                                if len(tor_hash) > 0:
                                    url = "http://torrage.com/torrent/"+str(tor_hash[0]).upper()+".torrent"
                                else:
                                    url = None
                            formatted_size = re.search('Size (.*),', unicode(item)).group(1).replace(u'\xa0', ' ')
                            size = helpers.piratesize(formatted_size)
                            if size < maxsize and minimumseeders < seeds and url != None:
                                resultlist.append((title, size, url, provider))
                                logger.info('Found %s. Size: %s' % (title, formatted_size))
>>>>>>> eae01e48
                            else:
                                url = None
                        formatted_size = re.search('Size (.*),', unicode(item)).group(1).replace(u'\xa0', ' ')
                        size = helpers.piratesize(formatted_size)
                        if size < maxsize and minimumseeders < seeds and url != None:
                            resultlist.append((title, size, url, provider, 'torrent'))
                            logger.info('Found %s. Size: %s' % (title, formatted_size))
                        else:
                            logger.info('%s is larger than the maxsize or has too little seeders for this category, skipping. (Size: %i bytes, Seeders: %i)' % (title, size, int(seeds)))

                    except Exception, e:
                        logger.error(u"An unknown error occurred in the Pirate Bay parser: %s" % e)

    if headphones.ISOHUNT:
        provider = "isoHunt"
        providerurl = url_fix("http://isohunt.com/js/rss/" + term)
        if headphones.PREFERRED_QUALITY == 3 or losslessOnly:
            categories = "7"        #music
            format = "2"             #flac
            maxsize = 10000000000
        elif headphones.PREFERRED_QUALITY:
            categories = "7"        #music
            format = "10"            #mp3+flac
            maxsize = 10000000000
        else:
            categories = "7"        #music
            format = "8"            #mp3
            maxsize = 300000000

        # Requesting content
        logger.info('Parsing results from ISOHunt')

        headers = { 'User-Agent': USER_AGENT }
        params = {
            "iht": "2",
            "sort": "seeds"
        }

        data = request.request_feed(
            url=providerurl,
            params=params, headers=headers,
            auth=(headphones.HPUSER, headphones.HPPASS),
            timeout=20
        )

        # Process feed
        if data:
            if not len(data.entries):
                logger.info(u"No results found from %s for %s", provider, term)
            else:
                for item in data.entries:
                    try:
                        rightformat = True
                        title = re.sub(r"(?<=  \[)(.+)(?=\])","",item.title)
                        title = title.replace("[]","")
                        sxstart = item.description.find("Seeds: ") + 7
                        seeds = ""
                        while item.description[sxstart:sxstart + 1] != " ":
                            seeds = seeds + item.description[sxstart:sxstart + 1]
                            sxstart = sxstart + 1
                        url = item.links[1]['url']
                        size = int(item.links[1]['length'])
                        if format == "2":
                            torrent = request.request_content(url)

                            if not torrent or (int(torrent.find(".mp3")) > 0 and int(torrent.find(".flac")) < 1):
                                rightformat = False
                        for findterm in term.split(" "):
                            if not findterm in title:
                                rightformat = False
                        if rightformat == True and size < maxsize and minimumseeders < seeds:
                            resultlist.append((title, size, url, provider, 'torrent'))
                            logger.info('Found %s. Size: %s' % (title, helpers.bytes_to_mb(size)))
                        else:
                            logger.info('%s is larger than the maxsize, the wrong format or has too little seeders for this category, skipping. (Size: %i bytes, Seeders: %i, Format: %s)' % (title, size, int(seeds), rightformat))
                    except Exception:
                        logger.exception("Unhandled exception in isoHunt parser")

    if headphones.MININOVA:
        provider = "Mininova"
        providerurl = url_fix("http://www.mininova.org/rss/" + term + "/5")

        if headphones.PREFERRED_QUALITY == 3 or losslessOnly:
            categories = "7"        #music
            format = "2"             #flac
            maxsize = 10000000000
        elif headphones.PREFERRED_QUALITY:
            categories = "7"        #music
            format = "10"            #mp3+flac
            maxsize = 10000000000
        else:
            categories = "7"        #music
            format = "8"            #mp3
            maxsize = 300000000

        # Requesting content
        logger.info('Parsing results from Mininova')

        data = request.request_feed(
            url=providerurl,
            timeout=20
        )

        # Process feed
        if data:
            if not len(data.entries):
                logger.info(u"No results found from %s for %s" % (provider, term))
            else:
                for item in data.entries:
                    try:
                        rightformat = True
                        title = item.title
                        sxstart = item.description.find("Ratio: ") + 7
                        seeds = ""
                        while item.description[sxstart:sxstart + 1] != " ":
                            seeds = seeds + item.description[sxstart:sxstart + 1]
                            sxstart = sxstart + 1
                        url = item.links[1]['url']
                        size = int(item.links[1]['length'])
                        if format == "2":
                            torrent = request.request_content(url)

                            if not torrent or (int(torrent.find(".mp3")) > 0 and int(torrent.find(".flac")) < 1):
                                rightformat = False
                        if rightformat == True and size < maxsize and minimumseeders < seeds:
                            resultlist.append((title, size, url, provider, 'torrent'))
                            logger.info('Found %s. Size: %s' % (title, helpers.bytes_to_mb(size)))
                        else:
                            logger.info('%s is larger than the maxsize, the wrong format or has too little seeders for this category, skipping. (Size: %i bytes, Seeders: %i, Format: %s)' % (title, size, int(seeds), rightformat))

                    except Exception, e:
                        logger.exception("Unhandled exception in Mininova Parser")

    #attempt to verify that this isn't a substring result
    #when looking for "Foo - Foo" we don't want "Foobar"
    #this should be less of an issue when it isn't a self-titled album so we'll only check vs artist
    return [result for result in resultlist if verifyresult(result[0], artistterm, term, losslessOnly)]

# THIS IS KIND OF A MESS AND PROBABLY NEEDS TO BE CLEANED UP
def preprocess(resultlist):

    for result in resultlist:

        if result[4] == 'torrent':
            #Get out of here if we're using Transmission or uTorrent
            if headphones.TORRENT_DOWNLOADER != 0:
                return True, result
            # get outta here if rutracker or piratebay
            if result[3] == 'rutracker.org':
                return True, result

            # Download the torrent file
            headers = {}

            if result[3] == 'Kick Ass Torrent':
                headers['Referer'] = 'http://kat.ph/'
            elif result[3] == 'What.cd':
                headers['User-Agent'] = 'Headphones'

            return request.request_content(url=result[2], headers=headers), result

        else:
            usenet_retention = int(headphones.USENET_RETENTION or 2000)
            nzb = getresultNZB(result)

            if nzb:
                try:
                    d = minidom.parseString(nzb)
                    node = d.documentElement
                    nzbfiles = d.getElementsByTagName("file")
                    skipping = False
                    for nzbfile in nzbfiles:
                        if int(nzbfile.getAttribute("date")) < (time.time() - usenet_retention * 86400):
                            logger.info('NZB contains a file out of your retention. Skipping.')
                            skipping = True
                            break
                    if skipping:
                        continue

                        #TODO: Do we want rar checking in here to try to keep unknowns out?
                        #or at least the option to do so?
                except Exception, e:
                    logger.exception('Unhandled exception. Unable to parse the best result NZB. Error: %s. (Make sure your username/password/API is correct for provider: %s', e ,result[3])
                    continue

                return nzb, result
            else:
                logger.error("Couldn't retrieve the best nzb. Skipping.")
                continue

        return (None, None)<|MERGE_RESOLUTION|>--- conflicted
+++ resolved
@@ -1117,6 +1117,7 @@
         # Requesting content
         logger.info('Parsing results from The Pirate Bay')
 
+        headers = { 'User-Agent' : 'Mozilla/5.0 (Linux; Android 4.1.1; Nexus 7 Build/JRO03D) AppleWebKit/535.19 (KHTML, like Gecko) Chrome/18.0.1025.166 Safari/535.19' }
         params = {
             "iht": "2",
             "sort": "seeds"
@@ -1125,6 +1126,7 @@
         data = request.request_soup(
             url=providerurl + category,
             params=params,
+            headers=headers,
             timeout=20
         )
 
@@ -1132,7 +1134,6 @@
         if data:
             rows = data.select('table tr')
 
-<<<<<<< HEAD
             if not rows or len(rows) == '1':
                 logger.info(u"No results found from %s for %s" % (provider, term))
             else:
@@ -1146,128 +1147,6 @@
                             tor_hash = re.findall("urn:btih:(.*?)&", url)
                             if len(tor_hash) > 0:
                                 url = "http://torrage.com/torrent/"+str(tor_hash[0]).upper()+".torrent"
-=======
-            if not gazelle or not gazelle.logged_in():
-                try:
-                    logger.info(u"Attempting to log in to What.cd...")
-                    gazelle = gazelleapi.GazelleAPI(headphones.WHATCD_USERNAME, headphones.WHATCD_PASSWORD)
-                    gazelle._login()
-                except Exception, e:
-                    gazelle = None
-                    logger.error(u"What.cd credentials incorrect or site is down. Error: %s %s" % (e.__class__.__name__, str(e)))
-
-            if gazelle and gazelle.logged_in():
-                logger.info(u"Searching %s..." % provider)
-                all_torrents = []
-                for search_format in search_formats:
-                    all_torrents.extend(gazelle.search_torrents(artistname=semi_clean_artist_term,
-                                                                  groupname=semi_clean_album_term,
-                                                                  format=search_format, encoding=bitrate_string)['results'])
-
-                # filter on format, size, and num seeders
-                logger.info(u"Filtering torrents by format, maximum size, and minimum seeders...")
-                match_torrents = [ torrent for torrent in all_torrents if torrent.size <= maxsize ]
-                match_torrents = [ torrent for torrent in match_torrents if torrent.seeders >= minimumseeders ]
-
-                logger.info(u"Remaining torrents: %s" % ", ".join(repr(torrent) for torrent in match_torrents))
-
-                # sort by times d/l'd
-                if not len(match_torrents):
-                    logger.info(u"No results found from %s for %s after filtering" % (provider, term))
-                elif len(match_torrents) > 1:
-                    logger.info(u"Found %d matching releases from %s for %s - %s after filtering" %
-                                (len(match_torrents), provider, artistterm, albumterm))
-                    logger.info("Sorting torrents by times snatched and preferred bitrate %s..." % bitrate_string)
-                    match_torrents.sort(key=lambda x: int(x.snatched), reverse=True)
-                    if gazelleformat.MP3 in search_formats:
-                        # sort by size after rounding to nearest 10MB...hacky, but will favor highest quality
-                        match_torrents.sort(key=lambda x: int(10 * round(x.size/1024./1024./10.)), reverse=True)
-                    if search_formats and None not in search_formats:
-                        match_torrents.sort(key=lambda x: int(search_formats.index(x.format)))  # prefer lossless
-    #                if bitrate:
-    #                    match_torrents.sort(key=lambda x: re.match("mp3", x.getTorrentDetails(), flags=re.I), reverse=True)
-    #                    match_torrents.sort(key=lambda x: str(bitrate) in x.getTorrentFolderName(), reverse=True)
-                    logger.info(u"New order: %s" % ", ".join(repr(torrent) for torrent in match_torrents))
-
-                pre_sorted_results = True
-                for torrent in match_torrents:
-                    if not torrent.file_path:
-                        torrent.group.update_group_data() # will load the file_path for the individual torrents
-                    resultlist.append((torrent.file_path,
-                                       torrent.size,
-                                       gazelle.generate_torrent_link(torrent.id),
-                                       provider))
-
-        # Pirate Bay
-        if headphones.PIRATEBAY:
-            provider = "The Pirate Bay" 
-            headers = { 'User-Agent' : 'Mozilla/5.0 (Linux; Android 4.1.1; Nexus 7 Build/JRO03D) AppleWebKit/535.19 (KHTML, like Gecko) Chrome/18.0.1025.166 Safari/535.19' }
-            if headphones.PIRATEBAY_PROXY_URL:
-                #Might need to clean up the user submitted url
-                pirate_proxy = headphones.PIRATEBAY_PROXY_URL
-                
-                if not pirate_proxy.startswith('http'):
-                    pirate_proxy = 'http://' + pirate_proxy
-                if pirate_proxy.endswith('/'):
-                    pirate_proxy = pirate_proxy[:-1]
-                    
-                providerurl = url_fix(pirate_proxy + "/search/" + term + "/0/99/")
-                
-            else:
-                providerurl = url_fix("http://thepiratebay.se/search/" + term + "/0/99/")
-                
-            if headphones.PREFERRED_QUALITY == 3 or losslessOnly:
-                category = '104'          #flac
-                maxsize = 10000000000
-            elif headphones.PREFERRED_QUALITY:
-                category = '100'          #audio cat
-                maxsize = 10000000000
-            else:
-                category = '101'          #mp3
-                maxsize = 300000000        
-
-            searchURL = providerurl + category
-            
-            try:
-                tpbreq = urllib2.Request(searchURL, '', headers)
-                data = urllib2.urlopen(tpbreq, timeout=20).read()
-            except urllib2.URLError, e:
-                logger.warn('Error fetching data from The Pirate Bay: %s' % e)
-                data = False
-            
-            if data:
-            
-                logger.info(u'Parsing results from <a href="%s">The Pirate Bay</a>' % searchURL)
-                
-                soup = BeautifulSoup(data)
-                table = soup.find('table')
-                rows = None
-                if table:
-                    rows = table.findAll('tr')
-                
-                if not rows or len(rows) == '1':
-                    logger.info(u"No results found from %s for %s" % (provider, term))
-                    pass
-                
-                else:
-                    for item in rows[1:]:
-                        try:
-                            rightformat = True
-                            title = ''.join(item.find("a", {"class" : "detLink"}))
-                            seeds = int(''.join(item.find("td", {"align" : "right"})))
-                            url = item.findAll("a")[3]['href']
-                            if headphones.TORRENT_DOWNLOADER == 0:
-                                tor_hash = re.findall("urn:btih:(.*?)&", url)
-                                if len(tor_hash) > 0:
-                                    url = "http://torrage.com/torrent/"+str(tor_hash[0]).upper()+".torrent"
-                                else:
-                                    url = None
-                            formatted_size = re.search('Size (.*),', unicode(item)).group(1).replace(u'\xa0', ' ')
-                            size = helpers.piratesize(formatted_size)
-                            if size < maxsize and minimumseeders < seeds and url != None:
-                                resultlist.append((title, size, url, provider))
-                                logger.info('Found %s. Size: %s' % (title, formatted_size))
->>>>>>> eae01e48
                             else:
                                 url = None
                         formatted_size = re.search('Size (.*),', unicode(item)).group(1).replace(u'\xa0', ' ')
