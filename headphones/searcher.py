--- conflicted
+++ resolved
@@ -104,11 +104,8 @@
                 else:
                     foundNZB = searchNZB(result['AlbumID'], new)
 
-<<<<<<< HEAD
-            if (headphones.KAT or headphones.ISOHUNT or headphones.MININOVA or headphones.WAFFLES or headphones.RUTRACKER) and foundNZB == "none":
-=======
-            if (headphones.KAT or headphones.ISOHUNT or headphones.MININOVA or headphones.WAFFLES or headphones.WHATCD) and foundNZB == "none":
->>>>>>> e8efaec2
+            if (headphones.KAT or headphones.ISOHUNT or headphones.MININOVA or headphones.WAFFLES or headphones.RUTRACKER or headphones.WHATCD) and foundNZB == "none":
+
                 if result['Status'] == "Wanted Lossless":
                     searchTorrent(result['AlbumID'], new, losslessOnly=True)
                 else:
@@ -120,11 +117,7 @@
         if (headphones.NZBMATRIX or headphones.NEWZNAB or headphones.NZBSORG or headphones.NEWZBIN) and (headphones.SAB_HOST or headphones.BLACKHOLE):
             foundNZB = searchNZB(albumid, new, lossless)
 
-<<<<<<< HEAD
-        if (headphones.KAT or headphones.ISOHUNT or headphones.MININOVA or headphones.WAFFLES or headphones.RUTRACKER) and foundNZB == "none":
-=======
-        if (headphones.KAT or headphones.ISOHUNT or headphones.MININOVA or headphones.WAFFLES or headphones.WHATCD) and foundNZB == "none":
->>>>>>> e8efaec2
+        if (headphones.KAT or headphones.ISOHUNT or headphones.MININOVA or headphones.WAFFLES or headphones.RUTRACKER or headphones.WHATCD) and foundNZB == "none":
             searchTorrent(albumid, new, lossless)
 
 def searchNZB(albumid=None, new=False, losslessOnly=False):
@@ -832,8 +825,6 @@
                             logger.info('Found %s. Size: %s' % (title, helpers.bytes_to_mb(size)))
                         except Exception, e:
                             logger.error(u"An error occurred while trying to parse the response from Waffles.fm: %s" % e)
-
-<<<<<<< HEAD
         
         # rutracker.org
         
@@ -881,8 +872,7 @@
                         logger.info('Found %s. Size: %s' % (title, helpers.bytes_to_mb(size)))
                 else:
                     logger.info(u"No valid results found from %s" % (provider))
-                
-=======
+
         if headphones.WHATCD:
             provider = "What.cd"
             providerurl = "http://what.cd/"
@@ -945,7 +935,6 @@
                                        torrent.size,
                                        gazelle.generate_torrent_link(torrent.id),
                                        provider))
->>>>>>> e8efaec2
 
         if headphones.ISOHUNT:
             provider = "isoHunt"    
@@ -1201,7 +1190,6 @@
 
 def preprocesstorrent(resultlist, pre_sorted_list=False):
     selresult = ""
-<<<<<<< HEAD
     for result in resultlist:
         if selresult == "":
             selresult = result
@@ -1213,7 +1201,6 @@
     if selresult[3] == 'rutracker.org':
         return True, selresult
                    
-=======
     if pre_sorted_list:
         selresult = resultlist[0]
     else:
@@ -1222,8 +1209,7 @@
                 selresult = result
             elif int(selresult[1]) < int(result[1]): # if size is lower than new result replace previous selected result (bigger size = better quality?)
                 selresult = result
-            
->>>>>>> e8efaec2
+
     try:
         request = urllib2.Request(selresult[2])
         request.add_header('Accept-encoding', 'gzip')
