#  This file is part of Headphones.
#
#  Headphones is free software: you can redistribute it and/or modify
#  it under the terms of the GNU General Public License as published by
#  the Free Software Foundation, either version 3 of the License, or
#  (at your option) any later version.
#
#  Headphones is distributed in the hope that it will be useful,
#  but WITHOUT ANY WARRANTY; without even the implied warranty of
#  MERCHANTABILITY or FITNESS FOR A PARTICULAR PURPOSE.  See the
#  GNU General Public License for more details.
#
#  You should have received a copy of the GNU General Public License
#  along with Headphones.  If not, see <http://www.gnu.org/licenses/>.

# NZBGet support added by CurlyMo <curlymoo1@gmail.com> as a part of XBian - XBMC on the Raspberry Pi

from base64 import b16encode, b32decode
from hashlib import sha1
import string
import random
import urllib
import datetime
import subprocess
import unicodedata
import urlparse

import os
import re
from pygazelle import api as gazelleapi
from pygazelle import encoding as gazelleencoding
from pygazelle import format as gazelleformat
import headphones
from headphones.common import USER_AGENT
from headphones import logger, db, helpers, classes, sab, nzbget, request
from headphones import utorrent, transmission, notifiers, rutracker
from bencode import bencode, bdecode


# Magnet to torrent services, for Black hole. Stolen from CouchPotato.
TORRENT_TO_MAGNET_SERVICES = [
    # 'https://zoink.it/torrent/%s.torrent',
    # 'http://torrage.com/torrent/%s.torrent',
    'https://torcache.net/torrent/%s.torrent',
]

# Persistent What.cd API object
gazelle = None
ruobj = None


def fix_url(s, charset="utf-8"):
    """
    Fix the URL so it is proper formatted and encoded.
    """

    if isinstance(s, unicode):
        s = s.encode(charset, 'ignore')

    scheme, netloc, path, qs, anchor = urlparse.urlsplit(s)
    path = urllib.quote(path, '/%')
    qs = urllib.quote_plus(qs, ':&=')

    return urlparse.urlunsplit((scheme, netloc, path, qs, anchor))


def torrent_to_file(target_file, data):
    """
    Write torrent data to file, and change permissions accordingly. Will return
    None in case of a write error. If changing permissions fails, it will
    continue anyway.
    """

    # Write data to file
    try:
        with open(target_file, "wb") as fp:
            fp.write(data)
    except IOError as e:
        logger.error(
            "Could not write torrent file '%s': %s. Skipping.",
            target_file, e.message)
        return

    # Try to change permissions
    if headphones.CONFIG.FILE_PERMISSIONS_ENABLED:
        try:
            os.chmod(target_file, int(headphones.CONFIG.FILE_PERMISSIONS, 8))
        except OSError as e:
            logger.warn(
                "Could not change permissions for file '%s': %s. Continuing.",
                target_file.decode(headphones.SYS_ENCODING, "replace"),
                e.message)
    else:
        logger.debug(
            "Not changing file permissions, since it is disabled: %s",
            target_file.decode(headphones.SYS_ENCODING, "replace"))

    # Done
    return True


def read_torrent_name(torrent_file, default_name=None):
    """
    Read the torrent file and return the torrent name. If the torrent name
    cannot be determined, it will return the `default_name`.
    """

    # Open file
    try:
        with open(torrent_file, "rb") as fp:
            torrent_info = bdecode(fp.read())
    except IOError as e:
        logger.error("Unable to open torrent file: %s", torrent_file)
        return

    # Read dictionary
    if torrent_info:
        try:
            return torrent_info["info"]["name"]
        except KeyError:
            if default_name:
                logger.warning("Couldn't get name from torrent file: %s. " \
                               "Defaulting to '%s'", e, default_name)
            else:
                logger.warning("Couldn't get name from torrent file: %s. No " \
                               "default given", e)

    # Return default
    return default_name


def calculate_torrent_hash(link, data=None):
    """
    Calculate the torrent hash from a magnet link or data. Raises a ValueError
    when it cannot create a torrent hash given the input data.
    """

    if link.startswith("magnet:"):
        torrent_hash = re.findall("urn:btih:([\w]{32,40})", link)[0]
        if len(torrent_hash) == 32:
            torrent_hash = b16encode(b32decode(torrent_hash)).lower()
    elif data:
        info = bdecode(data)["info"]
        torrent_hash = sha1(bencode(info)).hexdigest()
    else:
        raise ValueError("Cannot calculate torrent hash without magnet link " \
                         "or data")

    return torrent_hash.upper()


def get_seed_ratio(provider):
    """
    Return the seed ratio for the specified provider, if applicable. Defaults to
    None in case of an error.
    """

    if provider == 'rutracker.org':
        seed_ratio = headphones.CONFIG.RUTRACKER_RATIO
    elif provider == 'Kick Ass Torrents':
        seed_ratio = headphones.CONFIG.KAT_RATIO
    elif provider == 'What.cd':
        seed_ratio = headphones.CONFIG.WHATCD_RATIO
    elif provider == 'The Pirate Bay':
        seed_ratio = headphones.CONFIG.PIRATEBAY_RATIO
    elif provider == 'Old Pirate Bay':
        seed_ratio = headphones.CONFIG.OLDPIRATEBAY_RATIO
    elif provider == 'Waffles.fm':
        seed_ratio = headphones.CONFIG.WAFFLES_RATIO
    elif provider == 'Mininova':
        seed_ratio = headphones.CONFIG.MININOVA_RATIO
    elif provider == 'Strike':
        seed_ratio = headphones.CONFIG.STRIKE_RATIO
    else:
        seed_ratio = None

    if seed_ratio is not None:
        try:
            seed_ratio = float(seed_ratio)
        except ValueError:
            logger.warn("Could not get seed ratio for %s" % provider)

    return seed_ratio


def searchforalbum(albumid=None, new=False, losslessOnly=False,
                   choose_specific_download=False):
    logger.info('Searching for wanted albums')
    myDB = db.DBConnection()

    if not albumid:
        results = myDB.select(
            'SELECT * from albums WHERE Status="Wanted" OR Status="Wanted Lossless"')

        for album in results:

            if not album['AlbumTitle'] or not album['ArtistName']:
                logger.warn('Skipping release %s. No title available', album['AlbumID'])
                continue

            if headphones.CONFIG.WAIT_UNTIL_RELEASE_DATE and album['ReleaseDate']:
                try:
                    release_date = datetime.datetime.strptime(album['ReleaseDate'], "%Y-%m-%d")
                except:
                    logger.warn(
                        "No valid date for: %s. Skipping automatic search" % album['AlbumTitle'])
                    continue

                if release_date > datetime.datetime.today():
                    logger.info("Skipping: %s. Waiting for release date of: %s" % (
                    album['AlbumTitle'], album['ReleaseDate']))
                    continue

            new = True

            if album['Status'] == "Wanted Lossless":
                losslessOnly = True

            logger.info('Searching for "%s - %s" since it is marked as wanted' % (
            album['ArtistName'], album['AlbumTitle']))
            do_sorted_search(album, new, losslessOnly)

    elif albumid and choose_specific_download:
        album = myDB.action('SELECT * from albums WHERE AlbumID=?', [albumid]).fetchone()
        logger.info('Searching for "%s - %s"' % (album['ArtistName'], album['AlbumTitle']))
        results = do_sorted_search(album, new, losslessOnly, choose_specific_download=True)
        return results

    else:
        album = myDB.action('SELECT * from albums WHERE AlbumID=?', [albumid]).fetchone()
        logger.info('Searching for "%s - %s" since it was marked as wanted' % (
        album['ArtistName'], album['AlbumTitle']))
        do_sorted_search(album, new, losslessOnly)

    logger.info('Search for wanted albums complete')


def do_sorted_search(album, new, losslessOnly, choose_specific_download=False):
    NZB_PROVIDERS = (
    headphones.CONFIG.HEADPHONES_INDEXER or headphones.CONFIG.NEWZNAB or headphones.CONFIG.NZBSORG or headphones.CONFIG.OMGWTFNZBS)
    NZB_DOWNLOADERS = (
    headphones.CONFIG.SAB_HOST or headphones.CONFIG.BLACKHOLE_DIR or headphones.CONFIG.NZBGET_HOST)
    TORRENT_PROVIDERS = (
    headphones.CONFIG.TORZNAB or headphones.CONFIG.KAT or headphones.CONFIG.PIRATEBAY or headphones.CONFIG.OLDPIRATEBAY or headphones.CONFIG.MININOVA or headphones.CONFIG.WAFFLES or headphones.CONFIG.RUTRACKER or headphones.CONFIG.WHATCD or headphones.CONFIG.STRIKE)

    results = []
    myDB = db.DBConnection()
    albumlength = \
    myDB.select('SELECT sum(TrackDuration) from tracks WHERE AlbumID=?', [album['AlbumID']])[0][0]

    if headphones.CONFIG.PREFER_TORRENTS == 0 and not choose_specific_download:

        if NZB_PROVIDERS and NZB_DOWNLOADERS:
            results = searchNZB(album, new, losslessOnly, albumlength)

        if not results and TORRENT_PROVIDERS:
            results = searchTorrent(album, new, losslessOnly, albumlength)

    elif headphones.CONFIG.PREFER_TORRENTS == 1 and not choose_specific_download:

        if TORRENT_PROVIDERS:
            results = searchTorrent(album, new, losslessOnly, albumlength)

        if not results and NZB_PROVIDERS and NZB_DOWNLOADERS:
            results = searchNZB(album, new, losslessOnly, albumlength)

    else:

        nzb_results = None
        torrent_results = None

        if NZB_PROVIDERS and NZB_DOWNLOADERS:
            nzb_results = searchNZB(album, new, losslessOnly, albumlength, choose_specific_download)

        if TORRENT_PROVIDERS:
            torrent_results = searchTorrent(album, new, losslessOnly, albumlength,
                                            choose_specific_download)

        if not nzb_results:
            nzb_results = []

        if not torrent_results:
            torrent_results = []

        results = nzb_results + torrent_results

    if choose_specific_download:
        return results

    # Filter all results that do not comply
    results = [result for result in results if result[5]]

    # Sort the remaining results
    sorted_search_results = sort_search_results(results, album, new, albumlength)

    if not sorted_search_results:
        return

    logger.info(u"Making sure we can download the best result")
    (data, bestqual) = preprocess(sorted_search_results)

    if data and bestqual:
        send_to_downloader(data, bestqual, album)


def removeDisallowedFilenameChars(filename):
    validFilenameChars = "-_.() %s%s" % (string.ascii_letters, string.digits)
    cleanedFilename = unicodedata.normalize('NFKD', filename).encode('ASCII', 'ignore').lower()
    return ''.join(c for c in cleanedFilename if c in validFilenameChars)


def more_filtering(results, album, albumlength, new):
    low_size_limit = None
    high_size_limit = None
    allow_lossless = False
    myDB = db.DBConnection()

    # Lossless - ignore results if target size outside bitrate range
    if headphones.CONFIG.PREFERRED_QUALITY == 3 and albumlength and (
        headphones.CONFIG.LOSSLESS_BITRATE_FROM or headphones.CONFIG.LOSSLESS_BITRATE_TO):
        if headphones.CONFIG.LOSSLESS_BITRATE_FROM:
            low_size_limit = albumlength / 1000 * int(headphones.CONFIG.LOSSLESS_BITRATE_FROM) * 128
        if headphones.CONFIG.LOSSLESS_BITRATE_TO:
            high_size_limit = albumlength / 1000 * int(headphones.CONFIG.LOSSLESS_BITRATE_TO) * 128

    # Preferred Bitrate - ignore results if target size outside % buffer
    elif headphones.CONFIG.PREFERRED_QUALITY == 2 and headphones.CONFIG.PREFERRED_BITRATE:
        logger.debug('Target bitrate: %s kbps' % headphones.CONFIG.PREFERRED_BITRATE)
        if albumlength:
            targetsize = albumlength / 1000 * int(headphones.CONFIG.PREFERRED_BITRATE) * 128
            logger.info('Target size: %s' % helpers.bytes_to_mb(targetsize))
            if headphones.CONFIG.PREFERRED_BITRATE_LOW_BUFFER:
                low_size_limit = targetsize * int(
                    headphones.CONFIG.PREFERRED_BITRATE_LOW_BUFFER) / 100
            if headphones.CONFIG.PREFERRED_BITRATE_HIGH_BUFFER:
                high_size_limit = targetsize * int(
                    headphones.CONFIG.PREFERRED_BITRATE_HIGH_BUFFER) / 100
                if headphones.CONFIG.PREFERRED_BITRATE_ALLOW_LOSSLESS:
                    allow_lossless = True

    newlist = []

    for result in results:

        if low_size_limit and (int(result[1]) < low_size_limit):
            logger.info(
                "%s from %s is too small for this album - not considering it. (Size: %s, Minsize: %s)",
                result[0], result[3], helpers.bytes_to_mb(result[1]),
                helpers.bytes_to_mb(low_size_limit))
            continue

        if high_size_limit and (int(result[1]) > high_size_limit):
            logger.info(
                "%s from %s is too large for this album - not considering it. (Size: %s, Maxsize: %s)",
                result[0], result[3], helpers.bytes_to_mb(result[1]),
                helpers.bytes_to_mb(high_size_limit))

            # Keep lossless results if there are no good lossy matches
            if not (allow_lossless and 'flac' in result[0].lower()):
                continue

        if new:
            alreadydownloaded = myDB.select('SELECT * from snatched WHERE URL=?', [result[2]])

            if len(alreadydownloaded):
                logger.info(
                    '%s has already been downloaded from %s. Skipping.' % (result[0], result[3]))
                continue

        newlist.append(result)

    results = newlist

    return results


def sort_search_results(resultlist, album, new, albumlength):
    if new and not len(resultlist):
        logger.info(
            'No more results found for:  %s - %s' % (album['ArtistName'], album['AlbumTitle']))
        return None

    # Add a priority if it has any of the preferred words
    temp_list = []
    preferred_words = None
    if headphones.CONFIG.PREFERRED_WORDS:
        preferred_words = helpers.split_string(headphones.CONFIG.PREFERRED_WORDS)
    for result in resultlist:
        priority = 0
        if preferred_words:
            if any(word.lower() in result[0].lower() for word in preferred_words):
                priority = 1
            # add a search provider priority (weighted based on position)
            i = next((i for i, word in enumerate(preferred_words) if word in result[3].lower()),
                     None)
            if i is not None:
                priority += round((len(preferred_words) - i) / float(len(preferred_words)), 2)

        temp_list.append((result[0], result[1], result[2], result[3], result[4], priority))

    resultlist = temp_list

    if headphones.CONFIG.PREFERRED_QUALITY == 2 and headphones.CONFIG.PREFERRED_BITRATE:

        try:
            targetsize = albumlength / 1000 * int(headphones.CONFIG.PREFERRED_BITRATE) * 128

            if not targetsize:
                logger.info('No track information for %s - %s. Defaulting to highest quality' % (
                album['ArtistName'], album['AlbumTitle']))
                finallist = sorted(resultlist, key=lambda title: (title[5], int(title[1])),
                                   reverse=True)

            else:
                newlist = []
                flac_list = []

                for result in resultlist:

                    # Add lossless results to the "flac list" which we can use if there are no good lossy matches
                    if 'flac' in result[0].lower():
                        flac_list.append(
                            (result[0], result[1], result[2], result[3], result[4], result[5]))
                        continue

                    delta = abs(targetsize - int(result[1]))
                    newlist.append(
                        (result[0], result[1], result[2], result[3], result[4], result[5], delta))

                finallist = sorted(newlist, key=lambda title: (-title[5], title[6]))

                if not len(finallist) and len(
                        flac_list) and headphones.CONFIG.PREFERRED_BITRATE_ALLOW_LOSSLESS:
                    logger.info(
                        "Since there were no appropriate lossy matches (and at least one lossless match), going to use lossless instead")
                    finallist = sorted(flac_list, key=lambda title: (title[5], int(title[1])),
                                       reverse=True)
        except Exception:
            logger.exception('Unhandled exception')
            logger.info('No track information for %s - %s. Defaulting to highest quality',
                        album['ArtistName'], album['AlbumTitle'])

            finallist = sorted(resultlist, key=lambda title: (title[5], int(title[1])),
                               reverse=True)

    else:

        finallist = sorted(resultlist, key=lambda title: (title[5], int(title[1])), reverse=True)

    if not len(finallist):
        logger.info('No appropriate matches found for %s - %s', album['ArtistName'],
                    album['AlbumTitle'])
        return None

    return finallist


def get_year_from_release_date(release_date):
    try:
        year = release_date[:4]
    except TypeError:
        year = ''

    return year


def searchNZB(album, new=False, losslessOnly=False, albumlength=None,
              choose_specific_download=False):
    reldate = album['ReleaseDate']
    year = get_year_from_release_date(reldate)

    dic = {'...': '', ' & ': ' ', ' = ': ' ', '?': '', '$': 's', ' + ': ' ', '"': '', ',': '',
           '*': '', '.': '', ':': ''}

    cleanalbum = helpers.latinToAscii(helpers.replace_all(album['AlbumTitle'], dic)).strip()
    cleanartist = helpers.latinToAscii(helpers.replace_all(album['ArtistName'], dic)).strip()

    # Use the provided search term if available, otherwise build a search term
    if album['SearchTerm']:
        term = album['SearchTerm']
    elif album['Type'] == 'part of':
        term = cleanalbum + " " + year
    else:
        # FLAC usually doesn't have a year for some reason so leave it out.
        # Various Artist albums might be listed as VA, so I'll leave that out too
        # Only use the year if the term could return a bunch of different albums, i.e. self-titled albums
        if album['ArtistName'] in album['AlbumTitle'] or len(album['ArtistName']) < 4 or len(
                album['AlbumTitle']) < 4:
            term = cleanartist + ' ' + cleanalbum + ' ' + year
        elif album['ArtistName'] == 'Various Artists':
            term = cleanalbum + ' ' + year
        else:
            term = cleanartist + ' ' + cleanalbum

    # Replace bad characters in the term and unicode it
    term = re.sub('[\.\-\/]', ' ', term).encode('utf-8')
    artistterm = re.sub('[\.\-\/]', ' ', cleanartist).encode('utf-8')

    # If Preferred Bitrate and High Limit and Allow Lossless then get both lossy and lossless
    if headphones.CONFIG.PREFERRED_QUALITY == 2 and headphones.CONFIG.PREFERRED_BITRATE and headphones.CONFIG.PREFERRED_BITRATE_HIGH_BUFFER and headphones.CONFIG.PREFERRED_BITRATE_ALLOW_LOSSLESS:
        allow_lossless = True
    else:
        allow_lossless = False

    logger.debug("Using search term: %s" % term)

    resultlist = []

    if headphones.CONFIG.HEADPHONES_INDEXER:
        provider = "headphones"

        if headphones.CONFIG.PREFERRED_QUALITY == 3 or losslessOnly:
            categories = "3040"
        elif headphones.CONFIG.PREFERRED_QUALITY == 1 or allow_lossless:
            categories = "3040,3010"
        else:
            categories = "3010"

        if album['Type'] == 'Other':
            logger.info("Album type is audiobook/spokenword. Using audiobook category")
            categories = "3030"

        # Request results
        logger.info('Searching Headphones Indexer with search term: %s' % term)

        headers = {'User-Agent': USER_AGENT}
        params = {
            "t": "search",
            "cat": categories,
            "apikey": '964d601959918a578a670984bdee9357',
            "maxage": headphones.CONFIG.USENET_RETENTION,
            "q": term
        }

        data = request.request_feed(
            url="https://indexer.codeshy.com/api",
            params=params, headers=headers,
            auth=(headphones.CONFIG.HPUSER, headphones.CONFIG.HPPASS)
        )

        # Process feed
        if data:
            if not len(data.entries):
                logger.info(u"No results found from %s for %s" % ('Headphones Index', term))
            else:
                for item in data.entries:
                    try:
                        url = item.link
                        title = item.title
                        size = int(item.links[1]['length'])

                        resultlist.append((title, size, url, provider, 'nzb', True))
                        logger.info('Found %s. Size: %s' % (title, helpers.bytes_to_mb(size)))
                    except Exception as e:
                        logger.error(u"An unknown error occurred trying to parse the feed: %s" % e)

    if headphones.CONFIG.NEWZNAB:
        provider = "newznab"
        newznab_hosts = []

        if headphones.CONFIG.NEWZNAB_HOST and headphones.CONFIG.NEWZNAB_ENABLED:
            newznab_hosts.append((headphones.CONFIG.NEWZNAB_HOST, headphones.CONFIG.NEWZNAB_APIKEY,
                                  headphones.CONFIG.NEWZNAB_ENABLED))

        for newznab_host in headphones.CONFIG.get_extra_newznabs():
            if newznab_host[2] == '1' or newznab_host[2] == 1:
                newznab_hosts.append(newznab_host)

        if headphones.CONFIG.PREFERRED_QUALITY == 3 or losslessOnly:
            categories = "3040"
        elif headphones.CONFIG.PREFERRED_QUALITY == 1 or allow_lossless:
            categories = "3040,3010"
        else:
            categories = "3010"

        if album['Type'] == 'Other':
            categories = "3030"
            logger.info("Album type is audiobook/spokenword. Using audiobook category")

        for newznab_host in newznab_hosts:

            provider = newznab_host[0]

            # Add a little mod for kere.ws
            if newznab_host[0] == "http://kere.ws":
                if categories == "3040":
                    categories = categories + ",4070"
                elif categories == "3040,3010":
                    categories = categories + ",4070,4010"
                elif categories == "3010":
                    categories = categories + ",4010"
                else:
                    categories = categories + ",4050"

            # Request results
            logger.info('Parsing results from %s using search term: %s' % (newznab_host[0], term))

            headers = {'User-Agent': USER_AGENT}
            params = {
                "t": "search",
                "apikey": newznab_host[1],
                "cat": categories,
                "maxage": headphones.CONFIG.USENET_RETENTION,
                "q": term
            }

            data = request.request_feed(
                url=newznab_host[0] + '/api?',
                params=params, headers=headers
            )

            # Process feed
            if data:
                if not len(data.entries):
                    logger.info(u"No results found from %s for %s", newznab_host[0], term)
                else:
                    for item in data.entries:
                        try:
                            url = item.link
                            title = item.title
                            size = int(item.links[1]['length'])
                            if all(word.lower() in title.lower() for word in term.split()):
                                logger.info(
                                    'Found %s. Size: %s' % (title, helpers.bytes_to_mb(size)))
                                resultlist.append((title, size, url, provider, 'nzb', True))
                            else:
                                logger.info('Skipping %s, not all search term words found' % title)

                        except Exception as e:
                            logger.exception(
                                "An unknown error occurred trying to parse the feed: %s" % e)

    if headphones.CONFIG.NZBSORG:
        provider = "nzbsorg"
        if headphones.CONFIG.PREFERRED_QUALITY == 3 or losslessOnly:
            categories = "3040"
        elif headphones.CONFIG.PREFERRED_QUALITY == 1 or allow_lossless:
            categories = "3040,3010"
        else:
            categories = "3010"

        if album['Type'] == 'Other':
            categories = "3030"
            logger.info("Album type is audiobook/spokenword. Using audiobook category")

        headers = {'User-Agent': USER_AGENT}
        params = {
            "t": "search",
            "apikey": headphones.CONFIG.NZBSORG_HASH,
            "cat": categories,
            "maxage": headphones.CONFIG.USENET_RETENTION,
            "q": term
        }

        data = request.request_feed(
            url='http://beta.nzbs.org/api',
            params=params, headers=headers,
            timeout=5
        )

        logger.info('Parsing results from nzbs.org using search term: %s' % term)
        # Process feed
        if data:
            if not len(data.entries):
                logger.info(u"No results found from nzbs.org for %s" % term)
            else:
                for item in data.entries:
                    try:
                        url = item.link
                        title = item.title
                        size = int(item.links[1]['length'])

                        resultlist.append((title, size, url, provider, 'nzb', True))
                        logger.info('Found %s. Size: %s' % (title, helpers.bytes_to_mb(size)))
                    except Exception as e:
                        logger.exception("Unhandled exception while parsing feed")

    if headphones.CONFIG.OMGWTFNZBS:
        provider = "omgwtfnzbs"

        if headphones.CONFIG.PREFERRED_QUALITY == 3 or losslessOnly:
            categories = "22"
        elif headphones.CONFIG.PREFERRED_QUALITY == 1 or allow_lossless:
            categories = "22,7"
        else:
            categories = "7"

        if album['Type'] == 'Other':
            categories = "29"
            logger.info("Album type is audiobook/spokenword. Searching all music categories")

        # Request results
        logger.info('Parsing results from omgwtfnzbs using search term: %s' % term)

        headers = {'User-Agent': USER_AGENT}
        params = {
            "user": headphones.CONFIG.OMGWTFNZBS_UID,
            "api": headphones.CONFIG.OMGWTFNZBS_APIKEY,
            "catid": categories,
            "retention": headphones.CONFIG.USENET_RETENTION,
            "search": term
        }

        data = request.request_json(
            url='http://api.omgwtfnzbs.org/json/',
            params=params, headers=headers
        )

        # Parse response
        if data:
            if 'notice' in data:
                logger.info(u"No results returned from omgwtfnzbs: %s" % data['notice'])
            else:
                for item in data:
                    try:
                        url = item['getnzb']
                        title = item['release']
                        size = int(item['sizebytes'])

                        resultlist.append((title, size, url, provider, 'nzb', True))
                        logger.info('Found %s. Size: %s', title, helpers.bytes_to_mb(size))
                    except Exception as e:
                        logger.exception("Unhandled exception")

    # attempt to verify that this isn't a substring result
    # when looking for "Foo - Foo" we don't want "Foobar"
    # this should be less of an issue when it isn't a self-titled album so we'll only check vs artist
    #
    # Also will filter flac & remix albums if not specifically looking for it
    # This code also checks the ignored words and required words
    results = [result for result in resultlist if
               verifyresult(result[0], artistterm, term, losslessOnly)]

    # Additional filtering for size etc
    if results and not choose_specific_download:
        results = more_filtering(results, album, albumlength, new)

    return results


def send_to_downloader(data, bestqual, album):
<<<<<<< HEAD
    logger.info(u'Found best result from %s: <a href="%s">%s</a> - %s', bestqual[3], bestqual[2],
                bestqual[0], helpers.bytes_to_mb(bestqual[1]))
=======

    logger.info(u'Found best result from %s: [%s] - %s - %s', bestqual[3], bestqual[2], bestqual[0], helpers.bytes_to_mb(bestqual[1]))
>>>>>>> 47730c04
    # Get rid of any dodgy chars here so we can prevent sab from renaming our downloads
    kind = bestqual[4]
    seed_ratio = None
    torrentid = None

    if kind == 'nzb':
        folder_name = helpers.sab_sanitize_foldername(bestqual[0])

        if headphones.CONFIG.NZB_DOWNLOADER == 1:

            nzb = classes.NZBDataSearchResult()
            nzb.extraInfo.append(data)
            nzb.name = folder_name
            if not nzbget.sendNZB(nzb):
                return

        elif headphones.CONFIG.NZB_DOWNLOADER == 0:

            nzb = classes.NZBDataSearchResult()
            nzb.extraInfo.append(data)
            nzb.name = folder_name
            if not sab.sendNZB(nzb):
                return

            # If we sent the file to sab, we can check how it was renamed and insert that into the snatched table
            (replace_spaces, replace_dots) = sab.checkConfig()

            if replace_dots:
                folder_name = helpers.sab_replace_dots(folder_name)
            if replace_spaces:
                folder_name = helpers.sab_replace_spaces(folder_name)

        else:
            nzb_name = folder_name + '.nzb'
            download_path = os.path.join(headphones.CONFIG.BLACKHOLE_DIR, nzb_name)

            try:
                prev = os.umask(headphones.UMASK)

                with open(download_path, 'w') as fp:
                    fp.write(data)

                os.umask(prev)
                logger.info('File saved to: %s', nzb_name)
            except Exception as e:
                logger.error('Couldn\'t write NZB file: %s', e)
                return
    else:
        folder_name = '%s - %s [%s]' % (
        helpers.latinToAscii(album['ArtistName']).encode('UTF-8').replace('/', '_'),
        helpers.latinToAscii(album['AlbumTitle']).encode('UTF-8').replace('/', '_'),
        get_year_from_release_date(album['ReleaseDate']))

        # Blackhole
        if headphones.CONFIG.TORRENT_DOWNLOADER == 0:

            # Get torrent name from .torrent, this is usually used by the torrent client as the folder name
            torrent_name = helpers.replace_illegal_chars(folder_name) + '.torrent'
            download_path = os.path.join(headphones.CONFIG.TORRENTBLACKHOLE_DIR, torrent_name)

            if bestqual[2].lower().startswith("magnet:"):
                if headphones.CONFIG.MAGNET_LINKS == 1:
                    try:
                        if headphones.SYS_PLATFORM == 'win32':
                            os.startfile(bestqual[2])
                        elif headphones.SYS_PLATFORM == 'darwin':
                            subprocess.Popen(["open", bestqual[2]], stdout=subprocess.PIPE,
                                             stderr=subprocess.PIPE)
                        else:
                            subprocess.Popen(["xdg-open", bestqual[2]], stdout=subprocess.PIPE,
                                             stderr=subprocess.PIPE)

                        # Gonna just take a guess at this..... Is there a better way to find this out?
                        folder_name = bestqual[0]
                    except Exception as e:
                        logger.error("Error opening magnet link: %s" % str(e))
                        return
                elif headphones.CONFIG.MAGNET_LINKS == 2:
                    # Procedure adapted from CouchPotato
                    torrent_hash = calculate_torrent_hash(bestqual[2])

                    # Randomize list of services
                    services = TORRENT_TO_MAGNET_SERVICES[:]
                    random.shuffle(services)
                    headers = {'User-Agent': USER_AGENT}
                    headers['Referer'] = 'https://torcache.net/'

                    for service in services:

                        data = request.request_content(service % torrent_hash, headers=headers)
                        if data and "torcache" in data:
                            if not torrent_to_file(download_path, data):
                                return
                            # Extract folder name from torrent
                            folder_name = read_torrent_name(download_path,
                                                            bestqual[0])

                            # Break for loop
                            break
                    else:
                        # No service succeeded
                        logger.warning("Unable to convert magnet with hash " \
                                       "'%s' into a torrent file.", torrent_hash)
                        return
                elif headphones.CONFIG.MAGNET_LINKS == 3:
                    torrent_to_file(download_path, data)
                    return
                else:
<<<<<<< HEAD
                    logger.error("Cannot save magnet link in blackhole. " \
                                 "Please switch your torrent downloader to " \
                                 "Transmission or uTorrent, or allow Headphones " \
                                 "to open or convert magnet links")
=======
                    logger.error("Ignoring magnet links for blackhole. " \
                        "Please switch your torrent downloader to " \
                        "Transmission or uTorrent, or allow Headphones " \
                        "to open or convert magnet links")
>>>>>>> 47730c04
                    return
            else:

                if not torrent_to_file(download_path, data):
                    return

                # Extract folder name from torrent
                folder_name = read_torrent_name(download_path, bestqual[0])
                if folder_name:
                    logger.info('Torrent folder name: %s' % folder_name)

        elif headphones.CONFIG.TORRENT_DOWNLOADER == 1:
            logger.info("Sending torrent to Transmission")

            # Add torrent
            if bestqual[3] == 'rutracker.org':
                torrentid = transmission.addTorrent('', data)
            else:
                torrentid = transmission.addTorrent(bestqual[2])

            if not torrentid:
                logger.error("Error sending torrent to Transmission. Are you sure it's running?")
                return

            folder_name = transmission.getTorrentFolder(torrentid)
            if folder_name:
                logger.info('Torrent folder name: %s' % folder_name)
            else:
                logger.error('Torrent folder name could not be determined')
                return

            # Set Seed Ratio
            seed_ratio = get_seed_ratio(bestqual[3])
            if seed_ratio is not None:
                transmission.setSeedRatio(torrentid, seed_ratio)

        else:  # if headphones.CONFIG.TORRENT_DOWNLOADER == 2:
            logger.info("Sending torrent to uTorrent")

            # Add torrent
            if bestqual[3] == 'rutracker.org':
                ruobj.utorrent_add_file(data)
            else:
                utorrent.addTorrent(bestqual[2])

            # Get hash
            torrentid = calculate_torrent_hash(bestqual[2], data)
            if not torrentid:
                logger.error('Torrent id could not be determined')
                return

            # Get folder
            folder_name = utorrent.getFolder(torrentid)
            if folder_name:
                logger.info('Torrent folder name: %s' % folder_name)
            else:
                logger.error('Torrent folder name could not be determined')
                return

            # Set Label
            if headphones.CONFIG.UTORRENT_LABEL:
                utorrent.labelTorrent(torrentid)

            # Set Seed Ratio
            seed_ratio = get_seed_ratio(bestqual[3])
            if seed_ratio is not None:
                utorrent.setSeedRatio(torrentid, seed_ratio)

    myDB = db.DBConnection()
    myDB.action('UPDATE albums SET status = "Snatched" WHERE AlbumID=?', [album['AlbumID']])
    myDB.action('INSERT INTO snatched VALUES( ?, ?, ?, ?, DATETIME("NOW", "localtime"), ?, ?, ?)',
                [album['AlbumID'], bestqual[0], bestqual[1], bestqual[2], "Snatched", folder_name,
                 kind])

    # Store the torrent id so we can check later if it's finished seeding and can be removed
    if seed_ratio is not None and seed_ratio != 0 and torrentid:
        myDB.action(
            'INSERT INTO snatched VALUES( ?, ?, ?, ?, DATETIME("NOW", "localtime"), ?, ?, ?)',
            [album['AlbumID'], bestqual[0], bestqual[1], bestqual[2], "Seed_Snatched", torrentid,
             kind])

    # notify
    artist = album[1]
    albumname = album[2]
    rgid = album[6]
    title = artist + ' - ' + albumname
    provider = bestqual[3]
    if provider.startswith(("http://", "https://")):
        provider = provider.split("//")[1]
    name = folder_name if folder_name else None

    if headphones.CONFIG.GROWL_ENABLED and headphones.CONFIG.GROWL_ONSNATCH:
        logger.info(u"Sending Growl notification")
        growl = notifiers.GROWL()
        growl.notify(name, "Download started")
    if headphones.CONFIG.PROWL_ENABLED and headphones.CONFIG.PROWL_ONSNATCH:
        logger.info(u"Sending Prowl notification")
        prowl = notifiers.PROWL()
        prowl.notify(name, "Download started")
    if headphones.CONFIG.PUSHOVER_ENABLED and headphones.CONFIG.PUSHOVER_ONSNATCH:
        logger.info(u"Sending Pushover notification")
        prowl = notifiers.PUSHOVER()
        prowl.notify(name, "Download started")
    if headphones.CONFIG.PUSHBULLET_ENABLED and headphones.CONFIG.PUSHBULLET_ONSNATCH:
        logger.info(u"Sending PushBullet notification")
        pushbullet = notifiers.PUSHBULLET()
        pushbullet.notify(name, "Download started")
    if headphones.CONFIG.TWITTER_ENABLED and headphones.CONFIG.TWITTER_ONSNATCH:
        logger.info(u"Sending Twitter notification")
        twitter = notifiers.TwitterNotifier()
        twitter.notify_snatch(name)
    if headphones.CONFIG.NMA_ENABLED and headphones.CONFIG.NMA_ONSNATCH:
        logger.info(u"Sending NMA notification")
        nma = notifiers.NMA()
        nma.notify(snatched=name)
    if headphones.CONFIG.PUSHALOT_ENABLED and headphones.CONFIG.PUSHALOT_ONSNATCH:
        logger.info(u"Sending Pushalot notification")
        pushalot = notifiers.PUSHALOT()
        pushalot.notify(name, "Download started")
    if headphones.CONFIG.OSX_NOTIFY_ENABLED and headphones.CONFIG.OSX_NOTIFY_ONSNATCH:
        from headphones import cache
        c = cache.Cache()
        album_art = c.get_artwork_from_cache(None, rgid)
        logger.info(u"Sending OS X notification")
        osx_notify = notifiers.OSX_NOTIFY()
        osx_notify.notify(artist,
                          albumname,
                          'Snatched: ' + provider + '. ' + name,
                          image=album_art)
    if headphones.CONFIG.BOXCAR_ENABLED and headphones.CONFIG.BOXCAR_ONSNATCH:
        logger.info(u"Sending Boxcar2 notification")
        b2msg = 'From ' + provider + '<br></br>' + name
        boxcar = notifiers.BOXCAR()
        boxcar.notify('Headphones snatched: ' + title, b2msg, rgid)
    if headphones.CONFIG.EMAIL_ENABLED and headphones.CONFIG.EMAIL_ONSNATCH:
        logger.info(u"Sending Email notification")
        email = notifiers.Email()
        message = 'Snatched from ' + provider + '. ' + name
        email.notify("Snatched: " + title, message)


def verifyresult(title, artistterm, term, lossless):
    title = re.sub('[\.\-\/\_]', ' ', title)

    # if artistterm != 'Various Artists':
    #
    #    if not re.search('^' + re.escape(artistterm), title, re.IGNORECASE):
    #        #logger.info("Removed from results: " + title + " (artist not at string start).")
    #        #return False
    #    elif re.search(re.escape(artistterm) + '\w', title, re.IGNORECASE | re.UNICODE):
    #        logger.info("Removed from results: " + title + " (post substring result).")
    #        return False
    #    elif re.search('\w' + re.escape(artistterm), title, re.IGNORECASE | re.UNICODE):
    #        logger.info("Removed from results: " + title + " (pre substring result).")
    #        return False

    # another attempt to weed out substrings. We don't want "Vol III" when we were looking for "Vol II"

    # Filter out remix search results (if we're not looking for it)
    if 'remix' not in term.lower() and 'remix' in title.lower():
        logger.info(
            "Removed %s from results because it's a remix album and we're not looking for a remix album right now.",
            title)
        return False

    # Filter out FLAC if we're not specifically looking for it
    if headphones.CONFIG.PREFERRED_QUALITY == (
        0 or '0') and 'flac' in title.lower() and not lossless:
        logger.info(
            "Removed %s from results because it's a lossless album and we're not looking for a lossless album right now.",
            title)
        return False

    if headphones.CONFIG.IGNORED_WORDS:
        for each_word in helpers.split_string(headphones.CONFIG.IGNORED_WORDS):
            if each_word.lower() in title.lower():
                logger.info("Removed '%s' from results because it contains ignored word: '%s'",
                            title, each_word)
                return False

    if headphones.CONFIG.REQUIRED_WORDS:
        for each_word in helpers.split_string(headphones.CONFIG.REQUIRED_WORDS):
            if ' OR ' in each_word:
                or_words = helpers.split_string(each_word, 'OR')
                if any(word.lower() in title.lower() for word in or_words):
                    continue
                else:
                    logger.info(
                        "Removed '%s' from results because it doesn't contain any of the required words in: '%s'",
                        title, str(or_words))
                    return False
            if each_word.lower() not in title.lower():
                logger.info(
                    "Removed '%s' from results because it doesn't contain required word: '%s'",
                    title, each_word)
                return False

    if headphones.CONFIG.IGNORE_CLEAN_RELEASES:
        for each_word in ['clean', 'edited', 'censored']:
            logger.debug("Checking if '%s' is in search result: '%s'", each_word, title)
            if each_word.lower() in title.lower() and each_word.lower() not in term.lower():
                logger.info("Removed '%s' from results because it contains clean album word: '%s'",
                            title, each_word)
                return False

    tokens = re.split('\W', term, re.IGNORECASE | re.UNICODE)
    for token in tokens:

        if not token:
            continue
        if token == 'Various' or token == 'Artists' or token == 'VA':
            continue
        if not re.search('(?:\W|^)+' + token + '(?:\W|$)+', title, re.IGNORECASE | re.UNICODE):
            cleantoken = ''.join(c for c in token if c not in string.punctuation)
            if not not re.search('(?:\W|^)+' + cleantoken + '(?:\W|$)+', title,
                                 re.IGNORECASE | re.UNICODE):
                dic = {'!': 'i', '$': 's'}
                dumbtoken = helpers.replace_all(token, dic)
                if not not re.search('(?:\W|^)+' + dumbtoken + '(?:\W|$)+', title,
                                     re.IGNORECASE | re.UNICODE):
                    logger.info("Removed from results: %s (missing tokens: %s and %s)", title,
                                token, cleantoken)
                    return False

    return True


def searchTorrent(album, new=False, losslessOnly=False, albumlength=None,
                  choose_specific_download=False):
    global gazelle  # persistent what.cd api object to reduce number of login attempts
    global ruobj  # and rutracker

    reldate = album['ReleaseDate']

    year = get_year_from_release_date(reldate)

    # MERGE THIS WITH THE TERM CLEANUP FROM searchNZB
    dic = {'...': '', ' & ': ' ', ' = ': ' ', '?': '', '$': 's', ' + ': ' ', '"': '', ',': ' ',
           '*': ''}

    semi_cleanalbum = helpers.replace_all(album['AlbumTitle'], dic)
    cleanalbum = helpers.latinToAscii(semi_cleanalbum)
    semi_cleanartist = helpers.replace_all(album['ArtistName'], dic)
    cleanartist = helpers.latinToAscii(semi_cleanartist)

    # Use provided term if available, otherwise build our own (this code needs to be cleaned up since a lot
    # of these torrent providers are just using cleanartist/cleanalbum terms
    if album['SearchTerm']:
        term = album['SearchTerm']
    elif album['Type'] == 'part of':
        term = cleanalbum + " " + year
    else:
        # FLAC usually doesn't have a year for some reason so I'll leave it out
        # Various Artist albums might be listed as VA, so I'll leave that out too
        # Only use the year if the term could return a bunch of different albums, i.e. self-titled albums
        if album['ArtistName'] in album['AlbumTitle'] or len(album['ArtistName']) < 4 or len(
                album['AlbumTitle']) < 4:
            term = cleanartist + ' ' + cleanalbum + ' ' + year
        elif album['ArtistName'] == 'Various Artists':
            term = cleanalbum + ' ' + year
        else:
            term = cleanartist + ' ' + cleanalbum

    # Save user search term
    if album['SearchTerm']:
        usersearchterm = term
    else:
        usersearchterm = ''

    semi_clean_artist_term = re.sub('[\.\-\/]', ' ', semi_cleanartist).encode('utf-8', 'replace')
    semi_clean_album_term = re.sub('[\.\-\/]', ' ', semi_cleanalbum).encode('utf-8', 'replace')
    # Replace bad characters in the term and unicode it
    term = re.sub('[\.\-\/]', ' ', term).encode('utf-8')
    artistterm = re.sub('[\.\-\/]', ' ', cleanartist).encode('utf-8', 'replace')
    albumterm = re.sub('[\.\-\/]', ' ', cleanalbum).encode('utf-8', 'replace')

    # If Preferred Bitrate and High Limit and Allow Lossless then get both lossy and lossless
    if headphones.CONFIG.PREFERRED_QUALITY == 2 and headphones.CONFIG.PREFERRED_BITRATE and headphones.CONFIG.PREFERRED_BITRATE_HIGH_BUFFER and headphones.CONFIG.PREFERRED_BITRATE_ALLOW_LOSSLESS:
        allow_lossless = True
    else:
        allow_lossless = False

    logger.debug("Using search term: %s" % term)

    resultlist = []
    minimumseeders = int(headphones.CONFIG.NUMBEROFSEEDERS) - 1

    def set_proxy(proxy_url):
        if not proxy_url.startswith('http'):
            proxy_url = 'http://' + proxy_url
        if proxy_url.endswith('/'):
            proxy_url = proxy_url[:-1]

        return proxy_url

    if headphones.CONFIG.TORZNAB:
        provider = "torznab"
        torznab_hosts = []

        if headphones.CONFIG.TORZNAB_HOST and headphones.CONFIG.TORZNAB_ENABLED:
            torznab_hosts.append((headphones.CONFIG.TORZNAB_HOST, headphones.CONFIG.TORZNAB_APIKEY,
                                  headphones.CONFIG.TORZNAB_ENABLED))

        for torznab_host in headphones.CONFIG.get_extra_torznabs():
            if torznab_host[2] == '1' or torznab_host[2] == 1:
                torznab_hosts.append(torznab_host)

        if headphones.CONFIG.PREFERRED_QUALITY == 3 or losslessOnly:
            categories = "3040"
        elif headphones.CONFIG.PREFERRED_QUALITY == 1 or allow_lossless:
            categories = "3040,3010"
        else:
            categories = "3010"

        if album['Type'] == 'Other':
            categories = "3030"
            logger.info("Album type is audiobook/spokenword. Using audiobook category")

        for torznab_host in torznab_hosts:

            provider = torznab_host[0]

            # Request results
            logger.info('Parsing results from %s using search term: %s' % (torznab_host[0], term))

            headers = {'User-Agent': USER_AGENT}
            params = {
                "t": "search",
                "apikey": torznab_host[1],
                "cat": categories,
                "maxage": headphones.CONFIG.USENET_RETENTION,
                "q": term
            }

            data = request.request_feed(
                url=torznab_host[0] + '/api?',
                params=params, headers=headers
            )

            # Process feed
            if data:
                if not len(data.entries):
                    logger.info(u"No results found from %s for %s", torznab_host[0], term)
                else:
                    for item in data.entries:
                        try:
                            url = item.link
                            title = item.title
                            size = int(item.links[1]['length'])
                            if all(word.lower() in title.lower() for word in term.split()):
                                logger.info(
                                    'Found %s. Size: %s' % (title, helpers.bytes_to_mb(size)))
                                resultlist.append((title, size, url, provider, 'torrent', True))
                            else:
                                logger.info('Skipping %s, not all search term words found' % title)

                        except Exception as e:
                            logger.exception(
                                "An unknown error occurred trying to parse the feed: %s" % e)

    if headphones.CONFIG.KAT:
        provider = "Kick Ass Torrents"
        ka_term = term.replace("!", "")

        # Use proxy if specified
        if headphones.CONFIG.KAT_PROXY_URL:
            providerurl = fix_url(set_proxy(headphones.CONFIG.KAT_PROXY_URL))
        else:
            providerurl = fix_url("https://kat.cr")

        # Build URL
        providerurl = providerurl + "/usearch/" + ka_term

        # Set max size and category
        if headphones.CONFIG.PREFERRED_QUALITY == 3 or losslessOnly:
            maxsize = 10000000000
            providerurl += " category:lossless/"
        elif headphones.CONFIG.PREFERRED_QUALITY == 1 or allow_lossless:
            maxsize = 10000000000
            providerurl += " category:music/"
        else:
            maxsize = 300000000
            providerurl += " category:music/"

        # Requesting content
        logger.info("Searching %s using term: %s" % (provider, ka_term))

        params = {
            "field": "seeders",
            "sorder": "desc",
            "rss": "1"
        }

        data = request.request_feed(url=providerurl, params=params,
                                    whitelist_status_code=[404])

        # Process feed
        if data:
            if not len(data.entries):
                logger.info("No results found on %s using search term: %s" % (provider, ka_term))
            else:
                for item in data.entries:
                    try:
                        title = item['title']
<<<<<<< HEAD
                        seeders = item['torrent_seeds']
                        if headphones.CONFIG.TORRENT_DOWNLOADER == 0:
                            url = item['links'][1]['href']
                        else:
                            url = item['torrent_magneturi']
                        size = int(item['links'][1]['length'])
                        if size < maxsize and minimumseeders < int(seeders):
                            resultlist.append((title, size, url, provider, 'torrent', True))
                            logger.info('Found %s. Size: %s' % (title, helpers.bytes_to_mb(size)))
                        else:
                            logger.info(
                                '%s is larger than the maxsize or has too little seeders for this category, skipping. (Size: %i bytes, Seeders: %d)',
                                title, size, int(seeders))
=======
                        seeders = item['seeds']
                        url = item['torrentLink']
                        size = int(item['size'])
                        hash = item['hash']
                        # The "tr" querystring used in magnetUri is a hack since it assumes the tracker is always the same for KAT.
                        # It currently works for all torrents tested but it should be changed to load the HTML, and parse out the real magnet URI.
                        magnetUri = r"magnet:?xt=urn:btih:" + hash + r"&tr=udp%3A%2F%2Fopen.demonii.com%3A1337"

                        if format == "2":
                            torrent = request.request_content(url, headers=headers)
                            if not torrent or (int(torrent.find(".mp3")) > 0 and int(torrent.find(".flac")) < 1):
                                rightformat = False

                        #if rightformat and size < maxsize and minimumseeders < int(seeders):
                        #    match = True
                        #    logger.info('Found %s. Size: %s' % (title, helpers.bytes_to_mb(size)))
                        #else:
                        #    match = False
                        #    logger.info('%s is larger than the maxsize, the wrong format or has too little seeders for this category, skipping. (Size: %i bytes, Seeders: %d, Format: %s)', title, size, int(seeders), rightformat)

                        match = False
                        if rightformat:
                            if size < maxsize:
                                if minimumseeders < int(seeders):
                                    match = True
                                    logger.info('Found %s. Size: %s' % (title, helpers.bytes_to_mb(size)))
                                else:
                                    logger.info('%s has too little seeders for this category, skipping. (Size: %i bytes, Seeders: %d, Format: %s)', title, size, int(seeders), rightformat)
                            else:
                                logger.info('%s is larger than the maxsize for this category, skipping. (Size: %i bytes, Seeders: %d, Format: %s)', title, size, int(seeders), rightformat)
                        else:
                            logger.info('%s is the wrong format for this category, skipping. (Size: %i bytes, Seeders: %d, Format: %s)', title, size, int(seeders), rightformat)


                        # The URL returned from KAT is NOT a torrent URL. It is a jump page.
                        # More work needs to be done here to get this to work right for real torrent files. Refer to CouchPotatos HTML parsing method.
                        #resultlist.append((title, size, url, provider, 'torrent', match))
                        resultlist.append((title, size, magnetUri, provider, 'magnet', match))
>>>>>>> 47730c04
                    except Exception as e:
                        logger.exception("Unhandled exception in the KAT parser")

    if headphones.CONFIG.WAFFLES:
        provider = "Waffles.fm"
        providerurl = fix_url("https://www.waffles.fm/browse.php")

        bitrate = None
        if headphones.CONFIG.PREFERRED_QUALITY == 3 or losslessOnly:
            format = "FLAC"
            bitrate = "(Lossless)"
            maxsize = 10000000000
        elif headphones.CONFIG.PREFERRED_QUALITY == 1 or allow_lossless:
            format = "FLAC OR MP3"
            maxsize = 10000000000
        else:
            format = "MP3"
            maxsize = 300000000

        if not usersearchterm:
            query_items = ['artist:"%s"' % artistterm,
                           'album:"%s"' % albumterm,
                           'year:(%s)' % year]
        else:
            query_items = [usersearchterm]

        query_items.extend(['format:(%s)' % format,
                            'size:[0 TO %d]' % maxsize,
                            '-seeders:0'])  # cut out dead torrents

        if bitrate:
            query_items.append('bitrate:"%s"' % bitrate)

        # Requesting content
        logger.info('Parsing results from Waffles.fm')

        params = {
            "uid": headphones.CONFIG.WAFFLES_UID,
            "passkey": headphones.CONFIG.WAFFLES_PASSKEY,
            "rss": "1",
            "c0": "1",
            "s": "seeders",  # sort by
            "d": "desc",  # direction
            "q": " ".join(query_items)
        }

        data = request.request_feed(
            url=providerurl,
            params=params,
            timeout=20
        )

        # Process feed
        if data:
            if not len(data.entries):
                logger.info(u"No results found from %s for %s", provider, term)
            else:
                for item in data.entries:
                    try:
                        title = item.title
                        desc_match = re.search(r"Size: (\d+)<", item.description)
                        size = int(desc_match.group(1))
                        url = item.link
                        resultlist.append((title, size, url, provider, 'torrent', True))
                        logger.info('Found %s. Size: %s', title, helpers.bytes_to_mb(size))
                    except Exception as e:
                        logger.error(
                            u"An error occurred while trying to parse the response from Waffles.fm: %s",
                            e)

    # rutracker.org
    if headphones.CONFIG.RUTRACKER:
        provider = "rutracker.org"

        # Ignore if release date not specified, results too unpredictable
        if not year and not usersearchterm:
            logger.info(u"Release date not specified, ignoring for rutracker.org")
        else:
            if headphones.CONFIG.PREFERRED_QUALITY == 3 or losslessOnly:
                format = 'lossless'
            elif headphones.CONFIG.PREFERRED_QUALITY == 1 or allow_lossless:
                format = 'lossless+mp3'
            else:
                format = 'mp3'

            # Login
            if not ruobj or not ruobj.logged_in():
                ruobj = rutracker.Rutracker()
                if not ruobj.login():
                    ruobj = None

            if ruobj and ruobj.logged_in():

                # build search url
                if not usersearchterm:
                    searchURL = ruobj.searchurl(artistterm, albumterm, year, format)
                else:
                    searchURL = ruobj.searchurl(usersearchterm, ' ', ' ', format)

                # parse results
                rulist = ruobj.search(searchURL)
                if rulist:
                    resultlist.extend(rulist)

    if headphones.CONFIG.WHATCD:
        provider = "What.cd"
        providerurl = "http://what.cd/"

        bitrate = None
        bitrate_string = bitrate

        if headphones.CONFIG.PREFERRED_QUALITY == 3 or losslessOnly:  # Lossless Only mode
            search_formats = [gazelleformat.FLAC]
            maxsize = 10000000000
        elif headphones.CONFIG.PREFERRED_QUALITY == 2:  # Preferred quality mode
            search_formats = [None]  # should return all
            bitrate = headphones.CONFIG.PREFERRED_BITRATE
            if bitrate:
                if 225 <= int(bitrate) < 256:
                    bitrate = 'V0'
                elif 200 <= int(bitrate) < 225:
                    bitrate = 'V1'
                elif 175 <= int(bitrate) < 200:
                    bitrate = 'V2'
                for encoding_string in gazelleencoding.ALL_ENCODINGS:
                    if re.search(bitrate, encoding_string, flags=re.I):
                        bitrate_string = encoding_string
                if bitrate_string not in gazelleencoding.ALL_ENCODINGS:
                    logger.info(
                        u"Your preferred bitrate is not one of the available What.cd filters, so not using it as a search parameter.")
            maxsize = 10000000000
        elif headphones.CONFIG.PREFERRED_QUALITY == 1 or allow_lossless:  # Highest quality including lossless
            search_formats = [gazelleformat.FLAC, gazelleformat.MP3]
            maxsize = 10000000000
        else:  # Highest quality excluding lossless
            search_formats = [gazelleformat.MP3]
            maxsize = 300000000

        if not gazelle or not gazelle.logged_in():
            try:
                logger.info(u"Attempting to log in to What.cd...")
                gazelle = gazelleapi.GazelleAPI(headphones.CONFIG.WHATCD_USERNAME,
                                                headphones.CONFIG.WHATCD_PASSWORD)
                gazelle._login()
            except Exception as e:
                gazelle = None
                logger.error(u"What.cd credentials incorrect or site is down. Error: %s %s" % (
                e.__class__.__name__, str(e)))

        if gazelle and gazelle.logged_in():
            logger.info(u"Searching %s..." % provider)
            all_torrents = []
            for search_format in search_formats:
                if usersearchterm:
                    all_torrents.extend(
                        gazelle.search_torrents(searchstr=usersearchterm, format=search_format,
                                                encoding=bitrate_string)['results'])
                else:
                    all_torrents.extend(gazelle.search_torrents(artistname=semi_clean_artist_term,
                                                                groupname=semi_clean_album_term,
                                                                format=search_format,
                                                                encoding=bitrate_string)['results'])

            # filter on format, size, and num seeders
            logger.info(u"Filtering torrents by format, maximum size, and minimum seeders...")
            match_torrents = [t for t in all_torrents if
                              t.size <= maxsize and t.seeders >= minimumseeders]

            logger.info(
                u"Remaining torrents: %s" % ", ".join(repr(torrent) for torrent in match_torrents))

            # sort by times d/l'd
            if not len(match_torrents):
                logger.info(u"No results found from %s for %s after filtering" % (provider, term))
            elif len(match_torrents) > 1:
                logger.info(u"Found %d matching releases from %s for %s - %s after filtering" %
                            (len(match_torrents), provider, artistterm, albumterm))
                logger.info(
                    "Sorting torrents by times snatched and preferred bitrate %s..." % bitrate_string)
                match_torrents.sort(key=lambda x: int(x.snatched), reverse=True)
                if gazelleformat.MP3 in search_formats:
                    # sort by size after rounding to nearest 10MB...hacky, but will favor highest quality
                    match_torrents.sort(key=lambda x: int(10 * round(x.size / 1024. / 1024. / 10.)),
                                        reverse=True)
                if search_formats and None not in search_formats:
                    match_torrents.sort(
                        key=lambda x: int(search_formats.index(x.format)))  # prefer lossless
                #                if bitrate:
                #                    match_torrents.sort(key=lambda x: re.match("mp3", x.getTorrentDetails(), flags=re.I), reverse=True)
                #                    match_torrents.sort(key=lambda x: str(bitrate) in x.getTorrentFolderName(), reverse=True)
                logger.info(
                    u"New order: %s" % ", ".join(repr(torrent) for torrent in match_torrents))

            for torrent in match_torrents:
                if not torrent.file_path:
                    torrent.group.update_group_data()  # will load the file_path for the individual torrents
                resultlist.append((torrent.file_path,
                                   torrent.size,
                                   gazelle.generate_torrent_link(torrent.id),
                                   provider,
                                   'torrent', True))

    # Pirate Bay
    if headphones.CONFIG.PIRATEBAY:
        provider = "The Pirate Bay"
        tpb_term = term.replace("!", "")

        # Use proxy if specified
        if headphones.CONFIG.PIRATEBAY_PROXY_URL:
            providerurl = fix_url(set_proxy(headphones.CONFIG.PIRATEBAY_PROXY_URL))
        else:
            providerurl = fix_url("https://thepiratebay.se")

        # Build URL
        providerurl = providerurl + "/search/" + tpb_term + "/0/7/"  # 7 is sort by seeders

        # Pick category for torrents
        if headphones.CONFIG.PREFERRED_QUALITY == 3 or losslessOnly:
            category = '104'  # FLAC
            maxsize = 10000000000
        elif headphones.CONFIG.PREFERRED_QUALITY == 1 or allow_lossless:
            category = '100'  # General audio category
            maxsize = 10000000000
        else:
            category = '101'  # MP3 only
            maxsize = 300000000

        # Request content
        logger.info("Searching The Pirate Bay using term: %s", tpb_term)

        headers = {
            'User-Agent': 'Mozilla/5.0 (Windows NT 6.3; Win64; x64) AppleWebKit/537.36 (KHTML, like Gecko) Chrome/41.0.2243.2 Safari/537.36'}
        data = request.request_soup(url=providerurl + category, headers=headers)

        # Process content
        if data:
            rows = data.select('table tbody tr')

            if not rows:
                logger.info("No results found from The Pirate Bay using term: %s" % tpb_term)
            else:
                for item in rows:
                    try:
                        url = None
                        rightformat = True
                        title = ''.join(item.find("a", {"class": "detLink"}))
                        seeds = int(''.join(item.find("td", {"align": "right"})))

                        if headphones.CONFIG.TORRENT_DOWNLOADER == 0:
                            try:
                                url = item.find("a", {"title": "Download this torrent"})['href']
                            except TypeError:
                                if headphones.CONFIG.MAGNET_LINKS != 0:
                                    url = item.findAll("a")[3]['href']
                                else:
                                    logger.info('"%s" only has a magnet link, skipping' % title)
                                    continue
                        else:
                            url = item.findAll("a")[3]["href"]

                        if url.lower().startswith("//"):
                            url = "http:" + url

                        formatted_size = re.search('Size (.*),', unicode(item)).group(1).replace(
                            u'\xa0', ' ')
                        size = helpers.piratesize(formatted_size)

                        if size < maxsize and minimumseeders < seeds and url is not None:
                            match = True
                            logger.info('Found %s. Size: %s' % (title, formatted_size))
                        else:
                            match = False
                            logger.info(
                                '%s is larger than the maxsize or has too little seeders for this category, skipping. (Size: %i bytes, Seeders: %i)' % (
                                title, size, int(seeds)))

                        resultlist.append((title, size, url, provider, "torrent", match))
                    except Exception as e:
                        logger.error(u"An unknown error occurred in the Pirate Bay parser: %s" % e)

    # Old Pirate Bay Compatible
    if headphones.CONFIG.OLDPIRATEBAY:
        provider = "Old Pirate Bay"
        tpb_term = term.replace("!", "")

        # Pick category for torrents
        if headphones.CONFIG.PREFERRED_QUALITY == 3 or losslessOnly:
            maxsize = 10000000000
        elif headphones.CONFIG.PREFERRED_QUALITY == 1 or allow_lossless:
            maxsize = 10000000000
        else:
            maxsize = 300000000

        # Requesting content
        logger.info("Parsing results from Old Pirate Bay")

        headers = {
            'User-Agent': 'Mozilla/5.0 (Windows NT 6.3; Win64; x64) AppleWebKit/537.36 (KHTML, like Gecko) Chrome/41.0.2243.2 Safari/537.36'}
        provider_url = fix_url(headphones.CONFIG.OLDPIRATEBAY_URL) + \
                       "/search.php?" + urllib.urlencode({"q": tpb_term, "iht": 6})

        data = request.request_soup(url=provider_url, headers=headers)

        # Process content
        if data:
            rows = data.select('table tbody tr')

            if not rows:
                logger.info("No results found")
            else:
                for item in rows:
                    try:
                        links = item.select("td.title-row a")

                        rightformat = True
                        title = links[1].text
                        seeds = int(item.select("td.seeders-row")[0].text)
                        url = links[0][
                            "href"]  # Magnet link. The actual download link is not based on the URL

                        formatted_size = item.select("td.size-row")[0].text
                        size = helpers.piratesize(formatted_size)

                        if size < maxsize and minimumseeders < seeds and url is not None:
                            match = True
                            logger.info('Found %s. Size: %s' % (title, formatted_size))
                        else:
                            match = False
                            logger.info(
                                '%s is larger than the maxsize or has too little seeders for this category, skipping. (Size: %i bytes, Seeders: %i)' % (
                                title, size, int(seeds)))

                        resultlist.append((title, size, url, provider, "torrent", match))
                    except Exception as e:
                        logger.error(
                            u"An unknown error occurred in the Old Pirate Bay parser: %s" % e)

    # Strike
    if headphones.CONFIG.STRIKE:
        provider = "Strike"
        s_term = term.replace("!", "")
        providerurl = fix_url("https://getstrike.net/api/v2/torrents/search/?phrase=")

        providerurl = providerurl + s_term + "&category=Music"

        if headphones.CONFIG.PREFERRED_QUALITY == 3 or losslessOnly:
            providerurl = providerurl + "&subcategory=Lossless"
            maxsize = 10000000000
        elif headphones.CONFIG.PREFERRED_QUALITY == 1 or allow_lossless:
            maxsize = 10000000000
        else:
            maxsize = 300000000

        logger.info("Searching %s using term: %s" % (provider, s_term))
        data = request.request_json(url=providerurl,
                                    whitelist_status_code=[404])

        if not data or not data.get('torrents'):
            logger.info("No results found on %s using search term: %s" % (provider, s_term))
        else:
            for item in data['torrents']:
                try:
                    title = item['torrent_title']
                    seeders = item['seeds']
                    url = item['magnet_uri']
                    size = int(item['size'])

                    if size < maxsize and minimumseeders < int(seeders):
                        resultlist.append((title, size, url, provider, 'torrent', True))
                        logger.info('Found %s. Size: %s' % (title, helpers.bytes_to_mb(size)))
                    else:
                        logger.info(
                            '%s is larger than the maxsize, the wrong format or has too little seeders for this category, skipping. (Size: %i bytes, Seeders: %d)',
                            title, size, int(seeders))
                except Exception as e:
                    logger.exception("Unhandled exception in the Strike parser")

    # Mininova
    if headphones.CONFIG.MININOVA:
        provider = "Mininova"
        providerurl = fix_url("http://www.mininova.org/rss/" + term + "/5")

        if headphones.CONFIG.PREFERRED_QUALITY == 3 or losslessOnly:
            # categories = "7"        #music
            format = "2"  # flac
            maxsize = 10000000000
        elif headphones.CONFIG.PREFERRED_QUALITY == 1 or allow_lossless:
            # categories = "7"        #music
            format = "10"  # mp3+flac
            maxsize = 10000000000
        else:
            # categories = "7"        #music
            format = "8"  # mp3
            maxsize = 300000000

        # Requesting content
        logger.info('Parsing results from Mininova')

        data = request.request_feed(
            url=providerurl,
            timeout=20
        )

        # Process feed
        if data:
            if not len(data.entries):
                logger.info(u"No results found from %s for %s" % (provider, term))
            else:
                for item in data.entries:
                    try:
                        rightformat = True
                        title = item.title
                        sxstart = item.description.find("Ratio: ") + 7
                        seeds = ""
                        while item.description[sxstart:sxstart + 1] != " ":
                            seeds = seeds + item.description[sxstart:sxstart + 1]
                            sxstart = sxstart + 1
                        url = item.links[1]['url']
                        size = int(item.links[1]['length'])
                        if format == "2":
                            torrent = request.request_content(url)
                            if not torrent or (int(torrent.find(".mp3")) > 0 and int(
                                    torrent.find(".flac")) < 1):
                                rightformat = False

                        if rightformat and size < maxsize and minimumseeders < seeds:
                            match = True
                            logger.info('Found %s. Size: %s' % (title, helpers.bytes_to_mb(size)))
                        else:
                            match = False
                            logger.info(
                                '%s is larger than the maxsize, the wrong format or has too little seeders for this category, skipping. (Size: %i bytes, Seeders: %i, Format: %s)' % (
                                title, size, int(seeds), rightformat))

                        resultlist.append((title, size, url, provider, 'torrent', match))
                    except Exception as e:
                        logger.exception("Unhandled exception in Mininova Parser")

    # attempt to verify that this isn't a substring result
    # when looking for "Foo - Foo" we don't want "Foobar"
    # this should be less of an issue when it isn't a self-titled album so we'll only check vs artist
    results = [result for result in resultlist if
               verifyresult(result[0], artistterm, term, losslessOnly)]

    # Additional filtering for size etc
    if results and not choose_specific_download:
        results = more_filtering(results, album, albumlength, new)

    return results


# THIS IS KIND OF A MESS AND PROBABLY NEEDS TO BE CLEANED UP


def preprocess(resultlist):
    for result in resultlist:
        if result[4] == 'torrent':

            # rutracker always needs the torrent data
            if result[3] == 'rutracker.org':
                return ruobj.get_torrent_data(result[2]), result

            # Get out of here if we're using Transmission
            if headphones.CONFIG.TORRENT_DOWNLOADER == 1:  ## if not a magnet link still need the .torrent to generate hash... uTorrent support labeling
                return True, result
            # Get out of here if it's a magnet link
            if result[2].lower().startswith("magnet:"):
                return True, result

            # Download the torrent file
            headers = {}

            if result[3] == 'Kick Ass Torrents':
<<<<<<< HEAD
                headers['Referer'] = 'https://torcache.net/'
=======
>>>>>>> 47730c04
                headers['User-Agent'] = USER_AGENT
            elif result[3] == 'What.cd':
                headers['User-Agent'] = 'Headphones'
            elif result[3] == "The Pirate Bay" or result[3] == "Old Pirate Bay":
                headers[
                    'User-Agent'] = 'Mozilla/5.0 (Windows NT 6.3; Win64; x64) AppleWebKit/537.36 (KHTML, like Gecko) Chrome/41.0.2243.2 Safari/537.36'
            return request.request_content(url=result[2], headers=headers), result

        if result[4] == 'magnet':
            magnet_link = result[2]
            return "d10:magnet-uri%d:%se" % (len(magnet_link), magnet_link), result

        else:
            headers = {'User-Agent': USER_AGENT}

            if result[3] == 'headphones':
                return request.request_content(url=result[2], headers=headers, auth=(
                headphones.CONFIG.HPUSER, headphones.CONFIG.HPPASS)), result
            else:
                return request.request_content(url=result[2], headers=headers), result<|MERGE_RESOLUTION|>--- conflicted
+++ resolved
@@ -739,13 +739,8 @@
 
 
 def send_to_downloader(data, bestqual, album):
-<<<<<<< HEAD
     logger.info(u'Found best result from %s: <a href="%s">%s</a> - %s', bestqual[3], bestqual[2],
                 bestqual[0], helpers.bytes_to_mb(bestqual[1]))
-=======
-
-    logger.info(u'Found best result from %s: [%s] - %s - %s', bestqual[3], bestqual[2], bestqual[0], helpers.bytes_to_mb(bestqual[1]))
->>>>>>> 47730c04
     # Get rid of any dodgy chars here so we can prevent sab from renaming our downloads
     kind = bestqual[4]
     seed_ratio = None
@@ -854,17 +849,10 @@
                     torrent_to_file(download_path, data)
                     return
                 else:
-<<<<<<< HEAD
                     logger.error("Cannot save magnet link in blackhole. " \
                                  "Please switch your torrent downloader to " \
                                  "Transmission or uTorrent, or allow Headphones " \
                                  "to open or convert magnet links")
-=======
-                    logger.error("Ignoring magnet links for blackhole. " \
-                        "Please switch your torrent downloader to " \
-                        "Transmission or uTorrent, or allow Headphones " \
-                        "to open or convert magnet links")
->>>>>>> 47730c04
                     return
             else:
 
@@ -1269,7 +1257,6 @@
                 for item in data.entries:
                     try:
                         title = item['title']
-<<<<<<< HEAD
                         seeders = item['torrent_seeds']
                         if headphones.CONFIG.TORRENT_DOWNLOADER == 0:
                             url = item['links'][1]['href']
@@ -1283,46 +1270,6 @@
                             logger.info(
                                 '%s is larger than the maxsize or has too little seeders for this category, skipping. (Size: %i bytes, Seeders: %d)',
                                 title, size, int(seeders))
-=======
-                        seeders = item['seeds']
-                        url = item['torrentLink']
-                        size = int(item['size'])
-                        hash = item['hash']
-                        # The "tr" querystring used in magnetUri is a hack since it assumes the tracker is always the same for KAT.
-                        # It currently works for all torrents tested but it should be changed to load the HTML, and parse out the real magnet URI.
-                        magnetUri = r"magnet:?xt=urn:btih:" + hash + r"&tr=udp%3A%2F%2Fopen.demonii.com%3A1337"
-
-                        if format == "2":
-                            torrent = request.request_content(url, headers=headers)
-                            if not torrent or (int(torrent.find(".mp3")) > 0 and int(torrent.find(".flac")) < 1):
-                                rightformat = False
-
-                        #if rightformat and size < maxsize and minimumseeders < int(seeders):
-                        #    match = True
-                        #    logger.info('Found %s. Size: %s' % (title, helpers.bytes_to_mb(size)))
-                        #else:
-                        #    match = False
-                        #    logger.info('%s is larger than the maxsize, the wrong format or has too little seeders for this category, skipping. (Size: %i bytes, Seeders: %d, Format: %s)', title, size, int(seeders), rightformat)
-
-                        match = False
-                        if rightformat:
-                            if size < maxsize:
-                                if minimumseeders < int(seeders):
-                                    match = True
-                                    logger.info('Found %s. Size: %s' % (title, helpers.bytes_to_mb(size)))
-                                else:
-                                    logger.info('%s has too little seeders for this category, skipping. (Size: %i bytes, Seeders: %d, Format: %s)', title, size, int(seeders), rightformat)
-                            else:
-                                logger.info('%s is larger than the maxsize for this category, skipping. (Size: %i bytes, Seeders: %d, Format: %s)', title, size, int(seeders), rightformat)
-                        else:
-                            logger.info('%s is the wrong format for this category, skipping. (Size: %i bytes, Seeders: %d, Format: %s)', title, size, int(seeders), rightformat)
-
-
-                        # The URL returned from KAT is NOT a torrent URL. It is a jump page.
-                        # More work needs to be done here to get this to work right for real torrent files. Refer to CouchPotatos HTML parsing method.
-                        #resultlist.append((title, size, url, provider, 'torrent', match))
-                        resultlist.append((title, size, magnetUri, provider, 'magnet', match))
->>>>>>> 47730c04
                     except Exception as e:
                         logger.exception("Unhandled exception in the KAT parser")
 
@@ -1796,10 +1743,7 @@
             headers = {}
 
             if result[3] == 'Kick Ass Torrents':
-<<<<<<< HEAD
                 headers['Referer'] = 'https://torcache.net/'
-=======
->>>>>>> 47730c04
                 headers['User-Agent'] = USER_AGENT
             elif result[3] == 'What.cd':
                 headers['User-Agent'] = 'Headphones'
