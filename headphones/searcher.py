--- conflicted
+++ resolved
@@ -308,13 +308,8 @@
 
         if headphones.NEWZBIN:
             provider = "newzbin"    
-<<<<<<< HEAD
-            providerurl = "https://www.newzbin.com/"
+            providerurl = "https://www.newzbin2.es/"
             if headphones.PREFERRED_QUALITY == 3 or losslessOnly:
-=======
-            providerurl = "https://www.newzbin2.es/"
-            if headphones.PREFERRED_QUALITY == 3:
->>>>>>> 140ae518
                 categories = "7"        #music
                 format = "2"             #flac
                 maxsize = 10000000000
