#  This file is part of Headphones.
#
#  Headphones is free software: you can redistribute it and/or modify
#  it under the terms of the GNU General Public License as published by
#  the Free Software Foundation, either version 3 of the License, or
#  (at your option) any later version.
#
#  Headphones is distributed in the hope that it will be useful,
#  but WITHOUT ANY WARRANTY; without even the implied warranty of
#  MERCHANTABILITY or FITNESS FOR A PARTICULAR PURPOSE.  See the
#  GNU General Public License for more details.
#
#  You should have received a copy of the GNU General Public License
#  along with Headphones.  If not, see <http://www.gnu.org/licenses/>.

import os

import headphones
from headphones import db, helpers, logger, lastfm, request, mb, os
from fanart.music import Artist

<<<<<<< HEAD
LASTFM_API_KEY = "690e1ed3bc00bc91804cd8f7fe5ed6d4"
os.environ.setdefault('FANART_APIKEY', '1f081b32bcd780219f4e6d519f78e37e')
=======
if headphones.CONFIG.LASTFM_PERSONAL_KEY:
    LASTFM_API_KEY = headphones.CONFIG.LASTFM_PERSONAL_KEY
else:
    LASTFM_API_KEY = "690e1ed3bc00bc91804cd8f7fe5ed6d4"

>>>>>>> 12555697

class Cache(object):
    """
    This class deals with getting, storing and serving up artwork (album art,
    artist images, etc) and info/descriptions (album info, artist descrptions)
    to and from the cache folder. This can be called from within a web
    interface. For example, using the helper functions `getInfo(id)` and
    `getArtwork(id)`, to utilize the cached images rather than having to
    retrieve them every time the page is reloaded.

    You can call `getArtwork(id)` which will return an absolute path to the
    image file on the local machine, or if the cache directory doesn't exist,
    or can not be written to, it will return a url to the image.

    Call `getInfo(id)` to grab the artist/album info. This will return the
    text description.

    The basic format for art in the cache is `<musicbrainzid>.<date>.<ext>`
    and for info it is `<musicbrainzid>.<date>.txt`
    """

    path_to_art_cache = os.path.join(headphones.CONFIG.CACHE_DIR, 'artwork')

    def __init__(self):
        self.id = None
        self.id_type = None  # 'artist' or 'album' - set automatically depending on whether ArtistID or AlbumID is passed
        self.query_type = None  # 'artwork','thumb' or 'info' - set automatically

        self.artwork_files = []
        self.thumb_files = []

        self.artwork_errors = False
        self.artwork_url = None

        self.thumb_errors = False
        self.thumb_url = None

        self.info_summary = None
        self.info_content = None

    def _findfilesstartingwith(self, pattern, folder):
        files = []
        if os.path.exists(folder):
            for fname in os.listdir(folder):
                if fname.startswith(pattern):
                    files.append(os.path.join(folder, fname))
        return files

    def _exists(self, type):
        self.artwork_files = []
        self.thumb_files = []

        if type == 'artwork':
            self.artwork_files = self._findfilesstartingwith(self.id, self.path_to_art_cache)
            if self.artwork_files:
                return True
            else:
                return False

        elif type == 'thumb':
            self.thumb_files = self._findfilesstartingwith("T_" + self.id, self.path_to_art_cache)
            if self.thumb_files:
                return True
            else:
                return False

    def _get_age(self, date):
        # There's probably a better way to do this
        split_date = date.split('-')
        days_old = int(split_date[0]) * 365 + int(split_date[1]) * 30 + int(split_date[2])

        return days_old

    def _is_current(self, filename=None, date=None):

        if filename:
            base_filename = os.path.basename(filename)
            date = base_filename.split('.')[1]

        # Calculate how old the cached file is based on todays date & file date stamp
        # helpers.today() returns todays date in yyyy-mm-dd format
        if self._get_age(helpers.today()) - self._get_age(date) < 30:
            return True
        else:
            return False

    def get_artwork_from_cache(self, ArtistID=None, AlbumID=None):
        """
        Pass a musicbrainz id to this function (either ArtistID or AlbumID)
        """

        self.query_type = 'artwork'

        if ArtistID:
            self.id = ArtistID
            self.id_type = 'artist'
        else:
            self.id = AlbumID
            self.id_type = 'album'

        if self._exists('artwork') and self._is_current(filename=self.artwork_files[0]):
            return self.artwork_files[0]
        else:
            self._update_cache(ArtistID, AlbumID)
            # If we failed to get artwork, either return the url or the older file
            if self.artwork_errors and self.artwork_url:
                return self.artwork_url
            elif self._exists('artwork'):
                return self.artwork_files[0]
            else:
                return None

    def get_thumb_from_cache(self, ArtistID=None, AlbumID=None):
        """
        Pass a musicbrainz id to this function (either ArtistID or AlbumID)
        """

        self.query_type = 'thumb'

        if ArtistID:
            self.id = ArtistID
            self.id_type = 'artist'
        else:
            self.id = AlbumID
            self.id_type = 'album'

        if self._exists('thumb') and self._is_current(filename=self.thumb_files[0]):
            return self.thumb_files[0]
        else:
            self._update_cache(ArtistID, AlbumID)
            # If we failed to get artwork, either return the url or the older file
            if self.thumb_errors and self.thumb_url:
                return self.thumb_url
            elif self._exists('thumb'):
                return self.thumb_files[0]
            else:
                return None

    def get_info_from_cache(self, ArtistID=None, AlbumID=None):

        self.query_type = 'info'
        myDB = db.DBConnection()

        if ArtistID:
            self.id = ArtistID
            self.id_type = 'artist'
            db_info = myDB.action(
                'SELECT Summary, Content, LastUpdated FROM descriptions WHERE ArtistID=?',
                [self.id]).fetchone()
        else:
            self.id = AlbumID
            self.id_type = 'album'
            db_info = myDB.action(
                'SELECT Summary, Content, LastUpdated FROM descriptions WHERE ReleaseGroupID=?',
                [self.id]).fetchone()

        if not db_info or not db_info['LastUpdated'] or not self._is_current(
                date=db_info['LastUpdated']):

            self._update_cache(ArtistID, AlbumID)
            info_dict = {'Summary': self.info_summary, 'Content': self.info_content}
            return info_dict

        else:
            info_dict = {'Summary': db_info['Summary'], 'Content': db_info['Content']}
            return info_dict

    def get_image_links(self, ArtistID=None, AlbumID=None):
        """
        Here we're just going to open up the last.fm url, grab the image links and return them
        Won't save any image urls, or save the artwork in the cache. Useful for search results, etc.
        """
        if ArtistID:

            self.id_type = 'artist'
            data = Artist.get(id=ArtistID)
            logger.debug('Fanart.tv ArtistID: %s', ArtistID)

            if not data:
                logger.debug('Fanart.tv ArtistID not found!')
                return

            try:
                for thumbs in data.thumbs[0:1]:
                    url = str(thumbs.url)
                    thumb_url = url.replace('fanart/', 'preview/')
                    image_url = thumb_url
                    logger.debug('Fanart.tv artist url: %s', image_url)
                    logger.debug('Fanart.tv artist thumb url: %s', thumb_url)
            except (KeyError, IndexError):
                logger.debug('Fanart.tv: No artist image found')
                image_url = None
                thumb_url = None

            if not thumb_url:
                logger.debug('Fanart.tv: No artist thumbnail image found')

            if not image_url:
                logger.debug('Fanart.tv: No artist image found')

        else:

            self.id_type = 'album'
            data = Artist.get(id="ArtistID")
            logger.debug('Fanart.tv AlbumID: %s', AlbumID)
            for x in data.albums:
                if x.mbid == AlbumID:
                    album_url = str(x.covers[0])

            if not data:
                logger.debug('Fanart.tv: Album not found')
                return

            try:
                for x in data.albums:
                    if x.mbid == AlbumID:
                        album_url = str(x.covers[0])
                        thumb_url = album_url.replace('fanart/', 'preview/')
                        image_url = thumb_url
                        logger.debug('Fanart.tv album url: %s', image_url)
                        logger.debug('Fanart.tv album thumb url: %s', thumb_url)
            except (KeyError, IndexError):
                logger.debug('Fanart.tv: No album image found')
                image_url = None
                thumb_url = None

            if not thumb_url:
                logger.debug('Fanart.tv no album thumbnail image found on fanart.tv')

            if not image_url:
                logger.debug('Fanart.tv no album image found on fanart.tv')

        return {'artwork': image_url, 'thumbnail': thumb_url}

    def remove_from_cache(self, ArtistID=None, AlbumID=None):
        """
        Pass a musicbrainz id to this function (either ArtistID or AlbumID)
        """

        if ArtistID:
            self.id = ArtistID
            self.id_type = 'artist'
        else:
            self.id = AlbumID
            self.id_type = 'album'

        self.query_type = 'artwork'

        if self._exists('artwork'):
            for artwork_file in self.artwork_files:
                try:
                    os.remove(artwork_file)
                except:
                    logger.warn('Error deleting file from the cache: %s', artwork_file)

        self.query_type = 'thumb'

        if self._exists('thumb'):
            for thumb_file in self.thumb_files:
                try:
                    os.remove(thumb_file)
                except Exception:
                    logger.warn('Error deleting file from the cache: %s', thumb_file)

    def _update_cache(self, ArtistID, AlbumID):
        """
        Since we call the same url for both info and artwork, we'll update both at the same time
        """

        myDB = db.DBConnection()

        # Since lastfm uses release ids rather than release group ids for albums, we have to do a artist + album search for albums
        # Exception is when adding albums manually, then we should use release id
        if self.id_type == 'artist':

            data = Artist.get(id=self.id)

            logger.debug('Fanart.tv ArtistID is: %s', self.id)

            try:
                for thumbs in data.thumbs[0:1]:
                    url = str(thumbs.url)
                    thumb_url = url.replace('fanart/', 'preview/')
                    image_url = thumb_url
                    logger.debug('Fanart.tv artist url: %s', image_url)
                    logger.debug('Fanart.tv artist thumb url: %s', thumb_url)
            except KeyError:
                logger.debug('Fanart.tv: No artist image found')
                image_url = None
                thumb_url = None

            if not thumb_url:
                logger.debug('Fanart.tv: No artist thumbnail image found')

            if not image_url:
                logger.debug('Fanart.tv: No artist image found')

            data = lastfm.request_lastfm("artist.getinfo", mbid=self.id, api_key=LASTFM_API_KEY)

            # Try with name if not found
            if not data:
                dbartist = myDB.action('SELECT ArtistName, Type FROM artists WHERE ArtistID=?', [self.id]).fetchone()
                if dbartist:
                    data = lastfm.request_lastfm("artist.getinfo",
                                                 artist=helpers.clean_musicbrainz_name(dbartist['ArtistName']),
                                                 api_key=LASTFM_API_KEY)

            if not data:
                return

            try:
                self.info_summary = data['artist']['bio']['summary']
            except KeyError:
                logger.debug('No artist bio summary found')
                self.info_summary = None
            try:
                self.info_content = data['artist']['bio']['content']
            except KeyError:
                logger.debug('No artist bio found')
                self.info_content = None

        else:

            # get ArtistID from AlbumID lookup - ArtistID not passed into this function otherwise
            myDB = db.DBConnection()
            ArtistID = myDB.action('SELECT ArtistID FROM albums WHERE ReleaseID=?', [self.id]).fetchone()[0]

            #ALBUM SECTION
            logger.debug('Fanart.tv AlbumID: %s', AlbumID)
            logger.debug('Fanart.tv ArtistID: %s', ArtistID)

            data = Artist.get(id=ArtistID)

            try:
                for x in data.albums:
                    if x.mbid == AlbumID:
                        album_url = str(x.covers[0])
                        thumb_url = album_url.replace('fanart/', 'preview/')
                        image_url = thumb_url
                        logger.debug('Fanart.tv album url: %s', image_url)
                        logger.debug('Fanart.tv album thumb url: %s', thumb_url)
            except KeyError:
                logger.debug('Fanart.tv: No album image link found')
                image_url = None
                thumb_url = None

            if not thumb_url:
                logger.debug('Fanart.tv: No album thumbnail image found')

            if not image_url:
                logger.debug('Fanart.tv: No album image found')

            dbalbum = myDB.action(
                'SELECT ArtistName, AlbumTitle, ReleaseID, Type FROM albums WHERE AlbumID=?',
                [self.id]).fetchone()
            if dbalbum['ReleaseID'] != self.id:
                data = lastfm.request_lastfm("album.getinfo", mbid=dbalbum['ReleaseID'],
                                             api_key=LASTFM_API_KEY)
                if not data:
                    data = lastfm.request_lastfm("album.getinfo",
                                                 artist=helpers.clean_musicbrainz_name(dbalbum['ArtistName']),
                                                 album=helpers.clean_musicbrainz_name(dbalbum['AlbumTitle']),
                                                 api_key=LASTFM_API_KEY)
            else:
                if dbalbum['Type'] != "part of":
                    data = lastfm.request_lastfm("album.getinfo",
                                                artist=helpers.clean_musicbrainz_name(dbalbum['ArtistName']),
                                                album=helpers.clean_musicbrainz_name(dbalbum['AlbumTitle']),
                                                api_key=LASTFM_API_KEY)
                else:

                    # Series, use actual artist for the release-group
                    artist = mb.getArtistForReleaseGroup(self.id)
                    if artist:
                        data = lastfm.request_lastfm("album.getinfo",
                                                     artist=helpers.clean_musicbrainz_name(artist),
                                                     album=helpers.clean_musicbrainz_name(dbalbum['AlbumTitle']),
                                                     api_key=LASTFM_API_KEY)

            if not data:
                return

            try:
                self.info_summary = data['album']['wiki']['summary']
            except KeyError:
                logger.debug('No album summary found')
                self.info_summary = None
            try:
                self.info_content = data['album']['wiki']['content']
            except KeyError:
                logger.debug('No album infomation found')
                self.info_content = None

        # Save the content & summary to the database no matter what if we've
        # opened up the url
        if self.id_type == 'artist':
            controlValueDict = {"ArtistID": self.id}
        else:
            controlValueDict = {"ReleaseGroupID": self.id}

        newValueDict = {"Summary": self.info_summary,
                        "Content": self.info_content,
                        "LastUpdated": helpers.today()}

        myDB.upsert("descriptions", newValueDict, controlValueDict)

        # Save the image URL to the database
        if image_url:
            if self.id_type == 'artist':
                myDB.action('UPDATE artists SET ArtworkURL=? WHERE ArtistID=?',
                            [image_url, self.id])
            else:
                myDB.action('UPDATE albums SET ArtworkURL=? WHERE AlbumID=?', [image_url, self.id])

        # Save the thumb URL to the database
        if thumb_url:
            if self.id_type == 'artist':
                myDB.action('UPDATE artists SET ThumbURL=? WHERE ArtistID=?', [thumb_url, self.id])
            else:
                myDB.action('UPDATE albums SET ThumbURL=? WHERE AlbumID=?', [thumb_url, self.id])

        # Should we grab the artwork here if we're just grabbing thumbs or
        # info? Probably not since the files can be quite big
        if image_url and self.query_type == 'artwork':
            artwork = request.request_content(image_url, timeout=20)

            if artwork:
                # Make sure the artwork dir exists:
                if not os.path.isdir(self.path_to_art_cache):
                    try:
                        os.makedirs(self.path_to_art_cache)
                        os.chmod(self.path_to_art_cache,
                                 int(headphones.CONFIG.FOLDER_PERMISSIONS, 8))
                    except OSError as e:
                        logger.error('Unable to create artwork cache dir. Error: %s', e)
                        self.artwork_errors = True
                        self.artwork_url = image_url

                # Delete the old stuff
                for artwork_file in self.artwork_files:
                    try:
                        os.remove(artwork_file)
                    except:
                        logger.error('Error deleting file from the cache: %s', artwork_file)

                ext = os.path.splitext(image_url)[1]

                artwork_path = os.path.join(self.path_to_art_cache,
                                            self.id + '.' + helpers.today() + ext)
                try:
                    with open(artwork_path, 'wb') as f:
                        f.write(artwork)

                    os.chmod(artwork_path, int(headphones.CONFIG.FILE_PERMISSIONS, 8))
                except (OSError, IOError) as e:
                    logger.error('Unable to write to the cache dir: %s', e)
                    self.artwork_errors = True
                    self.artwork_url = image_url

        # Grab the thumbnail as well if we're getting the full artwork (as long
        # as it's missing/outdated.
        if thumb_url and self.query_type in ['thumb', 'artwork'] and not (
                self.thumb_files and self._is_current(self.thumb_files[0])):
            artwork = request.request_content(thumb_url, timeout=20)

            if artwork:
                # Make sure the artwork dir exists:
                if not os.path.isdir(self.path_to_art_cache):
                    try:
                        os.makedirs(self.path_to_art_cache)
                        os.chmod(self.path_to_art_cache,
                                 int(headphones.CONFIG.FOLDER_PERMISSIONS, 8))
                    except OSError as e:
                        logger.error('Unable to create artwork cache dir. Error: %s' + e)
                        self.thumb_errors = True
                        self.thumb_url = thumb_url

                # Delete the old stuff
                for thumb_file in self.thumb_files:
                    try:
                        os.remove(thumb_file)
                    except OSError as e:
                        logger.error('Error deleting file from the cache: %s', thumb_file)

                ext = os.path.splitext(image_url)[1]

                thumb_path = os.path.join(self.path_to_art_cache,
                                          'T_' + self.id + '.' + helpers.today() + ext)
                try:
                    with open(thumb_path, 'wb') as f:
                        f.write(artwork)

                    os.chmod(thumb_path, int(headphones.CONFIG.FILE_PERMISSIONS, 8))
                except (OSError, IOError) as e:
                    logger.error('Unable to write to the cache dir: %s', e)
                    self.thumb_errors = True
                    self.thumb_url = image_url

def getArtwork(ArtistID=None, AlbumID=None):
    c = Cache()
    artwork_path = c.get_artwork_from_cache(ArtistID, AlbumID)

    if not artwork_path:
        return None

    if artwork_path.startswith('http://'):
        return artwork_path
    else:
        artwork_file = os.path.basename(artwork_path)
        return "cache/artwork/" + artwork_file

def getThumb(ArtistID=None, AlbumID=None):
    c = Cache()
    artwork_path = c.get_thumb_from_cache(ArtistID, AlbumID)

    if not artwork_path:
        return None

    if artwork_path.startswith('http://'):
        return artwork_path
    else:
        thumbnail_file = os.path.basename(artwork_path)
        return "cache/artwork/" + thumbnail_file

def getInfo(ArtistID=None, AlbumID=None):
    c = Cache()
    info_dict = c.get_info_from_cache(ArtistID, AlbumID)

    return info_dict

def getImageLinks(ArtistID=None, AlbumID=None):
    c = Cache()
    image_links = c.get_image_links(ArtistID, AlbumID)

    return image_links<|MERGE_RESOLUTION|>--- conflicted
+++ resolved
@@ -19,16 +19,12 @@
 from headphones import db, helpers, logger, lastfm, request, mb, os
 from fanart.music import Artist
 
-<<<<<<< HEAD
-LASTFM_API_KEY = "690e1ed3bc00bc91804cd8f7fe5ed6d4"
 os.environ.setdefault('FANART_APIKEY', '1f081b32bcd780219f4e6d519f78e37e')
-=======
+
 if headphones.CONFIG.LASTFM_PERSONAL_KEY:
     LASTFM_API_KEY = headphones.CONFIG.LASTFM_PERSONAL_KEY
 else:
     LASTFM_API_KEY = "690e1ed3bc00bc91804cd8f7fe5ed6d4"
-
->>>>>>> 12555697
 
 class Cache(object):
     """
