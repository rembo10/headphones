--- conflicted
+++ resolved
@@ -66,16 +66,12 @@
     'CUSTOMSLEEP': (int, 'General', 1),
     'CUSTOMUSER': (str, 'General', ''),
     'DELETE_LOSSLESS_FILES': (int, 'General', 1),
-<<<<<<< HEAD
-    'DESTINATION_DIR': (path, 'General', ''),
-=======
     'DELUGE_HOST': (str, 'Deluge', ''),
     'DELUGE_PASSWORD': (str, 'Deluge', ''),
     'DELUGE_LABEL': (str, 'Deluge', ''),
     'DELUGE_DONE_DIRECTORY': (str, 'Deluge', ''),
     'DELUGE_PAUSED': (int, 'Deluge', 0),
     'DESTINATION_DIR': (str, 'General', ''),
->>>>>>> 1bb0b3c9
     'DETECT_BITRATE': (int, 'General', 0),
     'DO_NOT_PROCESS_UNMATCHED': (int, 'General', 0),
     'DOWNLOAD_DIR': (path, 'General', ''),
@@ -257,15 +253,11 @@
     'SUBSONIC_PASSWORD': (str, 'Subsonic', ''),
     'SUBSONIC_USERNAME': (str, 'Subsonic', ''),
     'SYNOINDEX_ENABLED': (int, 'Synoindex', 0),
-<<<<<<< HEAD
-    'TORRENTBLACKHOLE_DIR': (path, 'General', ''),
-=======
     'TELEGRAM_TOKEN': (str, 'Telegram', ''),
     'TELEGRAM_USERID': (str, 'Telegram', ''),
     'TELEGRAM_ENABLED': (int, 'Telegram', 0),
     'TELEGRAM_ONSNATCH': (int, 'Telegram', 0),
     'TORRENTBLACKHOLE_DIR': (str, 'General', ''),
->>>>>>> 1bb0b3c9
     'TORRENT_DOWNLOADER': (int, 'General', 0),
     'TORRENT_REMOVAL_INTERVAL': (int, 'General', 720),
     'TORZNAB': (int, 'Torznab', 0),
