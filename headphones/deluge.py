--- conflicted
+++ resolved
@@ -488,20 +488,14 @@
         # content is torrent file contents that needs to be encoded to base64
         post_data = json.dumps({"method": "core.add_torrent_file",
                                 "params": [result['name'] + '.torrent',
-<<<<<<< HEAD
-                                b64encode(result['content']).decode(), {}],
-=======
                                 b64encode(result['content'].encode('utf8')),
                                 options],
->>>>>>> 138d01db
                                 "id": 2})
         response = requests.post(delugeweb_url, data=post_data.encode('utf-8'), cookies=delugeweb_auth,
             verify=deluge_verify_cert, headers=headers)
         result['hash'] = json.loads(response.text)['result']
         logger.debug('Deluge: Response was %s' % str(json.loads(response.text)))
         return json.loads(response.text)['result']
-<<<<<<< HEAD
-=======
     except UnicodeDecodeError:
         try:
             # content is torrent file contents that needs to be encoded to base64
@@ -522,7 +516,6 @@
             formatted_lines = traceback.format_exc().splitlines()
             logger.error('; '.join(formatted_lines))
             return False
->>>>>>> 138d01db
     except Exception as e:
         logger.error('Deluge: Adding torrent file failed: %s' % str(e))
         formatted_lines = traceback.format_exc().splitlines()
