#  This file is part of Headphones.
#
#  Headphones is free software: you can redistribute it and/or modify
#  it under the terms of the GNU General Public License as published by
#  the Free Software Foundation, either version 3 of the License, or
#  (at your option) any later version.
#
#  Headphones is distributed in the hope that it will be useful,
#  but WITHOUT ANY WARRANTY; without even the implied warranty of
#  MERCHANTABILITY or FITNESS FOR A PARTICULAR PURPOSE.  See the
#  GNU General Public License for more details.
#
#  You should have received a copy of the GNU General Public License
#  along with Headphones.  If not, see <http://www.gnu.org/licenses/>.


from headphones import db, utorrent, transmission, deluge, qbittorrent, logger
import headphones


def checkTorrentFinished():
    """
    Remove Torrent + data if Post Processed and finished Seeding
    """

    logger.info("Checking if any torrents have finished seeding and can be removed")

<<<<<<< HEAD
    with postprocessor_lock:
        myDB = db.DBConnection()
        results = myDB.select('SELECT * from snatched WHERE Status=%s', ['Seed_Processed'])

        for album in results:
            hash = album['FolderName']
            albumid = album['AlbumID']
            torrent_removed = False
            if headphones.CONFIG.TORRENT_DOWNLOADER == 1:
                torrent_removed = transmission.removeTorrent(hash, True)
            else:
                torrent_removed = utorrent.removeTorrent(hash, True)

            if torrent_removed:
                myDB.action('DELETE from snatched WHERE status = %s and AlbumID=%s',
                            ['Seed_Processed', albumid])
=======
    myDB = db.DBConnection()
    results = myDB.select('SELECT * from snatched WHERE Status="Seed_Processed"')

    for album in results:
        hash = album['TorrentHash']
        albumid = album['AlbumID']
        torrent_removed = False

        if headphones.CONFIG.TORRENT_DOWNLOADER == 1:
            torrent_removed = transmission.removeTorrent(hash, True)
        elif headphones.CONFIG.TORRENT_DOWNLOADER == 2:
            torrent_removed = utorrent.removeTorrent(hash, True)
        elif headphones.CONFIG.TORRENT_DOWNLOADER == 3:
            torrent_removed = deluge.removeTorrent(hash, True)
        else:
            torrent_removed = qbittorrent.removeTorrent(hash, True)

        if torrent_removed:
            myDB.action('DELETE from snatched WHERE status = "Seed_Processed" and AlbumID=?',
                        [albumid])
>>>>>>> bdf55f86

    myDB.commit()
    logger.info("Checking finished torrents completed")<|MERGE_RESOLUTION|>--- conflicted
+++ resolved
@@ -25,26 +25,8 @@
 
     logger.info("Checking if any torrents have finished seeding and can be removed")
 
-<<<<<<< HEAD
-    with postprocessor_lock:
-        myDB = db.DBConnection()
-        results = myDB.select('SELECT * from snatched WHERE Status=%s', ['Seed_Processed'])
-
-        for album in results:
-            hash = album['FolderName']
-            albumid = album['AlbumID']
-            torrent_removed = False
-            if headphones.CONFIG.TORRENT_DOWNLOADER == 1:
-                torrent_removed = transmission.removeTorrent(hash, True)
-            else:
-                torrent_removed = utorrent.removeTorrent(hash, True)
-
-            if torrent_removed:
-                myDB.action('DELETE from snatched WHERE status = %s and AlbumID=%s',
-                            ['Seed_Processed', albumid])
-=======
     myDB = db.DBConnection()
-    results = myDB.select('SELECT * from snatched WHERE Status="Seed_Processed"')
+    results = myDB.select('SELECT * from snatched WHERE Status=%s', ['Seed_Processed'])
 
     for album in results:
         hash = album['TorrentHash']
@@ -61,9 +43,8 @@
             torrent_removed = qbittorrent.removeTorrent(hash, True)
 
         if torrent_removed:
-            myDB.action('DELETE from snatched WHERE status = "Seed_Processed" and AlbumID=?',
-                        [albumid])
->>>>>>> bdf55f86
+            myDB.action('DELETE from snatched WHERE status = %s and AlbumID=%s',
+                        ['Seed_Processed', albumid])
 
     myDB.commit()
     logger.info("Checking finished torrents completed")