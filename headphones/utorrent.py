#  This file is part of Headphones.
#
#  Headphones is free software: you can redistribute it and/or modify
#  it under the terms of the GNU General Public License as published by
#  the Free Software Foundation, either version 3 of the License, or
#  (at your option) any later version.
#
#  Headphones is distributed in the hope that it will be useful,
#  but WITHOUT ANY WARRANTY; without even the implied warranty of
#  MERCHANTABILITY or FITNESS FOR A PARTICULAR PURPOSE.  See the
#  GNU General Public License for more details.
#
#  You should have received a copy of the GNU General Public License
#  along with Headphones.  If not, see <http://www.gnu.org/licenses/>.

import urllib
import urllib2
import urlparse
import cookielib
import json
import re
import os
import time
import headphones

from headphones import logger, notifiers

class utorrentclient(object):
    TOKEN_REGEX = "<div id='token' style='display:none;'>([^<>]+)</div>"

    def __init__(self, base_url = None, username = None, password = None,): 
                       
        host = headphones.UTORRENT_HOST
        if not host.startswith('http'):
            host = 'http://' + host

        if host.endswith('/'):
            host = host[:-1]

        if host.endswith('/gui'):
            host = host[:-4]

        self.base_url = host
        self.username = headphones.UTORRENT_USERNAME
        self.password = headphones.UTORRENT_PASSWORD
        self.opener = self._make_opener('uTorrent', self.base_url, self.username, self.password)
        self.token = self._get_token()
        #TODO refresh token, when necessary

    def _make_opener(self, realm, base_url, username, password):
        """uTorrent API need HTTP Basic Auth and cookie support for token verify."""
        auth = urllib2.HTTPBasicAuthHandler()
        auth.add_password(realm=realm,uri=base_url,user=username,passwd=password)
        opener = urllib2.build_opener(auth)
        urllib2.install_opener(opener)

        cookie_jar = cookielib.CookieJar()
        cookie_handler = urllib2.HTTPCookieProcessor(cookie_jar)

        handlers = [auth, cookie_handler]
        opener = urllib2.build_opener(*handlers)
        return opener

    def _get_token(self):
        url = urlparse.urljoin(self.base_url, 'gui/token.html')
        try:
            response = self.opener.open(url)
        except urllib2.HTTPError as err:
            logger.debug('URL: ' + str(url))
            logger.debug('Error getting Token. uTorrent responded with error: ' + str(err))
        match = re.search(utorrentclient.TOKEN_REGEX, response.read())
        return match.group(1)

    def list(self, **kwargs):
        params = [('list', '1')]
        params += kwargs.items()
        return self._action(params)

    def add_url(self, url):
        #can recieve magnet or normal .torrent link
        params = [('action', 'add-url'), ('s', url)]
        return self._action(params)

    def start(self, *hashes):
        params = [('action', 'start'), ]
        for hash in hashes:
            params.append(('hash', hash))
        return self._action(params)

    def stop(self, *hashes):
        params = [('action', 'stop'), ]
        for hash in hashes:
            params.append(('hash', hash))
        return self._action(params)

    def pause(self, *hashes):
        params = [('action', 'pause'), ]
        for hash in hashes:
            params.append(('hash', hash))
        return self._action(params)

    def forcestart(self, *hashes):
        params = [('action', 'forcestart'), ]
        for hash in hashes:
            params.append(('hash', hash))
        return self._action(params)

    def getfiles(self, hash):
        params = [('action', 'getfiles'), ('hash', hash)]
        return self._action(params)

    def getprops(self, hash):
        params = [('action', 'getprops'), ('hash', hash)]
        return self._action(params)

    def setprops(self, hash, s, v):
        params = [('action', 'setprops'), ('hash', hash), ("s", s), ("v", v)]
        return self._action(params)

    def setprio(self, hash, priority, *files):
        params = [('action', 'setprio'), ('hash', hash), ('p', str(priority))]
        for file_index in files:
            params.append(('f', str(file_index)))

        return self._action(params)

    def _action(self, params, body=None, content_type=None):
        url = self.base_url + '/gui/' + '?token=' + self.token + '&' + urllib.urlencode(params)
        request = urllib2.Request(url)

        if body:
            request.add_data(body)
            request.add_header('Content-length', len(body))
        if content_type:
            request.add_header('Content-type', content_type)

        try:
            response = self.opener.open(request)
            return response.code, json.loads(response.read())
        except urllib2.HTTPError as err:
            logger.debug('URL: ' + str(url))
            logger.debug('uTorrent webUI raised the following error: ' + str(err))

def addTorrent(link, hash):

    label = headphones.UTORRENT_LABEL
<<<<<<< HEAD
    token = ''

    if not host.startswith('http'):
        host = 'http://' + host

    if host.endswith('/'):
    	host = host[:-1]

    if host.endswith('/gui'):
    	host = host + '/'
    else:
    	host = host + '/gui/'

    # Retrieve session id
    auth = (username, password) if username and password else None
    token_request = request.request_response(host + 'token.html', auth=auth)

    token = re.findall('<div.*?>(.*?)</', token_request.content)[0]
    guid = token_request.cookies['GUID']

    cookies = dict(GUID = guid)

    if link.startswith("magnet") or link.startswith("http") or link.endswith(".torrent"):
        params = {'action':'add-url', 's':link, 'token':token}
        response = request.request_json(host, params=params, auth=auth, cookies=cookies)
    else:    
        params = {'action':'add-file', 'token':token}
        files = {'torrent_file':{'music.torrent' : link}}
        response = request.request_json(host, method="post", params=params, files=files, auth=auth, cookies=cookies)
    if not response:
        logger.error("Error sending torrent to uTorrent")
        return

    if link.startswith('magnet'):
        tor_hash = re.findall('urn:btih:([\w]{32,40})', link)[0]
        if len(tor_hash) == 32:
            tor_hash = b16encode(b32decode(tor_hash)).lower()
    else:
        info = bdecode(link.content)["info"]
        tor_hash = sha1(bencode(info)).hexdigest()
	    
    params = {'action':'setprops', 'hash':tor_hash,'s':'label', 'v':label, 'token':token}
    response = request.request_json(host, params=params, auth=auth, cookies=cookies)
    if not response:
        logger.error("Error setting torrent label in uTorrent")
        return

	# folder info can probably be cleaned up with getprops
	folder = None    

    params = {'list':'1', 'token':token}
    response = request.request_json(host, params=params, auth=auth, cookies=cookies)
    if not response:
        logger.error("Error getting torrent information from uTorrent")
        return

        for torrent in response['torrents']:
			folder = os.path.basename(torrent[26])

    return folder
=======
    uTorrentClient = utorrentclient()
    uTorrentClient.add_url(link)
    time.sleep(1) #need to ensure file is loaded uTorrent...
    uTorrentClient.setprops(hash,'label', label)
    torrentList = uTorrentClient.list()
    for torrent in torrentList[1].get('torrents'):
        if (torrent[0].lower()==hash):
            return torrent[26]

    return False
>>>>>>> 9205146b
<|MERGE_RESOLUTION|>--- conflicted
+++ resolved
@@ -144,68 +144,7 @@
 def addTorrent(link, hash):
 
     label = headphones.UTORRENT_LABEL
-<<<<<<< HEAD
-    token = ''
 
-    if not host.startswith('http'):
-        host = 'http://' + host
-
-    if host.endswith('/'):
-    	host = host[:-1]
-
-    if host.endswith('/gui'):
-    	host = host + '/'
-    else:
-    	host = host + '/gui/'
-
-    # Retrieve session id
-    auth = (username, password) if username and password else None
-    token_request = request.request_response(host + 'token.html', auth=auth)
-
-    token = re.findall('<div.*?>(.*?)</', token_request.content)[0]
-    guid = token_request.cookies['GUID']
-
-    cookies = dict(GUID = guid)
-
-    if link.startswith("magnet") or link.startswith("http") or link.endswith(".torrent"):
-        params = {'action':'add-url', 's':link, 'token':token}
-        response = request.request_json(host, params=params, auth=auth, cookies=cookies)
-    else:    
-        params = {'action':'add-file', 'token':token}
-        files = {'torrent_file':{'music.torrent' : link}}
-        response = request.request_json(host, method="post", params=params, files=files, auth=auth, cookies=cookies)
-    if not response:
-        logger.error("Error sending torrent to uTorrent")
-        return
-
-    if link.startswith('magnet'):
-        tor_hash = re.findall('urn:btih:([\w]{32,40})', link)[0]
-        if len(tor_hash) == 32:
-            tor_hash = b16encode(b32decode(tor_hash)).lower()
-    else:
-        info = bdecode(link.content)["info"]
-        tor_hash = sha1(bencode(info)).hexdigest()
-	    
-    params = {'action':'setprops', 'hash':tor_hash,'s':'label', 'v':label, 'token':token}
-    response = request.request_json(host, params=params, auth=auth, cookies=cookies)
-    if not response:
-        logger.error("Error setting torrent label in uTorrent")
-        return
-
-	# folder info can probably be cleaned up with getprops
-	folder = None    
-
-    params = {'list':'1', 'token':token}
-    response = request.request_json(host, params=params, auth=auth, cookies=cookies)
-    if not response:
-        logger.error("Error getting torrent information from uTorrent")
-        return
-
-        for torrent in response['torrents']:
-			folder = os.path.basename(torrent[26])
-
-    return folder
-=======
     uTorrentClient = utorrentclient()
     uTorrentClient.add_url(link)
     time.sleep(1) #need to ensure file is loaded uTorrent...
@@ -215,5 +154,4 @@
         if (torrent[0].lower()==hash):
             return torrent[26]
 
-    return False
->>>>>>> 9205146b
+    return False