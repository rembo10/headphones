<<<<<<< HEAD
'''
Created on Aug 1, 2011

@author: Michael
'''
import platform, operator, os, re

from headphones import version

#Identify Our Application
USER_AGENT = 'Headphones/-'+version.HEADPHONES_VERSION+' ('+platform.system()+' '+platform.release()+')'

### Notification Types
NOTIFY_SNATCH = 1
NOTIFY_DOWNLOAD = 2

notifyStrings = {}
notifyStrings[NOTIFY_SNATCH] = "Started Download"
notifyStrings[NOTIFY_DOWNLOAD] = "Download Finished"

### Release statuses
UNKNOWN = -1 # should never happen
UNAIRED = 1 # releases that haven't dropped yet
SNATCHED = 2 # qualified with quality
WANTED = 3 # releases we don't have but want to get
DOWNLOADED = 4 # qualified with quality
SKIPPED = 5 # releases we don't want
ARCHIVED = 6 # releases that you don't have locally (counts toward download completion stats)
IGNORED = 7 # releases that you don't want included in your download stats
SNATCHED_PROPER = 9 # qualified with quality

class Quality:

    NONE = 0
    B192 = 1<<1     # 2
    VBR =  1<<2     # 4
    B256 = 1<<3     # 8
    B320 = 1<<4     #16
    FLAC = 1<<5     #32

    # put these bits at the other end of the spectrum, far enough out that they shouldn't interfere
    UNKNOWN = 1<<15

    qualityStrings = {NONE: "N/A",
                      UNKNOWN: "Unknown",
                      B192: "MP3 192",
                      VBR: "MP3 VBR",
                      B256: "MP3 256",
                      B320: "MP3 320",
                      FLAC: "Flac"}

    statusPrefixes = {DOWNLOADED: "Downloaded",
                      SNATCHED: "Snatched"}

    @staticmethod
    def _getStatusStrings(status):
        toReturn = {}
        for x in Quality.qualityStrings.keys():
            toReturn[Quality.compositeStatus(status, x)] = Quality.statusPrefixes[status]+" ("+Quality.qualityStrings[x]+")"
        return toReturn

    @staticmethod
    def combineQualities(anyQualities, bestQualities):
        anyQuality = 0
        bestQuality = 0
        if anyQualities:
            anyQuality = reduce(operator.or_, anyQualities)
        if bestQualities:
            bestQuality = reduce(operator.or_, bestQualities)
        return anyQuality | (bestQuality<<16)

    @staticmethod
    def splitQuality(quality):
        anyQualities = []
        bestQualities = []
        for curQual in Quality.qualityStrings.keys():
            if curQual & quality:
                anyQualities.append(curQual)
            if curQual<<16 & quality:
                bestQualities.append(curQual)

        return (anyQualities, bestQualities)

    @staticmethod
    def nameQuality(name):

        name = os.path.basename(name)

        # if we have our exact text then assume we put it there
        for x in Quality.qualityStrings:
            if x == Quality.UNKNOWN:
                continue

            regex = '\W'+Quality.qualityStrings[x].replace(' ','\W')+'\W'
            regex_match = re.search(regex, name, re.I)
            if regex_match:
                return x

        checkName = lambda list, func: func([re.search(x, name, re.I) for x in list])

        #TODO: fix quality checking here
        if checkName(["mp3", "192"], any) and not checkName(["flac"], all):
            return Quality.B192
        elif checkName(["mp3", "256"], any) and not checkName(["flac"], all):
            return Quality.B256
        elif checkName(["mp3", "vbr"], any) and not checkName(["flac"], all):
            return Quality.VBR
        elif checkName(["mp3", "320"], any) and not checkName(["flac"], all):
            return Quality.B320
        else:
            return Quality.UNKNOWN

    @staticmethod
    def assumeQuality(name):

        if name.lower().endswith(".mp3"):
            return Quality.MP3
        elif name.lower().endswith(".flac"):
            return Quality.LOSSLESS
        else:
            return Quality.UNKNOWN

    @staticmethod
    def compositeStatus(status, quality):
        return status + 100 * quality

    @staticmethod
    def qualityDownloaded(status):
        return (status - DOWNLOADED) / 100

    @staticmethod
    def splitCompositeStatus(status):
        """Returns a tuple containing (status, quality)"""
        for x in sorted(Quality.qualityStrings.keys(), reverse=True):
            if status > x*100:
                return (status-x*100, x)

        return (Quality.NONE, status)

    @staticmethod
    def statusFromName(name, assume=True):
        quality = Quality.nameQuality(name)
        if assume and quality == Quality.UNKNOWN:
            quality = Quality.assumeQuality(name)
        return Quality.compositeStatus(DOWNLOADED, quality)

    DOWNLOADED = None
    SNATCHED = None
    SNATCHED_PROPER = None

Quality.DOWNLOADED = [Quality.compositeStatus(DOWNLOADED, x) for x in Quality.qualityStrings.keys()]
Quality.SNATCHED = [Quality.compositeStatus(SNATCHED, x) for x in Quality.qualityStrings.keys()]
Quality.SNATCHED_PROPER = [Quality.compositeStatus(SNATCHED_PROPER, x) for x in Quality.qualityStrings.keys()]

MP3 = Quality.combineQualities([Quality.B192, Quality.B256, Quality.B320, Quality.VBR], [])
LOSSLESS = Quality.combineQualities([Quality.FLAC], [])
ANY = Quality.combineQualities([Quality.B192, Quality.B256, Quality.B320, Quality.VBR, Quality.FLAC], [])

qualityPresets = (MP3, LOSSLESS, ANY)
qualityPresetStrings = {MP3: "MP3 (All bitrates 192+)",
                        LOSSLESS: "Lossless (flac)",
                        ANY: "Any"}
=======
#  This file is part of Headphones.
#
#  Headphones is free software: you can redistribute it and/or modify
#  it under the terms of the GNU General Public License as published by
#  the Free Software Foundation, either version 3 of the License, or
#  (at your option) any later version.
#
#  Headphones is distributed in the hope that it will be useful,
#  but WITHOUT ANY WARRANTY; without even the implied warranty of
#  MERCHANTABILITY or FITNESS FOR A PARTICULAR PURPOSE.  See the
#  GNU General Public License for more details.
#
#  You should have received a copy of the GNU General Public License
#  along with Headphones.  If not, see <http://www.gnu.org/licenses/>.

'''
Created on Aug 1, 2011

@author: Michael
'''
import platform, operator, os, re

from headphones import version

#Identify Our Application
USER_AGENT = 'Headphones/-'+version.HEADPHONES_VERSION+' ('+platform.system()+' '+platform.release()+')'

### Notification Types
NOTIFY_SNATCH = 1
NOTIFY_DOWNLOAD = 2

notifyStrings = {}
notifyStrings[NOTIFY_SNATCH] = "Started Download"
notifyStrings[NOTIFY_DOWNLOAD] = "Download Finished"

### Release statuses
UNKNOWN = -1 # should never happen
UNAIRED = 1 # releases that haven't dropped yet
SNATCHED = 2 # qualified with quality
WANTED = 3 # releases we don't have but want to get
DOWNLOADED = 4 # qualified with quality
SKIPPED = 5 # releases we don't want
ARCHIVED = 6 # releases that you don't have locally (counts toward download completion stats)
IGNORED = 7 # releases that you don't want included in your download stats
SNATCHED_PROPER = 9 # qualified with quality

class Quality:

    NONE = 0
    B192 = 1<<1     # 2
    VBR =  1<<2     # 4
    B256 = 1<<3     # 8
    B320 = 1<<4     #16
    FLAC = 1<<5     #32

    # put these bits at the other end of the spectrum, far enough out that they shouldn't interfere
    UNKNOWN = 1<<15

    qualityStrings = {NONE: "N/A",
                      UNKNOWN: "Unknown",
                      B192: "MP3 192",
                      VBR: "MP3 VBR",
                      B256: "MP3 256",
                      B320: "MP3 320",
                      FLAC: "Flac"}

    statusPrefixes = {DOWNLOADED: "Downloaded",
                      SNATCHED: "Snatched"}

    @staticmethod
    def _getStatusStrings(status):
        toReturn = {}
        for x in Quality.qualityStrings.keys():
            toReturn[Quality.compositeStatus(status, x)] = Quality.statusPrefixes[status]+" ("+Quality.qualityStrings[x]+")"
        return toReturn

    @staticmethod
    def combineQualities(anyQualities, bestQualities):
        anyQuality = 0
        bestQuality = 0
        if anyQualities:
            anyQuality = reduce(operator.or_, anyQualities)
        if bestQualities:
            bestQuality = reduce(operator.or_, bestQualities)
        return anyQuality | (bestQuality<<16)

    @staticmethod
    def splitQuality(quality):
        anyQualities = []
        bestQualities = []
        for curQual in Quality.qualityStrings.keys():
            if curQual & quality:
                anyQualities.append(curQual)
            if curQual<<16 & quality:
                bestQualities.append(curQual)

        return (anyQualities, bestQualities)

    @staticmethod
    def nameQuality(name):

        name = os.path.basename(name)

        # if we have our exact text then assume we put it there
        for x in Quality.qualityStrings:
            if x == Quality.UNKNOWN:
                continue

            regex = '\W'+Quality.qualityStrings[x].replace(' ','\W')+'\W'
            regex_match = re.search(regex, name, re.I)
            if regex_match:
                return x

        checkName = lambda list, func: func([re.search(x, name, re.I) for x in list])

        #TODO: fix quality checking here
        if checkName(["mp3", "192"], any) and not checkName(["flac"], all):
            return Quality.B192
        elif checkName(["mp3", "256"], any) and not checkName(["flac"], all):
            return Quality.B256
        elif checkName(["mp3", "vbr"], any) and not checkName(["flac"], all):
            return Quality.VBR
        elif checkName(["mp3", "320"], any) and not checkName(["flac"], all):
            return Quality.B320
        else:
            return Quality.UNKNOWN

    @staticmethod
    def assumeQuality(name):

        if name.lower().endswith(".mp3"):
            return Quality.MP3
        elif name.lower().endswith(".flac"):
            return Quality.LOSSLESS
        else:
            return Quality.UNKNOWN

    @staticmethod
    def compositeStatus(status, quality):
        return status + 100 * quality

    @staticmethod
    def qualityDownloaded(status):
        return (status - DOWNLOADED) / 100

    @staticmethod
    def splitCompositeStatus(status):
        """Returns a tuple containing (status, quality)"""
        for x in sorted(Quality.qualityStrings.keys(), reverse=True):
            if status > x*100:
                return (status-x*100, x)

        return (Quality.NONE, status)

    @staticmethod
    def statusFromName(name, assume=True):
        quality = Quality.nameQuality(name)
        if assume and quality == Quality.UNKNOWN:
            quality = Quality.assumeQuality(name)
        return Quality.compositeStatus(DOWNLOADED, quality)

    DOWNLOADED = None
    SNATCHED = None
    SNATCHED_PROPER = None

Quality.DOWNLOADED = [Quality.compositeStatus(DOWNLOADED, x) for x in Quality.qualityStrings.keys()]
Quality.SNATCHED = [Quality.compositeStatus(SNATCHED, x) for x in Quality.qualityStrings.keys()]
Quality.SNATCHED_PROPER = [Quality.compositeStatus(SNATCHED_PROPER, x) for x in Quality.qualityStrings.keys()]

MP3 = Quality.combineQualities([Quality.B192, Quality.B256, Quality.B320, Quality.VBR], [])
LOSSLESS = Quality.combineQualities([Quality.FLAC], [])
ANY = Quality.combineQualities([Quality.B192, Quality.B256, Quality.B320, Quality.VBR, Quality.FLAC], [])

qualityPresets = (MP3, LOSSLESS, ANY)
qualityPresetStrings = {MP3: "MP3 (All bitrates 192+)",
                        LOSSLESS: "Lossless (flac)",
                        ANY: "Any"}
>>>>>>> 52dd47db
<|MERGE_RESOLUTION|>--- conflicted
+++ resolved
@@ -1,167 +1,3 @@
-<<<<<<< HEAD
-'''
-Created on Aug 1, 2011
-
-@author: Michael
-'''
-import platform, operator, os, re
-
-from headphones import version
-
-#Identify Our Application
-USER_AGENT = 'Headphones/-'+version.HEADPHONES_VERSION+' ('+platform.system()+' '+platform.release()+')'
-
-### Notification Types
-NOTIFY_SNATCH = 1
-NOTIFY_DOWNLOAD = 2
-
-notifyStrings = {}
-notifyStrings[NOTIFY_SNATCH] = "Started Download"
-notifyStrings[NOTIFY_DOWNLOAD] = "Download Finished"
-
-### Release statuses
-UNKNOWN = -1 # should never happen
-UNAIRED = 1 # releases that haven't dropped yet
-SNATCHED = 2 # qualified with quality
-WANTED = 3 # releases we don't have but want to get
-DOWNLOADED = 4 # qualified with quality
-SKIPPED = 5 # releases we don't want
-ARCHIVED = 6 # releases that you don't have locally (counts toward download completion stats)
-IGNORED = 7 # releases that you don't want included in your download stats
-SNATCHED_PROPER = 9 # qualified with quality
-
-class Quality:
-
-    NONE = 0
-    B192 = 1<<1     # 2
-    VBR =  1<<2     # 4
-    B256 = 1<<3     # 8
-    B320 = 1<<4     #16
-    FLAC = 1<<5     #32
-
-    # put these bits at the other end of the spectrum, far enough out that they shouldn't interfere
-    UNKNOWN = 1<<15
-
-    qualityStrings = {NONE: "N/A",
-                      UNKNOWN: "Unknown",
-                      B192: "MP3 192",
-                      VBR: "MP3 VBR",
-                      B256: "MP3 256",
-                      B320: "MP3 320",
-                      FLAC: "Flac"}
-
-    statusPrefixes = {DOWNLOADED: "Downloaded",
-                      SNATCHED: "Snatched"}
-
-    @staticmethod
-    def _getStatusStrings(status):
-        toReturn = {}
-        for x in Quality.qualityStrings.keys():
-            toReturn[Quality.compositeStatus(status, x)] = Quality.statusPrefixes[status]+" ("+Quality.qualityStrings[x]+")"
-        return toReturn
-
-    @staticmethod
-    def combineQualities(anyQualities, bestQualities):
-        anyQuality = 0
-        bestQuality = 0
-        if anyQualities:
-            anyQuality = reduce(operator.or_, anyQualities)
-        if bestQualities:
-            bestQuality = reduce(operator.or_, bestQualities)
-        return anyQuality | (bestQuality<<16)
-
-    @staticmethod
-    def splitQuality(quality):
-        anyQualities = []
-        bestQualities = []
-        for curQual in Quality.qualityStrings.keys():
-            if curQual & quality:
-                anyQualities.append(curQual)
-            if curQual<<16 & quality:
-                bestQualities.append(curQual)
-
-        return (anyQualities, bestQualities)
-
-    @staticmethod
-    def nameQuality(name):
-
-        name = os.path.basename(name)
-
-        # if we have our exact text then assume we put it there
-        for x in Quality.qualityStrings:
-            if x == Quality.UNKNOWN:
-                continue
-
-            regex = '\W'+Quality.qualityStrings[x].replace(' ','\W')+'\W'
-            regex_match = re.search(regex, name, re.I)
-            if regex_match:
-                return x
-
-        checkName = lambda list, func: func([re.search(x, name, re.I) for x in list])
-
-        #TODO: fix quality checking here
-        if checkName(["mp3", "192"], any) and not checkName(["flac"], all):
-            return Quality.B192
-        elif checkName(["mp3", "256"], any) and not checkName(["flac"], all):
-            return Quality.B256
-        elif checkName(["mp3", "vbr"], any) and not checkName(["flac"], all):
-            return Quality.VBR
-        elif checkName(["mp3", "320"], any) and not checkName(["flac"], all):
-            return Quality.B320
-        else:
-            return Quality.UNKNOWN
-
-    @staticmethod
-    def assumeQuality(name):
-
-        if name.lower().endswith(".mp3"):
-            return Quality.MP3
-        elif name.lower().endswith(".flac"):
-            return Quality.LOSSLESS
-        else:
-            return Quality.UNKNOWN
-
-    @staticmethod
-    def compositeStatus(status, quality):
-        return status + 100 * quality
-
-    @staticmethod
-    def qualityDownloaded(status):
-        return (status - DOWNLOADED) / 100
-
-    @staticmethod
-    def splitCompositeStatus(status):
-        """Returns a tuple containing (status, quality)"""
-        for x in sorted(Quality.qualityStrings.keys(), reverse=True):
-            if status > x*100:
-                return (status-x*100, x)
-
-        return (Quality.NONE, status)
-
-    @staticmethod
-    def statusFromName(name, assume=True):
-        quality = Quality.nameQuality(name)
-        if assume and quality == Quality.UNKNOWN:
-            quality = Quality.assumeQuality(name)
-        return Quality.compositeStatus(DOWNLOADED, quality)
-
-    DOWNLOADED = None
-    SNATCHED = None
-    SNATCHED_PROPER = None
-
-Quality.DOWNLOADED = [Quality.compositeStatus(DOWNLOADED, x) for x in Quality.qualityStrings.keys()]
-Quality.SNATCHED = [Quality.compositeStatus(SNATCHED, x) for x in Quality.qualityStrings.keys()]
-Quality.SNATCHED_PROPER = [Quality.compositeStatus(SNATCHED_PROPER, x) for x in Quality.qualityStrings.keys()]
-
-MP3 = Quality.combineQualities([Quality.B192, Quality.B256, Quality.B320, Quality.VBR], [])
-LOSSLESS = Quality.combineQualities([Quality.FLAC], [])
-ANY = Quality.combineQualities([Quality.B192, Quality.B256, Quality.B320, Quality.VBR, Quality.FLAC], [])
-
-qualityPresets = (MP3, LOSSLESS, ANY)
-qualityPresetStrings = {MP3: "MP3 (All bitrates 192+)",
-                        LOSSLESS: "Lossless (flac)",
-                        ANY: "Any"}
-=======
 #  This file is part of Headphones.
 #
 #  Headphones is free software: you can redistribute it and/or modify
@@ -338,5 +174,4 @@
 qualityPresets = (MP3, LOSSLESS, ANY)
 qualityPresetStrings = {MP3: "MP3 (All bitrates 192+)",
                         LOSSLESS: "Lossless (flac)",
-                        ANY: "Any"}
->>>>>>> 52dd47db
+                        ANY: "Any"}