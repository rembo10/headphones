<<<<<<< HEAD
# This file is part of Sick Beard.
#
# Sick Beard is free software: you can redistribute it and/or modify
# it under the terms of the GNU General Public License as published by
# the Free Software Foundation, either version 3 of the License, or
# (at your option) any later version.
#
# Sick Beard is distributed in the hope that it will be useful,
# but WITHOUT ANY WARRANTY; without even the implied warranty of
# MERCHANTABILITY or FITNESS FOR A PARTICULAR PURPOSE.  See the
# GNU General Public License for more details.
#
# You should have received a copy of the GNU General Public License
# along with Sick Beard.  If not, see <http://www.gnu.org/licenses/>.



import urllib, httplib
import datetime

import headphones

from lib import MultipartPostHandler
import urllib2, cookielib

from headphones.common import USER_AGENT
from headphones import logger
from headphones import notifiers

def sendNZB(nzb):

    params = {}

    if headphones.SAB_USERNAME != None:
        params['ma_username'] = headphones.SAB_USERNAME
    if headphones.SAB_PASSWORD != None:
        params['ma_password'] = headphones.SAB_PASSWORD
    if headphones.SAB_APIKEY != None:
        params['apikey'] = headphones.SAB_APIKEY
    if headphones.SAB_CATEGORY != None:
        params['cat'] = headphones.SAB_CATEGORY


#    # if released recently make it high priority
#    for curEp in nzb.episodes:
#        if datetime.date.today() - curEp.airdate <= datetime.timedelta(days=7):
#            params['priority'] = 1

    # if it's a normal result we just pass SAB the URL
    if nzb.resultType == "nzb":
        # for newzbin results send the ID to sab specifically
        if nzb.provider.getID() == 'newzbin':
            id = nzb.provider.getIDFromURL(nzb.url)
            if not id:
                logger.info("Unable to send NZB to sab, can't find ID in URL "+str(nzb.url))
                return False
            params['mode'] = 'addid'
            params['name'] = id
        else:
            params['mode'] = 'addurl'
            params['name'] = nzb.url

    # if we get a raw data result we want to upload it to SAB
    elif nzb.resultType == "nzbdata":
        params['mode'] = 'addfile'
        multiPartParams = {"nzbfile": (nzb.name+".nzb", nzb.extraInfo[0])}

    if not headphones.SAB_HOST.startswith('http'):
    	headphones.SAB_HOST = 'http://' + headphones.SAB_HOST

    if headphones.SAB_HOST.endswith('/'):
        headphones.SAB_HOST = headphones.SAB_HOST[0:len(headphones.SAB_HOST)-1]
    
    url = headphones.SAB_HOST + "/" + "api?" + urllib.urlencode(params)

    try:

        if nzb.resultType == "nzb":
                f = urllib.urlopen(url)
        elif nzb.resultType == "nzbdata":
            cookies = cookielib.CookieJar()
            opener = urllib2.build_opener(urllib2.HTTPCookieProcessor(cookies),
                                          MultipartPostHandler.MultipartPostHandler)

            req = urllib2.Request(url,
                                  multiPartParams,
                                  headers={'User-Agent': USER_AGENT})

            f = opener.open(req)

    except (EOFError, IOError), e:
        logger.error(u"Unable to connect to SAB with URL: %s" % url)
        return False

    except httplib.InvalidURL, e:
        logger.error(u"Invalid SAB host, check your config. Current host: %s" % headphones.SAB_HOST)
        return False

    if f == None:
        logger.info(u"No data returned from SABnzbd, NZB not sent")
        return False

    try:
        result = f.readlines()
    except Exception, e:
        logger.info(u"Error trying to get result from SAB, NZB not sent: ")
        return False

    if len(result) == 0:
        logger.info(u"No data returned from SABnzbd, NZB not sent")
        return False

    sabText = result[0].strip()

    logger.info(u"Result text from SAB: " + sabText)

    if sabText == "ok":
        logger.info(u"NZB sent to SAB successfully")
        if headphones.PROWL_ONSNATCH:
            logger.info(u"Prowl request")
            prowl = notifiers.PROWL()
            prowl.notify(nzb.name,"Download started")

        return True
    elif sabText == "Missing authentication":
        logger.info(u"Incorrect username/password sent to SAB, NZB not sent")
        return False
    else:
        logger.info(u"Unknown failure sending NZB to sab. Return text is: " + sabText)
        return False
=======
# This file is part of Sick Beard.
#
# Sick Beard is free software: you can redistribute it and/or modify
# it under the terms of the GNU General Public License as published by
# the Free Software Foundation, either version 3 of the License, or
# (at your option) any later version.
#
# Sick Beard is distributed in the hope that it will be useful,
# but WITHOUT ANY WARRANTY; without even the implied warranty of
# MERCHANTABILITY or FITNESS FOR A PARTICULAR PURPOSE.  See the
# GNU General Public License for more details.
#
# You should have received a copy of the GNU General Public License
# along with Sick Beard.  If not, see <http://www.gnu.org/licenses/>.



import urllib, httplib
import datetime

import headphones

from lib import MultipartPostHandler
import urllib2, cookielib

from headphones.common import USER_AGENT
from headphones import logger
from headphones import notifiers

def sendNZB(nzb):

    params = {}

    if headphones.SAB_USERNAME:
        params['ma_username'] = headphones.SAB_USERNAME
    if headphones.SAB_PASSWORD:
        params['ma_password'] = headphones.SAB_PASSWORD
    if headphones.SAB_APIKEY:
        params['apikey'] = headphones.SAB_APIKEY
    if headphones.SAB_CATEGORY:
        params['cat'] = headphones.SAB_CATEGORY


#    # if released recently make it high priority
#    for curEp in nzb.episodes:
#        if datetime.date.today() - curEp.airdate <= datetime.timedelta(days=7):
#            params['priority'] = 1

    # if it's a normal result we just pass SAB the URL
    if nzb.resultType == "nzb":
        # for newzbin results send the ID to sab specifically
        if nzb.provider.getID() == 'newzbin':
            id = nzb.provider.getIDFromURL(nzb.url)
            if not id:
                logger.info("Unable to send NZB to sab, can't find ID in URL "+str(nzb.url))
                return False
            params['mode'] = 'addid'
            params['name'] = id
        else:
            params['mode'] = 'addurl'
            params['name'] = nzb.url

    # if we get a raw data result we want to upload it to SAB
    elif nzb.resultType == "nzbdata":
        params['mode'] = 'addfile'
        multiPartParams = {"nzbfile": (nzb.name+".nzb", nzb.extraInfo[0])}

    if not headphones.SAB_HOST.startswith('http'):
    	headphones.SAB_HOST = 'http://' + headphones.SAB_HOST

    if headphones.SAB_HOST.endswith('/'):
        headphones.SAB_HOST = headphones.SAB_HOST[0:len(headphones.SAB_HOST)-1]
    
    url = headphones.SAB_HOST + "/" + "api?" + urllib.urlencode(params)

    try:

        if nzb.resultType == "nzb":
                f = urllib.urlopen(url)
        elif nzb.resultType == "nzbdata":
            cookies = cookielib.CookieJar()
            opener = urllib2.build_opener(urllib2.HTTPCookieProcessor(cookies),
                                          MultipartPostHandler.MultipartPostHandler)

            req = urllib2.Request(url,
                                  multiPartParams,
                                  headers={'User-Agent': USER_AGENT})

            f = opener.open(req)

    except (EOFError, IOError), e:
        logger.error(u"Unable to connect to SAB with URL: %s" % url)
        return False

    except httplib.InvalidURL, e:
        logger.error(u"Invalid SAB host, check your config. Current host: %s" % headphones.SAB_HOST)
        return False

    if f == None:
        logger.info(u"No data returned from SABnzbd, NZB not sent")
        return False

    try:
        result = f.readlines()
    except Exception, e:
        logger.info(u"Error trying to get result from SAB, NZB not sent: ")
        return False

    if len(result) == 0:
        logger.info(u"No data returned from SABnzbd, NZB not sent")
        return False

    sabText = result[0].strip()

    logger.info(u"Result text from SAB: " + sabText)

    if sabText == "ok":
        logger.info(u"NZB sent to SAB successfully")
        if headphones.PROWL_ONSNATCH:
            logger.info(u"Prowl request")
            prowl = notifiers.PROWL()
            prowl.notify(nzb.name,"Download started")

        return True
    elif sabText == "Missing authentication":
        logger.info(u"Incorrect username/password sent to SAB, NZB not sent")
        return False
    else:
        logger.info(u"Unknown failure sending NZB to sab. Return text is: " + sabText)
        return False
>>>>>>> 89c2a8c3
<|MERGE_RESOLUTION|>--- conflicted
+++ resolved
@@ -1,135 +1,3 @@
-<<<<<<< HEAD
-# This file is part of Sick Beard.
-#
-# Sick Beard is free software: you can redistribute it and/or modify
-# it under the terms of the GNU General Public License as published by
-# the Free Software Foundation, either version 3 of the License, or
-# (at your option) any later version.
-#
-# Sick Beard is distributed in the hope that it will be useful,
-# but WITHOUT ANY WARRANTY; without even the implied warranty of
-# MERCHANTABILITY or FITNESS FOR A PARTICULAR PURPOSE.  See the
-# GNU General Public License for more details.
-#
-# You should have received a copy of the GNU General Public License
-# along with Sick Beard.  If not, see <http://www.gnu.org/licenses/>.
-
-
-
-import urllib, httplib
-import datetime
-
-import headphones
-
-from lib import MultipartPostHandler
-import urllib2, cookielib
-
-from headphones.common import USER_AGENT
-from headphones import logger
-from headphones import notifiers
-
-def sendNZB(nzb):
-
-    params = {}
-
-    if headphones.SAB_USERNAME != None:
-        params['ma_username'] = headphones.SAB_USERNAME
-    if headphones.SAB_PASSWORD != None:
-        params['ma_password'] = headphones.SAB_PASSWORD
-    if headphones.SAB_APIKEY != None:
-        params['apikey'] = headphones.SAB_APIKEY
-    if headphones.SAB_CATEGORY != None:
-        params['cat'] = headphones.SAB_CATEGORY
-
-
-#    # if released recently make it high priority
-#    for curEp in nzb.episodes:
-#        if datetime.date.today() - curEp.airdate <= datetime.timedelta(days=7):
-#            params['priority'] = 1
-
-    # if it's a normal result we just pass SAB the URL
-    if nzb.resultType == "nzb":
-        # for newzbin results send the ID to sab specifically
-        if nzb.provider.getID() == 'newzbin':
-            id = nzb.provider.getIDFromURL(nzb.url)
-            if not id:
-                logger.info("Unable to send NZB to sab, can't find ID in URL "+str(nzb.url))
-                return False
-            params['mode'] = 'addid'
-            params['name'] = id
-        else:
-            params['mode'] = 'addurl'
-            params['name'] = nzb.url
-
-    # if we get a raw data result we want to upload it to SAB
-    elif nzb.resultType == "nzbdata":
-        params['mode'] = 'addfile'
-        multiPartParams = {"nzbfile": (nzb.name+".nzb", nzb.extraInfo[0])}
-
-    if not headphones.SAB_HOST.startswith('http'):
-    	headphones.SAB_HOST = 'http://' + headphones.SAB_HOST
-
-    if headphones.SAB_HOST.endswith('/'):
-        headphones.SAB_HOST = headphones.SAB_HOST[0:len(headphones.SAB_HOST)-1]
-    
-    url = headphones.SAB_HOST + "/" + "api?" + urllib.urlencode(params)
-
-    try:
-
-        if nzb.resultType == "nzb":
-                f = urllib.urlopen(url)
-        elif nzb.resultType == "nzbdata":
-            cookies = cookielib.CookieJar()
-            opener = urllib2.build_opener(urllib2.HTTPCookieProcessor(cookies),
-                                          MultipartPostHandler.MultipartPostHandler)
-
-            req = urllib2.Request(url,
-                                  multiPartParams,
-                                  headers={'User-Agent': USER_AGENT})
-
-            f = opener.open(req)
-
-    except (EOFError, IOError), e:
-        logger.error(u"Unable to connect to SAB with URL: %s" % url)
-        return False
-
-    except httplib.InvalidURL, e:
-        logger.error(u"Invalid SAB host, check your config. Current host: %s" % headphones.SAB_HOST)
-        return False
-
-    if f == None:
-        logger.info(u"No data returned from SABnzbd, NZB not sent")
-        return False
-
-    try:
-        result = f.readlines()
-    except Exception, e:
-        logger.info(u"Error trying to get result from SAB, NZB not sent: ")
-        return False
-
-    if len(result) == 0:
-        logger.info(u"No data returned from SABnzbd, NZB not sent")
-        return False
-
-    sabText = result[0].strip()
-
-    logger.info(u"Result text from SAB: " + sabText)
-
-    if sabText == "ok":
-        logger.info(u"NZB sent to SAB successfully")
-        if headphones.PROWL_ONSNATCH:
-            logger.info(u"Prowl request")
-            prowl = notifiers.PROWL()
-            prowl.notify(nzb.name,"Download started")
-
-        return True
-    elif sabText == "Missing authentication":
-        logger.info(u"Incorrect username/password sent to SAB, NZB not sent")
-        return False
-    else:
-        logger.info(u"Unknown failure sending NZB to sab. Return text is: " + sabText)
-        return False
-=======
 # This file is part of Sick Beard.
 #
 # Sick Beard is free software: you can redistribute it and/or modify
@@ -259,5 +127,4 @@
         return False
     else:
         logger.info(u"Unknown failure sending NZB to sab. Return text is: " + sabText)
-        return False
->>>>>>> 89c2a8c3
+        return False