--- conflicted
+++ resolved
@@ -1,303 +1,298 @@
-/*  HTML5 ✰ Boilerplate  */
-
-html, body, div, span, object, iframe,
-h1, h2, h3, h4, h5, h6, p, blockquote, pre,
-abbr, address, cite, code, del, dfn, em, img, ins, kbd, q, samp,
-small, strong, sub, sup, var, b, i, dl, dt, dd, ol, ul, li,
-fieldset, form, label, legend,
-table, caption, tbody, tfoot, thead, tr, th, td,
-article, aside, canvas, details, figcaption, figure,
-footer, header, hgroup, menu, nav, section, summary,
-time, mark, audio, video {
-  margin: 0;
-  padding: 0;
-  border: 0;
-  font-size: 100%;
-  font: inherit;
-  vertical-align: baseline;
-}
-
-article, aside, details, figcaption, figure,
-footer, header, hgroup, menu, nav, section {
-  display: block;
-}
-
-blockquote, q { quotes: none; }
-blockquote:before, blockquote:after,
-q:before, q:after { content: ''; content: none; }
-ins { background-color: #ff9; color: #000; text-decoration: none; }
-mark { background-color: #ff9; color: #000; font-style: italic; font-weight: bold; }
-del { text-decoration: line-through; }
-abbr[title], dfn[title] { border-bottom: 1px dotted; cursor: help; }
-table { border-collapse: collapse; border-spacing: 0; }
-hr { display: block; height: 1px; border: 0; border-top: 1px solid #ccc; margin: 1em 0; padding: 0; }
-input, select { vertical-align: middle; }
-
-body { font:13px/1.231 sans-serif; *font-size:small; } 
-select, input, textarea, button { font:99% sans-serif; }
-pre, code, kbd, samp { font-family: monospace, sans-serif; }
-
-html { overflow-y: scroll; }
-a:hover, a:active { outline: none; }
-ul, ol { margin-left: 2em; }
-ol { list-style-type: decimal; }
-nav ul, nav li { margin: 0; list-style:none; list-style-image: none; }
-small { font-size: 85%; }
-strong, th { font-weight: bold; }
-td { vertical-align: top; }
-
-sub, sup { font-size: 75%; line-height: 0; position: relative; }
-sup { top: -0.5em; }
-sub { bottom: -0.25em; }
-
-pre { white-space: pre; white-space: pre-wrap; word-wrap: break-word; padding: 15px; }
-textarea { overflow: auto; }
-.ie6 legend, .ie7 legend { margin-left: -7px; } 
-input[type="radio"] { vertical-align: text-bottom; }
-input[type="checkbox"] { vertical-align: bottom; }
-.ie7 input[type="checkbox"] { vertical-align: baseline; }
-.ie6 input { vertical-align: text-bottom; }
-label, input[type="button"], input[type="submit"], input[type="image"], button { cursor: pointer; }
-button, input, select, textarea { margin: 0; }
-input:valid, textarea:valid   {  }
-input:invalid, textarea:invalid { border-radius: 1px; -moz-box-shadow: 0px 0px 5px red; -webkit-box-shadow: 0px 0px 5px red; box-shadow: 0px 0px 5px red; }
-.no-boxshadow input:invalid, .no-boxshadow textarea:invalid { background-color: #f0dddd; }
-
-::-moz-selection{ background: grey; color:#fff; text-shadow: none; }
-::selection { background: grey; color:#fff; text-shadow: none; }
-
-button {  width: auto; overflow: visible; }
-.ie7 img { -ms-interpolation-mode: bicubic; }
-
-body, select, input, textarea {  color: #444; }
-h1, h2, h3, h4, h5, h6 { font-weight: bold; }
-
-/*
-    // ========================================== \\
-   ||                                              ||
-   ||               Custom Styles                  ||
-   ||                                              ||
-    \\ ========================================== //
-*/
-
-a:link {
-	color: #5E2612; 
-  	text-decoration: none; 
-  	}
-a:visited {
-  	color: #5E2612; 
-	text-decoration: none; 
-	}
-a:hover { /*this effect is not shown in NN4.xx*/
-  	color: #999999; 
-	text-decoration: underline;
-  	}
-a:active {/*colour in NN4.xx is red*/ 
-  	color: #5E2612; 
-  	text-decoration: underline; 
-	}
-a.blue {
-	color: blue;
-	}
-
-container {  }
-
-body { background-color: #EBF4FB; min-width: 935px; }
-
-header { min-height: 68px; width: 100%; min-width: 935px; padding-left: 0px; padding-right: 10px; background-color: #CDC9C9; position: fixed; z-index: 998; }
-
-h1 { font-size: 24px; }
-h2 { font-size: 20px; }
-h3 { font-size: 16px; }
-
-p.indented { padding-top: 20px; margin-left: 20px; font-size: 14px; }
-p.center { text-align: center; font-size: 18px; }
-.smalltext2 { font-size: 11px; margin-left: 45px; }
-
-div#updatebar { text-align: center; min-width: 970px; width: 100%; background-color: light-blue; float: left; }
-div#logo { float: left; padding-left: 10px; }
-
-ul#nav { margin: 25px 0 0 0; float: left; list-style-type: none; }
-ul#nav li { margin: 40px 0px auto 10px;  display: inline; }
-ul#nav li a { padding: 5px; font-size: 16px; font-weight: bold; color: #330000; text-decoration: none; }
-ul#nav li a:hover { background-color: #a3e532; }
-
-div#subhead_container { height: 30px; width:100%; min-width: 1000px; background-color:#330000; float: left; list-style-type: none; z-index: 998; overflow: hidden; }
-ul#subhead_menu { margin-top: 5px; }
-ul#subhead_menu li { width: 100%; height: 100%; display: inline; }
-ul#subhead_menu li a { padding: 5px 15px 10px 15px; vertical-align: middle; color: white; font-size: 16px; text-decoration: none; }
-ul#subhead_menu li a:hover { width: 100%; height: 100%; background-color: #grey; }
-
-div#searchbar { margin: 24px 30px auto auto; float: right; }
-
-div#main { margin: 0; padding: 80px 0 0 0; }
-
-.table_wrapper { border-radius: 20px; -webkit-border-radius: 20px; -moz-border-radius: 20px; width: 88%; margin: 20px auto 0 auto; padding: 25px; background-color: white; position: relative; min-height: 200px; clear: both; _height: 302px; zoom: 1; }
-.manage_wrapper { width: 88%; margin: 20px auto 0 auto; padding: 25px; min-height: 150px; clear: both; _height: 302px; zoom: 1; }
-.table_wrapper_left { padding: 25px; background-color: #ffffff; float: left; width: 40%; min-height: 100px; margin-top: 25px; margin-left: 30px; margin-right: auto; -moz-border-radius: 20px; border-radius: 20px; }
-.table_wrapper_right{ padding: 25px; background-color: #ffffff; width: 40%; min-height: 100px; margin-top: 25px; margin-left: auto; margin-right: 30px; -moz-border-radius: 20px; border-radius: 20px; }
-
-.configtable { font-size: 14px; line-height:18px; }
-.configtable td { width: 350px; padding: 10px; }
-.configtable td#middle { vertical-align: middle; }
-
-table#artist_table { background-color: white; width: 100%; padding: 20px; }
-
-table#artist_table th#name { text-align: left; min-width: 200px; }
-table#artist_table th#status { text-align: left; min-width: 50px; }
-table#artist_table th#album { text-align: left; min-width: 300px; }
-table#artist_table th#have { text-align: center; }
-table#artist_table td#name { vertical-align: middle; text-align: left; min-width:200px; }
-table#artist_table td#status { vertical-align: middle; text-align: left; min-width: 50px; }
-table#artist_table td#album { vertical-align: middle; text-align: left; min-width: 300px; }
-table#artist_table td#have { vertical-align: middle; }
-
-div#paddingheader { padding-top: 48px; font-size: 24px; font-weight: bold; text-align: center; }
-div#nopaddingheader { font-size: 24px; font-weight: bold; text-align: center; }
-table#album_table { background-color: white; }
-
-table#album_table th#select { vertical-align: middle; text-align: left; min-width: 25px; }
-table#album_table th#albumart { text-align: left; min-width: 50px; }
-table#album_table th#albumname { text-align: center; min-width: 150px; }
-table#album_table th#reldate { width: 175px; text-align: center; min-width: 100px; }
-table#album_table th#status { width: 175px; text-align: center; min-width: 100px; }
-table#album_table th#type { width: 175px; text-align: center; min-width: 100px; }
-table#album_table td#select { vertical-align: middle; text-align: left; }
-table#album_table td#albumart { vertical-align: middle; text-align: left; }
-table#album_table td#albumname { vertical-align: middle; text-align: center; }
-table#album_table td#reldate { vertical-align: middle; text-align: center; }
-table#album_table td#status { vertical-align: middle; text-align: center; }
-table#album_table td#type { vertical-align: middle; text-align: center; }
-table#album_table td#have { vertical-align: middle; }
-
-img.albumArt { float: left; padding-right: 5px; }
-div#albumheader { padding-top: 48px; height: 200px; }
-div#track_wrapper { padding-top: 20px; text-align: center; font-size: 16px; }
-
-table#track_table th#number { text-align: right; min-width: 20px; }
-table#track_table th#name { text-align: center; min-width: 350px; }
-table#track_table th#duration { width: 175px; text-align: center; min-width: 100px; }
-table#track_table th#have { width: 175px; text-align: center; min-width: 100px; }
-
-table#track_table td#number { vertical-align: middle; text-align: right; }
-table#track_table td#name { vertical-align: middle; text-align: center; }
-table#track_table td#duration { vertical-align: middle; text-align: center; }
-table#track_table td#have { vertical-align: middle; text-align: center; }
-
-table#history_table { background-color: white; width: 100%;  }
-
-table#log_table { background-color: white; }
-
-<<<<<<< HEAD
-table#log_table th#timestamp { text-align: left; min-width: 150px; }
-table#log_table th#level { text-align: left; min-width: 60px; }
-=======
-table#log_table th#timestamp { text-align: left; min-width: 165px; }
-table#log_table th#level { text-align: left; min-width: 75px; }
->>>>>>> 24c6ea9e
-table#log_table th#message { text-align: left; min-width: 500px; }
-
-table#upcoming_table th#albumart { text-align: center; min-width: 50px; }
-table#upcoming_table th#albumname { text-align: center; min-width: 200px; }
-table#upcoming_table th#artistname { text-align: center; min-width: 150px; }
-table#upcoming_table th#reldate { text-align: center; min-width: 100px; }
-table#upcoming_table th#type { text-align: center; min-width: 75px; }
-
-table#upcoming_table td#select { vertical-align: middle; text-align: center; }
-table#upcoming_table td#albumart { vertical-align: middle; text-align: center; min-width: 50px; }
-table#upcoming_table td#albumname { vertical-align: middle; text-align: center; min-width: 200px; }
-table#upcoming_table td#artistname { vertical-align: middle; text-align: center; min-width: 150px; }
-table#upcoming_table td#reldate { vertical-align: middle; text-align: center; min-width: 100px; }
-table#upcoming_table td#type { vertical-align: middle; text-align: center; min-width: 75px; }
-table#upcoming_table td#status { vertical-align: middle; text-align: center; }
-
-table#wanted_table th#albumart { text-align: center; min-width: 50px; }
-table#wanted_table th#albumname { text-align: center; min-width: 200px; }
-table#wanted_table th#artistname { text-align: center; min-width: 150px; }
-table#wanted_table th#reldate { text-align: center; min-width: 100px; }
-table#wanted_table th#type { text-align: center; min-width: 75px; }
-
-table#wanted_table td#select { vertical-align: middle; text-align: center; }
-table#wanted_table td#albumart { vertical-align: middle; text-align: center; min-width: 50px; }
-table#wanted_table td#albumname { vertical-align: middle; text-align: center; min-width: 200px; }
-table#wanted_table td#artistname { vertical-align: middle; text-align: center; min-width: 150px; }
-table#wanted_table td#reldate { vertical-align: middle; text-align: center; min-width: 100px; }
-table#wanted_table td#type { vertical-align: middle; text-align: center; min-width: 75px; }
-table#wanted_table td#status { vertical-align: middle; text-align: center; }
-
-table#searchresults_table th#albumname { text-align: left; min-width: 225px; }
-table#searchresults_table th#artistname { text-align: center; min-width: 325px; }
-table#searchresults_table th#score { text-align: center; min-width: 75px; }
-
-table#searchresults_table td#albumname { vertical-align: middle; text-align: left; min-width: 200px; }
-table#searchresults_table td#artistname { vertical-align: middle; text-align: left; min-width: 300px; }
-table#searchresults_table td#score { vertical-align: middle; text-align: center; min-width: 75px; }
-
-div.progress-container { border: 1px solid #ccc; width: 100px; height: 14px; margin: 2px 5px 2px 0; padding: 1px; float: left; background: white; }
-div.progress-container > div { background-color: #a3e532; height: 14px; }
-.havetracks { font-size: 13px; margin-left: 36px; padding-bottom: 3px; vertical-align: middle; }
-
-footer { margin: 20px auto 20px auto; }
-div#version { text-align: center; font-weight: bold; }
-div#donate { text-align: center; margin: 20px auto 20px auto; }
-
-div#shutdown{ text-align: center; vertical-align: middle; }
-
-.cloudtag { padding-top: 30px; font-size:16px; }
-#cloud a.tag1 { font-size: 0.7em; font-weight: 100; }
-#cloud a.tag2 { font-size: 0.8em; font-weight: 200; }
-#cloud a.tag3 { font-size: 0.9em; font-weight: 300; }
-#cloud a.tag4 { font-size: 1.0em; font-weight: 400; }
-#cloud a.tag5 { font-size: 1.2em; font-weight: 500; }
-#cloud a.tag6 { font-size: 1.4em; font-weight: 600; }
-#cloud a.tag7 { font-size: 1.6em; font-weight: 700; }
-#cloud a.tag8 { font-size: 1.8em; font-weight: 800; }
-#cloud a.tag9 { font-size: 2.2em; font-weight: 900; }
-#cloud a.tag10 { font-size: 2.5em; font-weight: 900; }
-
-#cloud { padding: 2px; line-height: 1.5em; text-align: center; }
-#cloud a { padding: 0px; }
-#cloud { margin: 0; }
-#cloud li { display: inline; }
-
-
-
-.ir { display: block; text-indent: -999em; overflow: hidden; background-repeat: no-repeat; text-align: left; direction: ltr; }
-.hidden { display: none; visibility: hidden; }
-.visuallyhidden { border: 0; clip: rect(0 0 0 0); height: 1px; margin: -1px; overflow: hidden; padding: 0; position: absolute; width: 1px; }
-.visuallyhidden.focusable:active,
-.visuallyhidden.focusable:focus { clip: auto; height: auto; margin: 0; overflow: visible; position: static; width: auto; }
-.invisible { visibility: hidden; }
-.clearfix:before, .clearfix:after { content: "\0020"; display: block; height: 0; overflow: hidden; }
-.clearfix:after { clear: both; }
-.clearfix { zoom: 1; }
-
-
-@media all and (orientation:portrait) {
-
-}
-
-@media all and (orientation:landscape) {
-
-}
-
-@media screen and (max-device-width: 480px) {
-
-  html { -webkit-text-size-adjust:none; -ms-text-size-adjust:none; }
-}
-
-
-@media print {
-  * { background: transparent !important; color: black !important; text-shadow: none !important; filter:none !important;
-  -ms-filter: none !important; } 
-  a, a:visited { color: #444 !important; text-decoration: underline; }
-  a[href]:after { content: " (" attr(href) ")"; }
-  abbr[title]:after { content: " (" attr(title) ")"; }
-  .ir a:after, a[href^="javascript:"]:after, a[href^="#"]:after { content: ""; }  
-  pre, blockquote { border: 1px solid #999; page-break-inside: avoid; }
-  thead { display: table-header-group; }
-  tr, img { page-break-inside: avoid; }
-  @page { margin: 0.5cm; }
-  p, h2, h3 { orphans: 3; widows: 3; }
-  h2, h3{ page-break-after: avoid; }
-}+/*  HTML5 ✰ Boilerplate  */
+
+html, body, div, span, object, iframe,
+h1, h2, h3, h4, h5, h6, p, blockquote, pre,
+abbr, address, cite, code, del, dfn, em, img, ins, kbd, q, samp,
+small, strong, sub, sup, var, b, i, dl, dt, dd, ol, ul, li,
+fieldset, form, label, legend,
+table, caption, tbody, tfoot, thead, tr, th, td,
+article, aside, canvas, details, figcaption, figure,
+footer, header, hgroup, menu, nav, section, summary,
+time, mark, audio, video {
+  margin: 0;
+  padding: 0;
+  border: 0;
+  font-size: 100%;
+  font: inherit;
+  vertical-align: baseline;
+}
+
+article, aside, details, figcaption, figure,
+footer, header, hgroup, menu, nav, section {
+  display: block;
+}
+
+blockquote, q { quotes: none; }
+blockquote:before, blockquote:after,
+q:before, q:after { content: ''; content: none; }
+ins { background-color: #ff9; color: #000; text-decoration: none; }
+mark { background-color: #ff9; color: #000; font-style: italic; font-weight: bold; }
+del { text-decoration: line-through; }
+abbr[title], dfn[title] { border-bottom: 1px dotted; cursor: help; }
+table { border-collapse: collapse; border-spacing: 0; }
+hr { display: block; height: 1px; border: 0; border-top: 1px solid #ccc; margin: 1em 0; padding: 0; }
+input, select { vertical-align: middle; }
+
+body { font:13px/1.231 sans-serif; *font-size:small; } 
+select, input, textarea, button { font:99% sans-serif; }
+pre, code, kbd, samp { font-family: monospace, sans-serif; }
+
+html { overflow-y: scroll; }
+a:hover, a:active { outline: none; }
+ul, ol { margin-left: 2em; }
+ol { list-style-type: decimal; }
+nav ul, nav li { margin: 0; list-style:none; list-style-image: none; }
+small { font-size: 85%; }
+strong, th { font-weight: bold; }
+td { vertical-align: top; }
+
+sub, sup { font-size: 75%; line-height: 0; position: relative; }
+sup { top: -0.5em; }
+sub { bottom: -0.25em; }
+
+pre { white-space: pre; white-space: pre-wrap; word-wrap: break-word; padding: 15px; }
+textarea { overflow: auto; }
+.ie6 legend, .ie7 legend { margin-left: -7px; } 
+input[type="radio"] { vertical-align: text-bottom; }
+input[type="checkbox"] { vertical-align: bottom; }
+.ie7 input[type="checkbox"] { vertical-align: baseline; }
+.ie6 input { vertical-align: text-bottom; }
+label, input[type="button"], input[type="submit"], input[type="image"], button { cursor: pointer; }
+button, input, select, textarea { margin: 0; }
+input:valid, textarea:valid   {  }
+input:invalid, textarea:invalid { border-radius: 1px; -moz-box-shadow: 0px 0px 5px red; -webkit-box-shadow: 0px 0px 5px red; box-shadow: 0px 0px 5px red; }
+.no-boxshadow input:invalid, .no-boxshadow textarea:invalid { background-color: #f0dddd; }
+
+::-moz-selection{ background: grey; color:#fff; text-shadow: none; }
+::selection { background: grey; color:#fff; text-shadow: none; }
+
+button {  width: auto; overflow: visible; }
+.ie7 img { -ms-interpolation-mode: bicubic; }
+
+body, select, input, textarea {  color: #444; }
+h1, h2, h3, h4, h5, h6 { font-weight: bold; }
+
+/*
+    // ========================================== \\
+   ||                                              ||
+   ||               Custom Styles                  ||
+   ||                                              ||
+    \\ ========================================== //
+*/
+
+a:link {
+	color: #5E2612; 
+  	text-decoration: none; 
+  	}
+a:visited {
+  	color: #5E2612; 
+	text-decoration: none; 
+	}
+a:hover { /*this effect is not shown in NN4.xx*/
+  	color: #999999; 
+	text-decoration: underline;
+  	}
+a:active {/*colour in NN4.xx is red*/ 
+  	color: #5E2612; 
+  	text-decoration: underline; 
+	}
+a.blue {
+	color: blue;
+	}
+
+container {  }
+
+body { background-color: #EBF4FB; min-width: 935px; }
+
+header { min-height: 68px; width: 100%; min-width: 935px; padding-left: 0px; padding-right: 10px; background-color: #CDC9C9; position: fixed; z-index: 998; }
+
+h1 { font-size: 24px; }
+h2 { font-size: 20px; }
+h3 { font-size: 16px; }
+
+p.indented { padding-top: 20px; margin-left: 20px; font-size: 14px; }
+p.center { text-align: center; font-size: 18px; }
+.smalltext2 { font-size: 11px; margin-left: 45px; }
+
+div#updatebar { text-align: center; min-width: 970px; width: 100%; background-color: light-blue; float: left; }
+div#logo { float: left; padding-left: 10px; }
+
+ul#nav { margin: 25px 0 0 0; float: left; list-style-type: none; }
+ul#nav li { margin: 40px 0px auto 10px;  display: inline; }
+ul#nav li a { padding: 5px; font-size: 16px; font-weight: bold; color: #330000; text-decoration: none; }
+ul#nav li a:hover { background-color: #a3e532; }
+
+div#subhead_container { height: 30px; width:100%; min-width: 1000px; background-color:#330000; float: left; list-style-type: none; z-index: 998; overflow: hidden; }
+ul#subhead_menu { margin-top: 5px; }
+ul#subhead_menu li { width: 100%; height: 100%; display: inline; }
+ul#subhead_menu li a { padding: 5px 15px 10px 15px; vertical-align: middle; color: white; font-size: 16px; text-decoration: none; }
+ul#subhead_menu li a:hover { width: 100%; height: 100%; background-color: #grey; }
+
+div#searchbar { margin: 24px 30px auto auto; float: right; }
+
+div#main { margin: 0; padding: 80px 0 0 0; }
+
+.table_wrapper { border-radius: 20px; -webkit-border-radius: 20px; -moz-border-radius: 20px; width: 88%; margin: 20px auto 0 auto; padding: 25px; background-color: white; position: relative; min-height: 200px; clear: both; _height: 302px; zoom: 1; }
+.manage_wrapper { width: 88%; margin: 20px auto 0 auto; padding: 25px; min-height: 150px; clear: both; _height: 302px; zoom: 1; }
+.table_wrapper_left { padding: 25px; background-color: #ffffff; float: left; width: 40%; min-height: 100px; margin-top: 25px; margin-left: 30px; margin-right: auto; -moz-border-radius: 20px; border-radius: 20px; }
+.table_wrapper_right{ padding: 25px; background-color: #ffffff; width: 40%; min-height: 100px; margin-top: 25px; margin-left: auto; margin-right: 30px; -moz-border-radius: 20px; border-radius: 20px; }
+
+.configtable { font-size: 14px; line-height:18px; }
+.configtable td { width: 350px; padding: 10px; vertical-align: middle; }
+.configtable tr { vertical-align: text-top; }
+
+table#artist_table { background-color: white; width: 100%; padding: 20px; }
+
+table#artist_table th#name { text-align: left; min-width: 200px; }
+table#artist_table th#status { text-align: left; min-width: 50px; }
+table#artist_table th#album { text-align: left; min-width: 300px; }
+table#artist_table th#have { text-align: center; }
+table#artist_table td#name { vertical-align: middle; text-align: left; min-width:200px; }
+table#artist_table td#status { vertical-align: middle; text-align: left; min-width: 50px; }
+table#artist_table td#album { vertical-align: middle; text-align: left; min-width: 300px; }
+table#artist_table td#have { vertical-align: middle; }
+
+div#paddingheader { padding-top: 48px; font-size: 24px; font-weight: bold; text-align: center; }
+div#nopaddingheader { font-size: 24px; font-weight: bold; text-align: center; }
+table#album_table { background-color: white; }
+
+table#album_table th#select { vertical-align: middle; text-align: left; min-width: 25px; }
+table#album_table th#albumart { text-align: left; min-width: 50px; }
+table#album_table th#albumname { text-align: center; min-width: 150px; }
+table#album_table th#reldate { width: 175px; text-align: center; min-width: 100px; }
+table#album_table th#status { width: 175px; text-align: center; min-width: 100px; }
+table#album_table th#type { width: 175px; text-align: center; min-width: 100px; }
+table#album_table td#select { vertical-align: middle; text-align: left; }
+table#album_table td#albumart { vertical-align: middle; text-align: left; }
+table#album_table td#albumname { vertical-align: middle; text-align: center; }
+table#album_table td#reldate { vertical-align: middle; text-align: center; }
+table#album_table td#status { vertical-align: middle; text-align: center; }
+table#album_table td#type { vertical-align: middle; text-align: center; }
+table#album_table td#have { vertical-align: middle; }
+
+img.albumArt { float: left; padding-right: 5px; }
+div#albumheader { padding-top: 48px; height: 200px; }
+div#track_wrapper { padding-top: 20px; text-align: center; font-size: 16px; }
+
+table#track_table th#number { text-align: right; min-width: 20px; }
+table#track_table th#name { text-align: center; min-width: 350px; }
+table#track_table th#duration { width: 175px; text-align: center; min-width: 100px; }
+table#track_table th#have { width: 175px; text-align: center; min-width: 100px; }
+
+table#track_table td#number { vertical-align: middle; text-align: right; }
+table#track_table td#name { vertical-align: middle; text-align: center; }
+table#track_table td#duration { vertical-align: middle; text-align: center; }
+table#track_table td#have { vertical-align: middle; text-align: center; }
+
+table#history_table { background-color: white; width: 100%;  }
+
+table#log_table { background-color: white; }
+
+table#log_table th#timestamp { text-align: left; min-width: 165px; }
+table#log_table th#level { text-align: left; min-width: 75px; }
+table#log_table th#message { text-align: left; min-width: 200px; }
+
+table#upcoming_table th#albumart { text-align: center; min-width: 50px; }
+table#upcoming_table th#albumname { text-align: center; min-width: 200px; }
+table#upcoming_table th#artistname { text-align: center; min-width: 150px; }
+table#upcoming_table th#reldate { text-align: center; min-width: 100px; }
+table#upcoming_table th#type { text-align: center; min-width: 75px; }
+
+table#upcoming_table td#select { vertical-align: middle; text-align: center; }
+table#upcoming_table td#albumart { vertical-align: middle; text-align: center; min-width: 50px; }
+table#upcoming_table td#albumname { vertical-align: middle; text-align: center; min-width: 200px; }
+table#upcoming_table td#artistname { vertical-align: middle; text-align: center; min-width: 150px; }
+table#upcoming_table td#reldate { vertical-align: middle; text-align: center; min-width: 100px; }
+table#upcoming_table td#type { vertical-align: middle; text-align: center; min-width: 75px; }
+table#upcoming_table td#status { vertical-align: middle; text-align: center; }
+
+table#wanted_table th#albumart { text-align: center; min-width: 50px; }
+table#wanted_table th#albumname { text-align: center; min-width: 200px; }
+table#wanted_table th#artistname { text-align: center; min-width: 150px; }
+table#wanted_table th#reldate { text-align: center; min-width: 100px; }
+table#wanted_table th#type { text-align: center; min-width: 75px; }
+
+table#wanted_table td#select { vertical-align: middle; text-align: center; }
+table#wanted_table td#albumart { vertical-align: middle; text-align: center; min-width: 50px; }
+table#wanted_table td#albumname { vertical-align: middle; text-align: center; min-width: 200px; }
+table#wanted_table td#artistname { vertical-align: middle; text-align: center; min-width: 150px; }
+table#wanted_table td#reldate { vertical-align: middle; text-align: center; min-width: 100px; }
+table#wanted_table td#type { vertical-align: middle; text-align: center; min-width: 75px; }
+table#wanted_table td#status { vertical-align: middle; text-align: center; }
+
+table#searchresults_table th#albumname { text-align: left; min-width: 225px; }
+table#searchresults_table th#artistname { text-align: center; min-width: 325px; }
+table#searchresults_table th#score { text-align: center; min-width: 75px; }
+
+table#searchresults_table td#albumname { vertical-align: middle; text-align: left; min-width: 200px; }
+table#searchresults_table td#artistname { vertical-align: middle; text-align: left; min-width: 300px; }
+table#searchresults_table td#score { vertical-align: middle; text-align: center; min-width: 75px; }
+
+div.progress-container { border: 1px solid #ccc; width: 100px; height: 14px; margin: 2px 5px 2px 0; padding: 1px; float: left; background: white; }
+div.progress-container > div { background-color: #a3e532; height: 14px; }
+.havetracks { font-size: 13px; margin-left: 36px; padding-bottom: 3px; vertical-align: middle; }
+
+footer { margin: 20px auto 20px auto; }
+div#version { text-align: center; font-weight: bold; }
+div#donate { text-align: center; margin: 20px auto 20px auto; }
+
+div#shutdown{ text-align: center; vertical-align: middle; }
+
+.cloudtag { padding-top: 30px; font-size:16px; }
+#cloud a.tag1 { font-size: 0.7em; font-weight: 100; }
+#cloud a.tag2 { font-size: 0.8em; font-weight: 200; }
+#cloud a.tag3 { font-size: 0.9em; font-weight: 300; }
+#cloud a.tag4 { font-size: 1.0em; font-weight: 400; }
+#cloud a.tag5 { font-size: 1.2em; font-weight: 500; }
+#cloud a.tag6 { font-size: 1.4em; font-weight: 600; }
+#cloud a.tag7 { font-size: 1.6em; font-weight: 700; }
+#cloud a.tag8 { font-size: 1.8em; font-weight: 800; }
+#cloud a.tag9 { font-size: 2.2em; font-weight: 900; }
+#cloud a.tag10 { font-size: 2.5em; font-weight: 900; }
+
+#cloud { padding: 2px; line-height: 1.5em; text-align: center; }
+#cloud a { padding: 0px; }
+#cloud { margin: 0; }
+#cloud li { display: inline; }
+
+
+
+.ir { display: block; text-indent: -999em; overflow: hidden; background-repeat: no-repeat; text-align: left; direction: ltr; }
+.hidden { display: none; visibility: hidden; }
+.visuallyhidden { border: 0; clip: rect(0 0 0 0); height: 1px; margin: -1px; overflow: hidden; padding: 0; position: absolute; width: 1px; }
+.visuallyhidden.focusable:active,
+.visuallyhidden.focusable:focus { clip: auto; height: auto; margin: 0; overflow: visible; position: static; width: auto; }
+.invisible { visibility: hidden; }
+.clearfix:before, .clearfix:after { content: "\0020"; display: block; height: 0; overflow: hidden; }
+.clearfix:after { clear: both; }
+.clearfix { zoom: 1; }
+
+
+@media all and (orientation:portrait) {
+
+}
+
+@media all and (orientation:landscape) {
+
+}
+
+@media screen and (max-device-width: 480px) {
+
+  html { -webkit-text-size-adjust:none; -ms-text-size-adjust:none; }
+}
+
+
+@media print {
+  * { background: transparent !important; color: black !important; text-shadow: none !important; filter:none !important;
+  -ms-filter: none !important; } 
+  a, a:visited { color: #444 !important; text-decoration: underline; }
+  a[href]:after { content: " (" attr(href) ")"; }
+  abbr[title]:after { content: " (" attr(title) ")"; }
+  .ir a:after, a[href^="javascript:"]:after, a[href^="#"]:after { content: ""; }  
+  pre, blockquote { border: 1px solid #999; page-break-inside: avoid; }
+  thead { display: table-header-group; }
+  tr, img { page-break-inside: avoid; }
+  @page { margin: 0.5cm; }
+  p, h2, h3 { orphans: 3; widows: 3; }
+  h2, h3{ page-break-after: avoid; }
+}