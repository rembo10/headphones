m<%inherit file="base.html"/>
<%!
	import headphones
	import string
%>

<%def name="headerIncludes()">
	<div id="subhead_container">
		<div id="subhead_menu">
			<a id="menu_link_shutdown" href="shutdown">Shut Down</a>
			<a id="menu_link_shutdown" href="restart">Restart</a>
		</div>
	</div>
</%def>
<%def name="body()">



	<div id="paddingheader">
		<h1 class="clearfix"><img src="interfaces/default/images/icon_gear.png" alt="settings"/>Settings</h1>
	</div>
	<form action="configUpdate" method="post" class="form" id="configUpdate">
	
	<div id="tabs">
		<ul>
			<li><a href="#tabs-1">Web Interface</a></li>
			<li><a href="#tabs-2">Download settings</a></li>
			<li><a href="#tabs-3">Search providers</a></li>
			<li><a href="#tabs-4">Quality &amp; Post Processing</a></li>
			<li><a href="#tabs-5">Advanced Settings</a></li>
		</ul>
		<div id="tabs-1">
		
		
        <table class="configtable" summary="Web Interface">
            <tr>
            	<td>
            		<fieldset>
            			<legend>Basic</legend>
	            		<div class="row">
	            		 	<label>HTTP Host</label>
	            		   <input type="text" name="http_host" value="${config['http_host']}" size="30">
	            		   <small>e.g. localhost or 0.0.0.0</small>
	            		</div> 
	            		<div class="row">
	            		      <label>HTTP Port</label>
	            		      <input type="text" name="http_port" value="${config['http_port']}" size="10">
	            		 </div>
	            		 <div class="row">
	            		     <label>HTTP Username</label>
	            		     <input type="text" name="http_username" value="${config['http_user']}" size="30">
	            		 </div>
	            		 
	            		 <div class="row">
	            		   <label>HTTP Password</label>
	            		   <input type="password" name="http_password" value="${config['http_pass']}" size="30">
	            		 </div>
	            		 <div class="row checkbox">	                   
	            		     <input type="checkbox" name="launch_browser" value="1" ${config['launch_browser']} /> <label>Launch Browser on Startup</label> 
	            		 </div>
            		 </fieldset>
            	</td>
                <td>          
                   <fieldset>
	                   	<legend>API</legend>
	                    <div class="row checkbox">	                   
		                    <input type="checkbox" id="useapi" name="api_enabled" id="api_enabled" value="1" ${config['api_enabled']} /><label>Enable API</label>
		                 </div>
	                     <div id="apioptions" class="row">
			      	        <label>API key</label>
			      	        <input type="text" name="api_key" id="api_key" value="${config['api_key']}" size="20">
			      	        <input type="button" value="Generate" id="generate_api">
			      	        <small>Current API key: <strong>${config['api_key']}</strong></small>
	                     </div>
                    </fieldset>
                    
                    <fieldset>
                    	<legend>Interval</legend>
	                   	<div class="row">
	                    	<label>NZB Search Interval</label>
	                    	<input type="text" name="nzb_search_interval" value="${config['nzb_search_interval']}" size="4">mins
	                    </div>
	            
	                	<div class="row">
	                    	<label>Download Scan Interval</label>
	                    	<input type="text" name="download_scan_interval" value="${config['download_scan_interval']}" size="4">mins
	                    </div>
	                
	                    <div class="row">
	                   	 	<label>Library Scan Interval</label>
	                    	<input type="text" name="libraryscan_interval" value="${config['libraryscan_interval']}" size="4">mins
	                    </div>
	                </fieldset>
                </td>
            </tr>
        </table>
	</div>
	
	<div id="tabs-2">
        <table class="configtable" summary="Download Settings">
	    <tr>
                <td>
                	<fieldset>
                		<legend>SABnzbd</legend>
	                	<div class="row">
		                    <label>SABnzbd Host:</label>
		                    <input type="text" name="sab_host" value="${config['sab_host']}" size="30">
		                    <small>usually http://localhost:8080</small>
	                    </div>
	                   	<div class="row">
		                    <label>SABnzbd Username</label>
		                    <input type="text" name="sab_username" value="${config['sab_user']}" size="20">
	                    </div>
				<div class="row">
		                    <label>SABnzbd Password:</label>
		                    <input type="password" name="sab_password" value="${config['sab_pass']}" size="20">
	                    </div>               
	                	<div class="row">
		                    <label>SABnzbd API:</label>
		                    <input type="text" name="sab_apikey" value="${config['sab_api']}" size="36">
	                    </div>
	                    <div class="row">
	                        <label>SABnzbd Category:</label>
	                        <input type="text" name="sab_category" value="${config['sab_cat']}" size="20">
	                    </div>
                    </fieldset>
                    <fieldset>
                    		<legend>Downloads</legend>
                       	<div class="row">
                            <label>Music Download Directory:</label>
                            <input type="text" name="download_dir" value="${config['download_dir']}" size="50">
                            <small>Full path where SAB downloads your music. e.g. /Users/name/Downloads/music</small>
                        </div>
                    </fieldset>                    
                </td>
           
                <td>
                   	<fieldset>
                   		<legend>Torrents</legend>
                   		<div class="row">               
                   		    <label>Black Hole Directory</label>
                   		    <input type="text" name="torrentblackhole_dir" value="${config['torrentblackhole_dir']}" size="50">
                   		    <small>Folder your Download program watches for Torrents</small>
                   		</div>
                   		<div class="row">
                   		    <label>Minimum seeders:</label>
                   		    <input type="text" name="numberofseeders" value="${config['numberofseeders']}" size="5">
                   		    <small>Number of minimum seeders a torrent must have to be accepted</small>
                   		</div>
                   		<div class="row">
                   		<label>Music Download Directory</label>
                   		<input type="text" name="download_torrent_dir" value="${config['download_torrent_dir']}" size="50">
                   		<small>Full path where your torrent client downloads your music e.g. /Users/name/Downloads/music</small>
                   		</div>                   		
                   	</fieldset>
                   	<fieldset>
                   		<legend>Usenet</legend>
                   	    <div class="row checkbox">                    	 
                   	    	<input id="useblackhole" type="checkbox" name="blackhole" value=1 ${config['use_blackhole']} /><label>Use Black Hole</label>
                   	    </div>
                   	    <div class="config">
	                   	    <div class="row">
	                   	        <label>Black Hole Directory</label>
	                   	        <input type="text" name="blackhole_dir" value="${config['blackhole_dir']}" size="50">
	                   	        <small>Folder your Download program watches for NZBs</small>
	                   	    </div>
                   	    </div>
                   	    <div class="checkbox row">                    	
                   	    	<input type="text" name="usenet_retention" value="${config['usenet_retention']}" size="5"><label>Usenet Retention</label>
                   	    </div>
                   	 </fieldset>
                </td>
            </tr>            
    
	    </table>
	</div>
	<div id="tabs-3">
        <table class="configtable" summary="Search Providers">
	    <tr>
                <td>
                	<fieldset>
                		<legend>NZBMatrix</legend>
                		<div class="row checkbox">                    	
                			<input id="usenzbmatrix" type="checkbox" onclick="initConfigCheckbox($(this));" name="nzbmatrix" value="1" ${config['use_nzbmatrix']} /><label>Use NZBMatrix</label> 
                		</div>
                		<div class="config">
	                		<div class="row">
	                			<label>NZBMatrix Username</label>
	                			<input type="text" name="nzbmatrix_username" value="${config['nzbmatrix_user']}" size="30">
	                		</div>
	                		<div class="row">
	                		 	<label>NZBMatrix API</label>
	                		   <input type="text" name="nzbmatrix_apikey" value="${config['nzbmatrix_api']}" size="36">
	                		 </div>
                		</div>
                	</fieldset>
                	
                	<fieldset>
                		<legend>Newznab</legend>
                		<div class="row checkbox">                    	
                			<input  id="usenewznab" type="checkbox" name="newznab" onclick="initConfigCheckbox($(this));" value="1" ${config['use_newznab']} /><label>Use Newznab</label>
                		</div>
				<div id="newznab_providers">
				    <div class="config" id="newznab1">
					<div class="row">
					    <label>Newznab Host</label>
					    <input type="text" name="newznab_host" value="${config['newznab_host']}" size="30">
					    <small>e.g. http://nzb.su</small>
					</div>
					<div class="row">
					    <label>Newznab API</label>
					    <input type="text" name="newznab_apikey" value="${config['newznab_api']}" size="36">
					</div>
					<div class="row checkbox">
					    <input id="newznab_enabled" type="checkbox" name="newznab_enabled" onclick="initConfigCheckbox($(this));" value="1" ${config['newznab_enabled']} /><label>Enabled</label>
					</div>
				    </div>
				    <%
					newznab_number = 2
				    %>
				    %for newznab in config['extra_newznabs']:
					<%
					    if newznab[2] == '1' or newznab[2] == 1:
						newznab_enabled = "checked"
					    else:
						newznab_enabled = ""
					%>
					<div class="config" id="newznab${newznab_number}">
					    <div class="row">
						<label>Newznab Host</label>
						<input type="text" name="newznab_host${newznab_number}" value="${newznab[0]}" size="30">
					    </div>
					    <div class="row">
						<label>Newznab API</label>
						<input type="text" name="newznab_api${newznab_number}" value="${newznab[1]}" size="36">
					    </div>
					    <div class="row checkbox">
						<input id="newznab_enabled" type="checkbox" name="newznab_enabled${newznab_number}" value="1" ${newznab_enabled} /><label>Enabled</label>
					    </div>
					    <div class="row">
						<input type="button" class="remove" id="newznab${newznab_number}" value="Remove ${newznab[0]}">
					    </div>
					</div>
					<%
					    newznab_number += 1
					%>
				    %endfor
				    <input type="button" value="Add Newznab" class="add_newznab" id="add_newznab" />
				</div>
                	</fieldset>
                </td>
        
                <td>
                	<fieldset>
                		<legend>NZBs.org</legend>
                		<div class="row checkbox">                    	
                			<input id="usenzbsorg" type="checkbox" name="nzbsorg" onclick="initConfigCheckbox($(this));" value="1" ${config['use_nzbsorg']} /><label>Use NZBs.org</label>
                		</div>
                		<div class="config">
                			<div class="row">
                			<label>NZBs.org API Key</label>
                			  <input type="text" name="nzbsorg_hash" value="${config['nzbsorg_hash']}" size="30">
                			</div>
                		</div>
                	</fieldset>
                	<fieldset>
                		<legend>Newsbin</legend>
                		<div class="row checkbox">                    	
                			<input id="usenewzbin" type="checkbox" name="newzbin" onclick="initConfigCheckbox($(this));" value="1" ${config['use_newzbin']} /><label>Use Newzbin</label> 
                		</div>
                		<div class="config">
                			<div class="row">
                			<label>Newzbin UID</label>
                			 <input type="text" name="newzbin_uid" value="${config['newzbin_uid']}" size="30">
                			</div>
                			<div class="row">
                			<label>Newzbin Password</label>
                			  <input type="password" name="newzbin_password" value="${config['newzbin_pass']}" size="36">
                			</div>
                		</div>
                	</fieldset>
                    <fieldset>
                    	<legend>Torrents</legend>
                    	<div class="row checkbox">                    	
                    		<input type="checkbox" name="use_isohunt" value="1" ${config['use_isohunt']} /><label>Isohunt</label> 
                    	</div>
                    	<div class="row checkbox">                    	 
                    		<input type="checkbox" name="use_mininova" value="1" ${config['use_mininova']} /><label>Mininova</label>
                    	</div>
                    	<div class="row checkbox">
                    	<input type="checkbox" name="use_kat" value="1" ${config['use_kat']} /><label>Kick Ass Torrents</label></div>
                        <div class="row checkbox">
                            <input id="usewaffles" type="checkbox" name="waffles" onclick="initConfigCheckbox($(this));" value="1" ${config['use_waffles']} /><label>Waffles.fm</label>
                        </div>
                        <div class="config">
                            <div class="row">
                                <label>Waffles UID Number: </label>
                                <input type="text" name="waffles_uid" value="${config['waffles_uid']}" size="36">
                            </div>
                            <div class="row">
                                <label>Waffles Passkey: </label>
                                <input type="text" name="waffles_passkey" value="${config['waffles_passkey']}" size="36">
                            </div>
                        </div>
                        <div class="row checkbox">
<<<<<<< HEAD
                            <input id="userutracker" type="checkbox" name="rutracker" onclick="initConfigCheckbox($(this));" value="1" ${config['use_rutracker']} /><label>rutracker.org</label>
                        </div>
                        <div class="config">
                            <div class="row">
                                <label>rutracker User Name: </label>
                                <input type="text" name="rutracker_user" value="${config['rutracker_user']}" size="36">
                            </div>
                            <div class="row">
                                <label>rutracker Password: </label>
                                <input type="password" name="rutracker_password" value="${config['rutracker_password']}" size="36">
=======
                            <input id="usewhatcd" type="checkbox" name="whatcd" onclick="initConfigCheckbox($(this));" value="1" ${config['use_whatcd']} /><label>What.cd</label>
                        </div>
                        <div class="config">
                            <div class="row">
                                <label>What.cd Username: </label>
                                <input type="text" name="whatcd_username" value="${config['whatcd_username']}" size="36">
                            </div>
                            <div class="row">
                                <label>What.cd Password: </label>
                                <input type="password" name="whatcd_password" value="${config['whatcd_password']}" size="36">
>>>>>>> e8efaec2
                            </div>
                        </div>
                    </fieldset>
                    
                </td>

            </tr>
        </table>
	</div>
	<div id="tabs-4">
        <table class="configtable" summary="Quality & Post Processing">
            <tr>
                <td>
                	<fieldset>
                		<legend>Quality</legend>
                		<div class="row radio clearfix">
				    <input type="radio" name="preferred_quality" value="0" ${config['pref_qual_0']} /><label>Highest Quality excluding Lossless</label>
                		    <input type="radio" name="preferred_quality" value="1" ${config['pref_qual_1']} /><label>Highest Quality including Lossless</label>
                		    <input type="radio" name="preferred_quality" value="3" ${config['pref_qual_3']} /><label>Lossless Only</label>
                		    <input type="radio" id="preferred_bitrate" name="preferred_quality" value="2" ${config['pref_qual_2']} />Preferred Bitrate: <input type="text" class="override-float" name="preferred_bitrate" value="${config['pref_bitrate']}" size="3">kbps<br>
                			<div id="preferred_bitrate_options">
					    Reject if <strong>less than</strong> <input type="text" class="override-float" name="preferred_bitrate_low_buffer" value="${config['pref_bitrate_low']}" size="3">% or <strong>more than</strong> <input type="text" class="override-float" name="preferred_bitrate_high_buffer" value="${config['pref_bitrate_high']}" size="3">% of the target size (leave blank for no limit)<br><br>
					    <div class="row checkbox left">    					
                		 	        <input type="checkbox" name="detect_bitrate" value="1" ${config['detect_bitrate']} />
                		 	        <label>Auto-Detect Preferred Bitrate</label>
					    </div>					    
					</div>
				</div>
                		
                	</fieldset>
               	</td>
                <td>
                	<fieldset>
                		<legend>Post-Processing</legend>
                		<div class="row checkbox left clearfix">
                		 	<input type="checkbox" name="move_files" value="1" ${config['move_files']} /><label>Move downloads to Destination Folder</label>
                		 	<input type="checkbox" name="rename_files" value="1" ${config['rename_files']} /><label>Rename files</label>
     
                		   <input type="checkbox" name="correct_metadata" value="1" ${config['correct_metadata']} /><label>Correct metadata</label>
                		   <input type="checkbox" name="cleanup_files" value="1" ${config['cleanup_files']} /><label>Delete leftover files <small>(.m3u, .nfo, .sfv, .nzb, etc.)</small></label>                	
                		 	<input type="checkbox" name="add_album_art" value="1" ${config['add_album_art']}><label>Add album art as 'folder.jpg' to album folder</label>
                		 	<input type="checkbox" name="embed_album_art" value="1" ${config['embed_album_art']}><label>Embed album art in each file</label>
                		 	<input type="checkbox" name="embed_lyrics" value="1" ${config['embed_lyrics']}><label>Embed lyrics</label>
                		</div>
                		<div class="row">
	                		<label>Path to Destination Folder</label>
	                		<input type="text" name="destination_dir" value="${config['dest_dir']}" size="50">
	                		<small>e.g. /Users/name/Music/iTunes or /Volumes/share/music</small>
                		</div>
                		<div class="row">
	                		<label>Path to Lossless Destination folder (optional)</label>
	                		<input type="text" name="lossless_destination_dir" value="${config['lossless_dest_dir']}" size="50">
	                		<small>Set this if you have a separate directory for lossless music</small>
                		</div>
                	</fieldset>
               </td>
            </tr>
		</table>
	</div>
	<div id="tabs-5">
        <table class="configtable" summary="Advanced Settings">
            <tr>
                <td>
                
                	<fieldset>
                		<legend>Renaming options</legend>
                		<div class="row">
                		     <label>Folder Format</label>
                		     <input type="text" name="folder_format" value="${config['folder_format']}" size="43">
                		     <small>Use: $Artist/$artist, $Album/$album, $Year/$year, $Type/$type (release type) and $First/$first (first letter in artist name)
                		       				E.g.: $Type/$First/$artist/$album [$year] = Album/G/girl talk/all day [2010]</small>
                		
                		 </div>
                		 <div class="row">
                		  	<label>File Format</label>
                		  	<input type="text" name="file_format" value="${config['file_format']}" size="43">
                		   	<small>Use: $Track/$track (track #), $Title/$title, $Artist/$artist, $Album/$album and $Year/$year</small>
                		</div>
                	</fieldset>
                	
                	<fieldset>
    	           		 <legend>Re-Encoding Options</legend>
    	           		 <small class="heading"><span style="float: left; margin-right: .3em; margin-top: 4px;" class="ui-icon ui-icon-info"></span>Note: this option requires the lame or ffmpeg encoder</small>
    	           		 <div class="checkbox row clearfix">
    	                  		<input type="checkbox" name="music_encoder" id="music_encoder" value="1" ${config['music_encoder']}/><label>Re-encode downloads during postprocessing</label>
    	                	</div>
    	                	<div id="encoderoptions" class="row clearfix checkbox">
				    <div class="row">
    	                  		<input type="checkbox" name="encoderlossless" value="1" ${config['encoderlossless']}/><label>Only re-encode lossless files (.flac)</label>
				    </div>
				    <br>
				    <div class="row">	
					<input type="checkbox" name="delete_lossless_files" value="1" ${config['delete_lossless_files']}/><label>Delete original lossless files after encoding</label>
				    </div>
				</div>
    						<%
    							if config['encoder'] == 'lame':
    								lameselect = 'selected="selected"'
    								ffmpegselect = ''
    							else:
    								lameselect = ''
    								ffmpegselect = 'selected="selected"'
    						%>
    						<div class="row">
    							<label>Encoder</label>
    							<select name="encoder">
    								<option value="lame" ${lameselect}>lame</option>
    								<option value="ffmpeg" ${ffmpegselect}>ffmpeg</option>
    							</select>
    						</div>
    						<div class="row">
    						<label>Format</label>
    						<select name="encoderoutputformat">
    						%for x in ['mp3', 'ogg', 'm4a']:
    							<%
    								if config['encoderoutputformat'] == x:
    									outputselect = 'selected'
    								else:
    									outputselect = ''
    							%>
    							<option value=${x} ${outputselect}>${x}</option>
    						%endfor
    						</select>
    						</div>
    	           	</fieldset>
    				
    				<fieldset>
    				 	<legend>Audio Properties</legend>
    				 	<div class="row">						
    				 	<label>VBR/CBR</label>
    				 	<select name="encodervbrcbr">
    				 	%for x in ['cbr', 'vbr']:
    				 		<%
    				 			if config['encodervbrcbr'] == x:
    				 				outputselect = 'selected'
    				 			else:
    				 				outputselect = ''
    				 		%>
    				 		<option value=${x} ${outputselect}>${x}</option>
    				 	%endfor
    				 	</select>
    				 	</div>
    				 	<div class="row">
    				 	<label>Quality</label>
    				 	<select name="encoderquality">
    				 	%for x in [0, 1, 2, 3, 4, 5, 6, 7, 8, 9]:
    				 		<%
    				 			if config['encoderquality'] == x:
    				 				outputselect = 'selected'
    				 			else:
    				 				outputselect = ''
    				 		%>
    				 		<option value=${x} ${outputselect}>${x}</option>
    				 	%endfor
    				 	</select>
    				 	</div>
    				 	<div class="row">
    				 	<label>Bitrate</label>
    				 	<select name="bitrate">
    				 	%for x in [64, 128, 192, 256, 320]:
    				 		<%
    				 			if config["bitrate"] == x:
    				 				bitrateselected = "selected"
    				 			else:
    				 				bitrateselected = ''
    				 		%>
    				 		<option value=${x} ${bitrateselected}> ${x} kbps</option>
    				 	%endfor
    				 	</select>
    				 	</div>
    				 	
    				 	
    				 	<%
    				 		if config["samplingfrequency"] == 44100:
    				 			freq44100 = 'selected="selected"'
    				 			freq48000 = ''
    				 		else:
    				 			freq44100 = ''
    				 			freq48000 = 'selected="selected"'
    				 	%>
    				 	<div class="row">
    				 	<label>Sampling</label>
    				 	<select name="samplingfrequency">
    				 		<option value=44100 ${freq44100}>44.1 kHz</option>
    				 		<option value=48000 ${freq48000}>48.0 kHz</option>
    				 	</select>
    				 	</div>
    				 </fieldset>
    				
    				<fieldset>
    					<legend>Advanced Encoding Options</legend>
    					<div class="row">
    						<label>(ignores audio properties)</label>
    						<input type="text" name="advancedencoder" value="${config['advancedencoder']}" size="43">
    					</div>
    					<div class="row">
    					    <label>Path to Encoder</label>
    					    <input type="text" name="encoderfolder" value="${config['encoderfolder']}" size="43">
    					</div>
    					
    				</fieldset>
    				
				</td>
				<td>
					
		        	<fieldset>
		        		<legend>Miscellaneous</legend>
		        		<div class="checkbox left row">
		        		  	<input type="checkbox" name="include_extras" id="include_extras" value="1" ${config['include_extras']} /><label>Automatically Include Extras When Adding an Artist <br>
						<%
						    which_extras_selected = ""
						    for extra in config['extras']:
						        if config['extras'][extra] == "checked":
							    which_extras_selected += string.capwords(extra) + ', '
						    # Chop off the last comma & space
						    if which_extras_selected:
							which_extras_selected = which_extras_selected[:-2]
						    else:
							which_extras_selected = "None"
						%>
						<small>Currently Selected: ${which_extras_selected} <a href="#" id="modify_extras">(Change)</a></small></label>
		        		  	<div id="dialog" title="Choose Which Extras to Include" style="display:none" class="configtable">
						    %for extra in config['extras']:
						        <input type="checkbox" id="${extra}_temp" name="${extra}_temp" value="1" ${config['extras'][extra]} />${string.capwords(extra)}<br>
						    %endfor
						</div>
		        		  	<div style="display:none">
						    %for extra in config['extras']:
						        <input type="checkbox" id="${extra}" name="${extra}" value="1" ${config['extras'][extra]} />${string.capwords(extra)}<br>
						    %endfor
						</div>
					</div>
		        		<div class="row left checkbox">
		        			<input type="checkbox" name="autowant_upcoming" value="1" ${config['autowant_upcoming']} /><label>Automatically Mark Upcoming Albums as Wanted</label>	
		        			<div class="row leftcheckbox">
		        				<input type="checkbox" name="autowant_all" value="1" ${config['autowant_all']} /><label>Automatically Mark All Albums as Wanted</label>
		        			</div>
		        		</div>                		
                        <div class="row">
							<label>Cache Size (in MB):</label>
							<input type="text" name="cache_sizemb" value="${config['cache_sizemb']}" size="7">
						</div> 
		        	</fieldset>
					<fieldset>
						<legend>Interface</legend>
						<div class="row">
							<label>Interface</label> 
							<select name="interface"><h3>
							%for interface in config['interface_list']:
								<%
									if interface == headphones.INTERFACE:
										selected = 'selected="selected"'
									else:
										selected = ''
								%>
								<option value="${interface}" ${selected}>${interface}</option>
							%endfor
							</select>
							
						</div>
						<div class="row">
							<label>Log Directory:</label>
							<input type="text" name="log_dir" value="${config['log_dir']}" size="50">
						</div>
						<div class="row">
							<label>Cache Directory:</label>
							<input type="text" name="cache_dir" value="${config['cache_dir']}" size="50">
						</div>
					</fieldset>
						            	
                                        
            
					<h2>Notifications</h2>                                
					<fieldset>		
						<h3>Prowl</h3>				
						<div class="row checkbox">
						     <input type="checkbox" name="prowl_enabled" id="prowl" value="1" ${config['prowl_enabled']} /><label>Enable Prowl Notifications</label>
						 </div>
						 <div id="prowloptions">
						     <div class="row">
						     	<label>API key</label><input type="text" name="prowl_keys" value="${config['prowl_keys']}" size="50">
						     </div>
						 	<div class="row checkbox">
						 		<input type="checkbox" name="prowl_onsnatch" value="1" ${config['prowl_onsnatch']} /><label>Notify on snatch?</label>
						 	</div>
						 	<div class="row">
						 		<label>Priority (-2,-1,0,1 or 2):</label>
						 		<input type="text" name="prowl_priority" value="${config['prowl_priority']}" size="2">
						 	</div>
						 </div>						
					</fieldset>
					
                      
                     <fieldset>    
                     	<h3>XBMC</h3>                 	
                     	<div class="checkbox row">
                     		<input type="checkbox" name="xbmc_enabled" id="xbmc" value="1" ${config['xbmc_enabled']} /><label>Enable XBMC Updates</label>
                     	</div>
                     	<div id="xbmcoptions">
                     	    <div class="row">
                     	    	<label>XBMC Host:Port</label>
                     	    	<input type="text" name="xbmc_host" value="${config['xbmc_host']}" size="30">
                     	    	<small>e.g. http://localhost:8080. Separate hosts with commas</small>
                     	    </div>
                     	    <div class="row">                     	    
                     	    <label>XBMC Username</label><input type="text" name="xbmc_username" value="${config['xbmc_username']}" size="30">
                     	    </div>
                     	    <div class="row">
                     	    <label>XBMC Password</label><input type="password" name="xbmc_password" value="${config['xbmc_password']}" size="30">
                     	    </div>
                     		<div class="checkbox row">
                     			<input type="checkbox" name="xbmc_update" value="1" ${config['xbmc_update']} /><label>Update XBMC Library</label>
                     		</div>
                     		<div class="checkbox row">
                     			<input type="checkbox" name="xbmc_notify" value="1" ${config['xbmc_notify']} /><label>Send Notification to XBMC</label>
                     		</div>
                     	</div>
                     </fieldset>
                      
                     <fieldset>
                     	<h3>NotifyMyAndroid</h3>
                     	<div class="checkbox row">
                     		<input type="checkbox" name="nma_enabled" id="nma" value="1" ${config['nma_enabled']} /><label>Enable NotifyMyAndroid</label>
                     	</div>
                     	<div id="nmaoptions">
                     	    <div class="row">
				    <div class="row checkbox">
					<input type="checkbox" name="nma_onsnatch" value="1" ${config['nma_onsnatch']} /><label>Notify on snatch?</label>
	                     	    </div>
				    <label>NotifyMyAndroid API Key</label>
	                     	    <input type="text" name="nma_apikey" value="${config['nma_apikey']}" size="30">
	                     	    <small>Separate multiple api keys with commas</small>
                     	    </div>
                     	    <div class="row">
                     	    <label>Priority</label>
                     	    <select name="nma_priority">
                     			%for x in [-2,-1,0,1,2]:
                     				<%
                     					if config['nma_priority'] == x:
                     						nma_priority_selected = 'selected'
                     					else:
                     						nma_priority_selected = ''
                     					
                     					if x == -2:
                     						nma_priority_value = 'Very Low'
                     					elif x == -1:
                     						nma_priority_value = 'Moderate'
                     					elif x == 0:
                     						nma_priority_value = 'Normal'
                     					elif x == 1:
                     						nma_priority_value = 'High'
                     					else:
                     						nma_priority_value = 'Emergency'
                     				%>
                     				<option value=${x} ${nma_priority_selected}>${nma_priority_value}</option>
                     			%endfor
                     		</select>
                     		</div>
                     	</div>
                     </fieldset>

                    <fieldset>
                        <h3>Synology NAS</h3>
                        <div class="checkbox row">
                            <input type="checkbox" name="synoindex_enabled" id="synoindex" value="1" ${config['synoindex_enabled']} /><label>Enable Synoindex</label>
                        </div>
                    </fieldset>

                 	<fieldset>
                 		<legend>Musicbrainz</legend>
                 		<div class="row">
                 			<label>Muscbrainz Mirror</label>
                 		<select name="mirror" id="mirror">
                 		%for mirror in config['mirror_list']:
                 			<%
                 				if mirror == headphones.MIRROR:
                 					selected = 'selected="selected"'
                 				else:
                 					selected = ''
                 			%>
                 			<option value="${mirror}" ${selected}>${mirror}</option>
                 		%endfor
                 		</select>
                 		</div>
                 		<div id="customoptions">
                 			<div class="row">
                 				<label>Host</label><input type="text" name="customhost" value="${config['customhost']}" size="20">
                 			</div>
                 			<div class="row">
                 				<label>Port</label><input type="text" name="customport" value="${config['customport']}" size="8">
                 			</div>
                 			<div class="row">
                 				<label>Sleep Interval</label><input type="text" name="customsleep" value="${config['customsleep']}" size="4">
                 			</div>
                 		</div>
                 		
                 		<div id="hpserveroptions">
                 			<div class="row">
                 				<label>Username:</label><input type="text" name="hpuser" value="${config['hpuser']}" size="20">
                 			</div>
                 			<div class="row">
                 				<label>Password:</label><input type="password" name="hppass" value="${config['hppass']}" size="15"><br>
                 				<a href="http://headphones.codeshy.com/vip" id="vipserver">Get an Account!</a>
                 			</div>
                 		</div>
                 	</fieldset>
                 	
				</td>
			</tr>
        </table>
    </div>	
        <input type="button" value="Save Changes" onclick="doAjaxCall('configUpdate',$(this),'tabs',true);return false;" data-success="Changes saved successfully">
        <div class="message">
        	<p><span class="ui-icon ui-icon-info" style="float: left; margin-right: .3em;"></span>Web Interface changes require a restart to take effect</p>
		</div>

      </form>
 </div>
</%def>

<%def name="javascriptIncludes()">
	<script>
	
	hideServerDivs = function () {
		$("#customoptions").slideUp();
		$("#hpserveroptions").slideUp();
	};
	
	handleNewSelection = function () {
	
		hideServerDivs();
		
		switch ($(this).val()) {
			case 'custom':
				$("#customoptions").slideDown();
			break;
			case 'headphones':
				$("#hpserveroptions").slideDown();
			break;
		}
	};
	
	function openExtrasDialog() {
	    $("#dialog").dialog({ close: function(){ 
	        var elem = '<input type="button" data-success="Changes saved successfully">';
		doAjaxCall('configUpdate', elem,'tabs',true); 
	    }}).dialog("open");
	};
	
	function initThisPage() 
	
	{
		if ($("#api_enabled").is(":checked"))
			{
				$("#apioptions").show();
			}
		else
			{
				$("#apioptions").hide();
			}
		
		$("#api_enabled").click(function(){
			if ($("#api_enabled").is(":checked"))
			{
				$("#apioptions").slideDown();
			}
			else
			{
				$("#apioptions").slideUp();
			}
		});		
    
    	$('#api_key').click(function(){ $('#api_key').select() });
    	$("#generate_api").click(function(){
    	    $.get('generateAPI', 
    	        function(data){
    	            if (data.error != undefined) {
    	                alert(data.error);
    	                return;
    	            }
    	            $('#api_key').val(data);
    	    });
    	});
		if ($("#music_encoder").is(":checked"))
			{
				$("#encoderoptions").show();
			}
		else
			{
				$("#encoderoptions").hide();
			}

		$("#music_encoder").click(function(){
			if ($("#music_encoder").is(":checked"))
			{
				$("#encoderoptions").slideDown();
			}
			else
			{
				$("#encoderoptions").slideUp();
			}
		});

		if ($("#prowl").is(":checked"))
			{
				$("#prowloptions").show();
			}
		else
			{
				$("#prowloptions").hide();
			}
		
		$("#prowl").click(function(){
			if ($("#prowl").is(":checked"))
			{
				$("#prowloptions").slideDown();
			}
			else
			{
				$("#prowloptions").slideUp();
			}
		});		

		if ($("#xbmc").is(":checked"))
			{
				$("#xbmcoptions").show();
			}
		else
			{
				$("#xbmcoptions").hide();
			}
		
		$("#xbmc").click(function(){
			if ($("#xbmc").is(":checked"))
			{
				$("#xbmcoptions").slideDown();
			}
			else
			{
				$("#xbmcoptions").slideUp();
			}
		});		
		
		if ($("#nma").is(":checked"))
			{
				$("#nmaoptions").show();
			}
		else
			{
				$("#nmaoptions").hide();
			}
		
		$("#nma").click(function(){
			if ($("#nma").is(":checked"))
			{
				$("#nmaoptions").slideDown();
			}
			else
			{
				$("#nmaoptions").slideUp();
			}
		});
		if ($("#preferred_bitrate").is(":checked"))
			{
				$("#preferred_bitrate_options").show();
			}
		else
			{
				$("#preferred_bitrate_options").hide();
			}
		
		$('input[type=radio]').change(function(){
			if ($("#preferred_bitrate").is(":checked"))
			{
				$("#preferred_bitrate_options").slideDown("fast");
			}
			else
			{
				$("#preferred_bitrate_options").slideUp("fast");
			}
		});	
		
		$("#mirror").change(handleNewSelection);
			handleNewSelection.apply($("#mirror"));
		
		var deletedNewznabs = 0;
		
		$(".remove").click(function() {
		    $(this).parent().parent().remove();
		    deletedNewznabs = deletedNewznabs + 1;
		});
		
		$("#modify_extras").click(openExtrasDialog);
		
		$("#include_extras").click(function(){
		    if ($("#include_extras").is(":checked")){
			openExtrasDialog();
		    }
		});
		
		%for extra in config['extras']:
		$("#${extra}_temp").click(function(){
		    if ($(this).is(":checked")){
			$("#${extra}").attr("checked", true);
		    }
		    else {
			$("#${extra}").attr("checked", false);
		    }
		});
		%endfor	
		    
		$("#add_newznab").click(function() {
		    var intId = $("#newznab_providers > div").size() + deletedNewznabs + 1;
		    var formfields = $("<div class=\"config\" id=\"newznab" + intId + "\"><div class=\"row\"><label>Newznab Host</label><input type=\"text\" name=\"newznab_host" + intId + "\" size=\"30\"></div><div class=\"row\"><label>Newznab API</label><input type=\"text\" name=\"newznab_api" + intId + "\" size=\"36\"></div><div class=\"row checkbox\"><input type=\"checkbox\" name=\"newznab_enabled" + intId + "\" value=\"1\" checked /><label>Enabled</label></div>");
		    var removeButton = $("<div class=\"row\"><input type=\"button\" class=\"remove\" value=\"Remove\" /></div>");
		    removeButton.click(function() {
			$(this).parent().remove();
			deletedNewznabs = deletedNewznabs + 1;
			
		    });
		    formfields.append(removeButton);
		    formfields.append("</div>");
		    $("#add_newznab").before(formfields);
		});
		
		$(function() {
			$( "#tabs" ).tabs();
		});
		initActions();
		initConfigCheckbox("#usenzbmatrix");
		initConfigCheckbox("#usenewznab");
		initConfigCheckbox("#usenewzbin");
		initConfigCheckbox("#usenzbsorg");
		initConfigCheckbox("#usewaffles");
<<<<<<< HEAD
		initConfigCheckbox("#userutracker");
=======
		initConfigCheckbox("#usewhatcd");
>>>>>>> e8efaec2
		initConfigCheckbox("#useblackhole");
		initConfigCheckbox("#useapi");
	}
	$(document).ready(function() {
	    initThisPage();
	});
	
	</script>
</%def><|MERGE_RESOLUTION|>--- conflicted
+++ resolved
@@ -1,4 +1,4 @@
-m<%inherit file="base.html"/>
+<%inherit file="base.html"/>
 <%!
 	import headphones
 	import string
@@ -303,7 +303,6 @@
                             </div>
                         </div>
                         <div class="row checkbox">
-<<<<<<< HEAD
                             <input id="userutracker" type="checkbox" name="rutracker" onclick="initConfigCheckbox($(this));" value="1" ${config['use_rutracker']} /><label>rutracker.org</label>
                         </div>
                         <div class="config">
@@ -314,8 +313,10 @@
                             <div class="row">
                                 <label>rutracker Password: </label>
                                 <input type="password" name="rutracker_password" value="${config['rutracker_password']}" size="36">
-=======
-                            <input id="usewhatcd" type="checkbox" name="whatcd" onclick="initConfigCheckbox($(this));" value="1" ${config['use_whatcd']} /><label>What.cd</label>
+			    </div>
+			</div>
+                        <div class="row checkbox">    
+			    <input id="usewhatcd" type="checkbox" name="whatcd" onclick="initConfigCheckbox($(this));" value="1" ${config['use_whatcd']} /><label>What.cd</label>
                         </div>
                         <div class="config">
                             <div class="row">
@@ -325,7 +326,6 @@
                             <div class="row">
                                 <label>What.cd Password: </label>
                                 <input type="password" name="whatcd_password" value="${config['whatcd_password']}" size="36">
->>>>>>> e8efaec2
                             </div>
                         </div>
                     </fieldset>
@@ -960,11 +960,8 @@
 		initConfigCheckbox("#usenewzbin");
 		initConfigCheckbox("#usenzbsorg");
 		initConfigCheckbox("#usewaffles");
-<<<<<<< HEAD
 		initConfigCheckbox("#userutracker");
-=======
 		initConfigCheckbox("#usewhatcd");
->>>>>>> e8efaec2
 		initConfigCheckbox("#useblackhole");
 		initConfigCheckbox("#useapi");
 	}
