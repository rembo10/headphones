--- conflicted
+++ resolved
@@ -2607,12 +2607,8 @@
                 initConfigCheckbox("#api_enabled");
                 initConfigCheckbox("#enable_https");
                 initConfigCheckbox("#customauth");
-<<<<<<< HEAD
                 initConfigCheckbox("#mb_ignore_age_missing");
-=======
                 initConfigCheckbox("#use_tquattrecentonze");
->>>>>>> de8fac34
-
 
                 $('#twitterStep1').click(function () {
                     $.get("/twitterStep1", function (data) {window.open(data); })
