<%inherit file="base.html"/>
<%!
	import headphones
	import string
%>

<%def name="headerIncludes()">
	<div id="subhead_container">
		<div id="subhead_menu">
			<a id="menu_link_shutdown" href="shutdown">Shut Down</a>
			<a id="menu_link_shutdown" href="restart">Restart</a>
		</div>
	</div>
</%def>
<%def name="body()">



	<div id="paddingheader">
		<h1 class="clearfix"><img src="interfaces/default/images/icon_gear.png" alt="settings"/>Settings</h1>
	</div>
	<form action="configUpdate" method="post" class="form" id="configUpdate">

	<div id="tabs">
		<ul>
			<li><a href="#tabs-1">Web Interface</a></li>
			<li><a href="#tabs-2">Download settings</a></li>
			<li><a href="#tabs-3">Search providers</a></li>
			<li><a href="#tabs-4">Quality &amp; Post Processing</a></li>
			<li><a href="#tabs-5">Advanced Settings</a></li>
		</ul>
		<div id="tabs-1">


        <table class="configtable" summary="Web Interface">
            <tr>
            	<td>
            		<fieldset>
            			<legend>Basic</legend>
	            		<div class="row">
	            		 	<label>HTTP Host</label>
	            		   <input type="text" name="http_host" value="${config['http_host']}" size="30">
	            		   <small>e.g. localhost or 0.0.0.0</small>
	            		</div>
	            		<div class="row">
	            		      <label>HTTP Port</label>
	            		      <input type="text" name="http_port" value="${config['http_port']}" size="10">
	            		 </div>
	            		 <div class="row">
	            		     <label>HTTP Username</label>
	            		     <input type="text" name="http_username" value="${config['http_user']}" size="30">
	            		 </div>

	            		 <div class="row">
	            		   <label>HTTP Password</label>
	            		   <input type="password" name="http_password" value="${config['http_pass']}" size="30">
	            		 </div>
	            		 <div class="row checkbox">
	            		     <input type="checkbox" name="launch_browser" value="1" ${config['launch_browser']} /> <label>Launch Browser on Startup</label>
	            		 </div>
            		 </fieldset>
            	</td>
                <td>
                   <fieldset>
	                   	<legend>API</legend>
	                    <div class="row checkbox">
		                    <input type="checkbox" id="useapi" name="api_enabled" id="api_enabled" value="1" ${config['api_enabled']} /><label>Enable API</label>
		                 </div>
	                     <div id="apioptions" class="row">
			      	        <label>API key</label>
			      	        <input type="text" name="api_key" id="api_key" value="${config['api_key']}" size="20">
			      	        <input type="button" value="Generate" id="generate_api">
			      	        <small>Current API key: <strong>${config['api_key']}</strong></small>
	                     </div>
                    </fieldset>

                    <fieldset>
                    	<legend>Interval</legend>
	                   	<div class="row">
	                    	<label>NZB Search Interval</label>
	                    	<input type="text" name="nzb_search_interval" value="${config['nzb_search_interval']}" size="4">mins
	                    </div>

	                	<div class="row">
	                    	<label>Download Scan Interval</label>
	                    	<input type="text" name="download_scan_interval" value="${config['download_scan_interval']}" size="4">mins
	                    </div>
	                    <div class="row">
	                   	 	<label>Library Scan Interval</label>
	                    	<input type="text" name="libraryscan_interval" value="${config['libraryscan_interval']}" size="4">mins
	                    </div>
	                </fieldset>
                </td>
            </tr>
	    <tr>
		<div class="configmessage">
        	    <span class="ui-icon ui-icon-info" ></span>Web Interface changes require a restart to take effect
		</div>
	    </tr>
        </table>
	<input type="button" class="configsubmit" value="Save Changes" onclick="doAjaxCall('configUpdate',$(this),'tabs',true);return false;" data-success="Changes saved successfully">
	</div>

	<div id="tabs-2">
        <table class="configtable" summary="Download Settings">
	    <tr>
			<td>
				<fieldset>
				<legend>Usenet</legend>
				<input type="radio" name="nzb_downloader" id="nzb_downloader_sabnzbd" value="0" ${config['nzb_downloader_sabnzbd']}>Sabnzbd <input type="radio" name="nzb_downloader" id="nzb_downloader_nzbget" value="1" ${config['nzb_downloader_nzbget']}> NZBget <input type="radio" name="nzb_downloader" id="nzb_downloader_blackhole" value="2" ${config['nzb_downloader_blackhole']}> Blackhole
                </fieldset>
                	<fieldset id="sabnzbd_options">
	                	<div class="row">
		                    <label>SABnzbd Host:</label>
		                    <input type="text" name="sab_host" value="${config['sab_host']}" size="30">
		                    <small>usually http://localhost:8080</small>
	                    </div>
	                   	<div class="row">
		                    <label>SABnzbd Username</label>
		                    <input type="text" name="sab_username" value="${config['sab_user']}" size="20">
	                    </div>
						<div class="row">
		                    <label>SABnzbd Password:</label>
		                    <input type="password" name="sab_password" value="${config['sab_pass']}" size="20">
	                    </div>
	                	<div class="row">
		                    <label>SABnzbd API:</label>
		                    <input type="text" name="sab_apikey" value="${config['sab_api']}" size="36">
	                    </div>
	                    <div class="row">
	                        <label>SABnzbd Category:</label>
	                        <input type="text" name="sab_category" value="${config['sab_cat']}" size="20">
	                    </div>
                    </fieldset>

                	<fieldset id="nzbget_options">
	                	<div class="row">
		                    <label>NZBget Host:</label>
		                    <input type="text" name="nzbget_host" value="${config['nzbget_host']}" size="30">
		                    <small>usually http://localhost:6789</small>
	                    </div>
	                   	<div class="row">
		                    <label>NZBget Username</label>
		                    <input type="text" name="nzbget_username" value="${config['nzbget_user']}" size="20">
	                    </div>
				        <div class="row">
		                    <label>NZBget Password:</label>
		                    <input type="password" name="nzbget_password" value="${config['nzbget_pass']}" size="20">
	                    </div>
	                    <div class="row">
	                        <label>NZBget Category:</label>
	                        <input type="text" name="nzbget_category" value="${config['nzbget_cat']}" size="20">
	                    </div>
                    </fieldset>


					<fieldset id="blackhole_options">
						  <div class="row">
	                   	        <label>Black Hole Directory</label>
	                   	        <input type="text" name="blackhole_dir" value="${config['blackhole_dir']}" size="50">
	                   	        <small>Folder your Download program watches for NZBs</small>
	                   	  </div>
	                </fieldset>
<<<<<<< HEAD

                    <fieldset id="nzb_download_dir">
=======
                    
                    <fieldset id="general_nzb_options">
>>>>>>> 934bdd79
                       	<div class="row">
                            <label>Music Download Directory:</label>
                            <input type="text" name="download_dir" value="${config['download_dir']}" size="50">
                            <small>Full path where SAB or NZBget downloads your music. e.g. /Users/name/Downloads/music</small>
                        </div>
<<<<<<< HEAD
                    </fieldset>

                   	<div class="checkbox row">
=======
	                
						<div class="checkbox row">                    	
>>>>>>> 934bdd79
                   	    	<input type="text" name="usenet_retention" value="${config['usenet_retention']}" size="5"><label>Usenet Retention</label>
						</div>
					</fieldset>
	            </td>
                <td>
                   	<fieldset>
                   		<legend>Torrents</legend>
<<<<<<< HEAD
                   		<div class="row">
                   		    <label>Black Hole Directory</label>
                   		    <input type="text" name="torrentblackhole_dir" value="${config['torrentblackhole_dir']}" size="50">
                   		    <small>Folder your Download program watches for Torrents</small>
                   		</div>
                   		<div class="row">
                   		    <label>Minimum seeders:</label>
                   		    <input type="text" name="numberofseeders" value="${config['numberofseeders']}" size="5">
                   		    <small>Number of minimum seeders a torrent must have to be accepted</small>
                   		</div>
                   		<div class="row">
                   		<label>Music Download Directory</label>
                   		<input type="text" name="download_torrent_dir" value="${config['download_torrent_dir']}" size="50">
                   		<small>Full path where your torrent client downloads your music e.g. /Users/name/Downloads/music</small>
                   		</div>
				<div class="row checkbox">
				<label>Keep Files for Seeding</label>
				<input type="checkbox" name="keep_torrent_files" value="1" ${config['keep_torrent_files']}>
				</div>
			</fieldset>
=======
						<input type="radio" name="torrent_downloader" id="torrent_downloader_blackhole" value="0" ${config['torrent_downloader_blackhole']}>Black Hole <input type="radio" name="torrent_downloader" id="torrent_downloader_transmission" value="1" ${config['torrent_downloader_transmission']}> Transmission <!--  <input type="radio" name="torrent_downloader" id="torrent_downloader_utorrent" value="2" ${config['torrent_downloader_utorrent']}> uTorrent -->
					</fieldset>	
						<fieldset id="torrent_blackhole_options">	
							<div class="row">               
								<label>Black Hole Directory</label>
								<input type="text" name="torrentblackhole_dir" value="${config['torrentblackhole_dir']}" size="50">
								<small>Folder your Download program watches for Torrents</small>
							</div>
						</fieldset>
				    <fieldset id="transmission_options">
		                	<div class="row">
			                    <label>Transmission Host:</label>
			                    <input type="text" name="transmission_host" value="${config['transmission_host']}" size="30">
			                    <small>usually http://localhost:9091</small>
		                    </div>
		                    <div class="row">
			                    <label>Transmission Username:</label>
			                    <input type="text" name="transmission_username" value="${config['transmission_user']}" size="30">
		                    </div>
		                    <div class="row">
			                    <label>Transmission Password:</label>
			                    <input type="password" name="transmission_password" value="${config['transmission_pass']}" size="30">
		                    </div>
				    <div class="row">
				    				    <small>Note: With Transmission, you can specify a different download directory for downloads sent from Headphones.
								    Set it in the Music Download Directory below</small></div>
						</fieldset>
				   <fieldset id="utorrent_options">
		                	<div class="row">
			                    <label>uTorrent Host:</label>
			                    <input type="text" name="utorrent_host" value="${config['utorrent_host']}" size="30">
			                    <small>usually http://localhost:9091</small>
		                    </div>
		                    <div class="row">
			                    <label>uTorrent Username:</label>
			                    <input type="text" name="utorrent_username" value="${config['utorrent_user']}" size="30">
		                    </div>
		                    <div class="row">
			                    <label>uTorrent Password:</label>
			                    <input type="text" name="utorrent_password" value="${config['utorrent_pass']}" size="30">
		                    </div>
						</fieldset>
						<fieldset id="general_torrent_options">
							<div class="row">
									<label>Minimum seeders:</label>
									<input type="text" name="numberofseeders" value="${config['numberofseeders']}" size="5">
									<small>Number of minimum seeders a torrent must have to be accepted</small>
							</div>
	                   		<div class="row">
								<label>Music Download Directory</label>
								<input type="text" name="download_torrent_dir" value="${config['download_torrent_dir']}" size="50">
								<small>Full path where your torrent client downloads your music e.g. /Users/name/Downloads/music</small>
	                   		</div>   
	                   		<div class="row checkbox">
								<label>Keep Files for Seeding</label>
								<input type="checkbox" name="keep_torrent_files" value="1" ${config['keep_torrent_files']}>		
							</div>
	                   	</fieldset>     
>>>>>>> 934bdd79
                </td>
            </tr>

	    </table>
	    <input type="button" class="configsubmit" value="Save Changes" onclick="doAjaxCall('configUpdate',$(this),'tabs',true);return false;" data-success="Changes saved successfully">
	</div>
	<div id="tabs-3">
        <table class="configtable" summary="Search Providers">
	    <tr>
                <td>
		    <legend>NZBs</legend>
                	<fieldset>
                		<legend>Headphones Indexer</legend>
                		<div class="row checkbox">
                			<input id="use_headphones_indexer" type="checkbox" name="use_headphones_indexer" onclick="initConfigCheckbox($(this));" value="1" ${config['use_headphones_indexer']} /><label>Use Headphones Indexer</label>
                		</div>
                		<div class="config">
                			<div class="row">
                			<label>Username</label>
					  <input class="hpuser" type="text" value="${config['hpuser']}" size="20">
					  <small>Headphones VIP Server username & password</small>
                			</div>
                			<div class="row">
                			<label>Password</label>
                			  <input class="hppass" type="password" value="${config['hppass']}" size="20">
                			</div>
					<div class="row">
					<a href="http://headphones.codeshy.com/vip" id="vipserver">Get an Account!</a>
					</div>
                		</div>
                	</fieldset>
                	<fieldset>
                		<legend>Newznab</legend>
                		<div class="row checkbox">
                			<input  id="usenewznab" type="checkbox" name="newznab" onclick="initConfigCheckbox($(this));" value="1" ${config['use_newznab']} /><label>Use Newznab</label>
                		</div>
				<div id="newznab_providers">
				    <div class="config" id="newznab1">
					<div class="row">
					    <label>Newznab Host</label>
					    <input type="text" name="newznab_host" value="${config['newznab_host']}" size="30">
					    <small>e.g. http://nzb.su</small>
					</div>
					<div class="row">
					    <label>Newznab API</label>
					    <input type="text" name="newznab_apikey" value="${config['newznab_api']}" size="36">
					</div>
					<div class="row checkbox">
					    <input id="newznab_enabled" type="checkbox" name="newznab_enabled" onclick="initConfigCheckbox($(this));" value="1" ${config['newznab_enabled']} /><label>Enabled</label>
					</div>
				    </div>
				    <%
					newznab_number = 2
				    %>
				    %for newznab in config['extra_newznabs']:
					<%
					    if newznab[2] == '1' or newznab[2] == 1:
						newznab_enabled = "checked"
					    else:
						newznab_enabled = ""
					%>
					<div class="config" id="newznab${newznab_number}">
					    <div class="row">
						<label>Newznab Host</label>
						<input type="text" name="newznab_host${newznab_number}" value="${newznab[0]}" size="30">
					    </div>
					    <div class="row">
						<label>Newznab API</label>
						<input type="text" name="newznab_api${newznab_number}" value="${newznab[1]}" size="36">
					    </div>
					    <div class="row checkbox">
						<input id="newznab_enabled" type="checkbox" name="newznab_enabled${newznab_number}" value="1" ${newznab_enabled} /><label>Enabled</label>
					    </div>
					    <div class="row">
						<input type="button" class="remove" id="newznab${newznab_number}" value="Remove ${newznab[0]}">
					    </div>
					</div>
					<%
					    newznab_number += 1
					%>
				    %endfor
				    <input type="button" value="Add Newznab" class="add_newznab" id="add_newznab" />
				</div>
                	</fieldset>

                	<fieldset>
                		<legend>NZBs.org</legend>
                		<div class="row checkbox">
                			<input id="usenzbsorg" type="checkbox" name="nzbsorg" onclick="initConfigCheckbox($(this));" value="1" ${config['use_nzbsorg']} /><label>Use NZBs.org</label>
                		</div>
                		<div class="config">
                			<div class="row">
                			<label>NZBs.org API Key</label>
                			  <input type="text" name="nzbsorg_hash" value="${config['nzbsorg_hash']}" size="30">
                			</div>
                		</div>
                	</fieldset>
                	<fieldset>
                		<legend>NZBsRus</legend>
                		<div class="row checkbox">
                			<input id="usenzbsrus" type="checkbox" name="nzbsrus" onclick="initConfigCheckbox($(this));" value="1" ${config['use_nzbsrus']} /><label>Use NZBsRus</label>
                		</div>
                		<div class="config">
                			<div class="row">
                			<label>NZBsRus UID</label>
                			 <input type="text" name="nzbsrus_uid" value="${config['nzbsrus_uid']}" size="10">
                			</div>
                			<div class="row">
                			<label>NZBsRus API Key</label>
                			  <input type="text" name="nzbsrus_apikey" value="${config['nzbsrus_apikey']}" size="10">
                			</div>
                		</div>
                	</fieldset>
                </td>

                <td>
                    <fieldset>
                    	<legend>Torrents</legend>
<<<<<<< HEAD
                    	<div class="row checkbox">
                    		<input type="checkbox" name="use_isohunt" value="1" ${config['use_isohunt']} /><label>Isohunt</label>
=======
                    	<div class="row checkbox">                    	
                    		<input type="checkbox" name="use_piratebay" value="1" ${config['use_piratebay']} /><label>The Pirate Bay</label> 
			</div>
                    	<div class="row checkbox">                    	
                    		<input type="checkbox" name="use_isohunt" value="1" ${config['use_isohunt']} /><label>Isohunt</label> 
>>>>>>> 934bdd79
                    	</div>
                    	<div class="row checkbox">
                    		<input type="checkbox" name="use_mininova" value="1" ${config['use_mininova']} /><label>Mininova</label>
                    	</div>
                    	<div class="row checkbox">
                    	<input type="checkbox" name="use_kat" value="1" ${config['use_kat']} /><label>Kick Ass Torrents</label>
			</div>
                        <div class="row checkbox">
                            <input id="usewaffles" type="checkbox" name="waffles" onclick="initConfigCheckbox($(this));" value="1" ${config['use_waffles']} /><label>Waffles.fm</label>
                        </div>
                        <div class="config">
                            <div class="row">
                                <label>Waffles UID Number: </label>
                                <input type="text" name="waffles_uid" value="${config['waffles_uid']}" size="36">
                            </div>
                            <div class="row">
                                <label>Waffles Passkey: </label>
                                <input type="text" name="waffles_passkey" value="${config['waffles_passkey']}" size="36">
                            </div>
                        </div>
                        <div class="row checkbox">
                            <input id="userutracker" type="checkbox" name="rutracker" onclick="initConfigCheckbox($(this));" value="1" ${config['use_rutracker']} /><label>rutracker.org</label>
                        </div>
                        <div class="config">
                            <div class="row">
                                <label>rutracker User Name: </label>
                                <input type="text" name="rutracker_user" value="${config['rutracker_user']}" size="36">
                            </div>
                            <div class="row">
                                <label>rutracker Password: </label>
                                <input type="password" name="rutracker_password" value="${config['rutracker_password']}" size="36">
			    </div>
			</div>
                        <div class="row checkbox">
			    <input id="usewhatcd" type="checkbox" name="whatcd" onclick="initConfigCheckbox($(this));" value="1" ${config['use_whatcd']} /><label>What.cd</label>
                        </div>
                        <div class="config">
                            <div class="row">
                                <label>What.cd Username: </label>
                                <input type="text" name="whatcd_username" value="${config['whatcd_username']}" size="36">
                            </div>
                            <div class="row">
                                <label>What.cd Password: </label>
                                <input type="password" name="whatcd_password" value="${config['whatcd_password']}" size="36">
                            </div>
                        </div>
                    </fieldset>

                </td>

            </tr>
        </table>
	<input type="button" class="configsubmit" value="Save Changes" onclick="doAjaxCall('configUpdate',$(this),'tabs',true);return false;" data-success="Changes saved successfully">
	</div>
	<div id="tabs-4">
        <table class="configtable" summary="Quality & Post Processing">
            <tr>
                <td>
                	<fieldset>
                		<legend>Quality</legend>
                		<div class="row radio clearfix">
				            <input type="radio" name="preferred_quality" id="preferred_quality0" value="0" ${config['pref_qual_0']} /><label>Highest Quality excluding Lossless</label>
                		    <input type="radio" name="preferred_quality" id="preferred_quality1" value="1" ${config['pref_qual_1']} /><label>Highest Quality including Lossless</label>
                		    <input type="radio" name="preferred_quality" id="preferred_quality3" value="3" ${config['pref_qual_3']} /><label>Lossless Only</label>
                		    <input type="radio" id="preferred_bitrate" name="preferred_quality" value="2" ${config['pref_qual_2']} />Preferred Bitrate: <input type="text" class="override-float" name="preferred_bitrate" value="${config['pref_bitrate']}" size="3">kbps<br>
                			<div id="preferred_bitrate_options">
					    Reject if <strong>less than</strong> <input type="text" class="override-float" name="preferred_bitrate_low_buffer" value="${config['pref_bitrate_low']}" size="3">% or <strong>more than</strong> <input type="text" class="override-float" name="preferred_bitrate_high_buffer" value="${config['pref_bitrate_high']}" size="3">% of the target size (leave blank for no limit)<br><br>
					    <div class="row checkbox left">
                		 	        <input type="checkbox" name="preferred_bitrate_allow_lossless" value="1" ${config['pref_bitrate_allow_lossless']} />
                		 	        <label>Allow lossless if no good lossy match found</label>
					    </div>
					    <div class="row checkbox left">
                		 	        <input type="checkbox" name="detect_bitrate" value="1" ${config['detect_bitrate']} />
                		 	        <label>Auto-Detect Preferred Bitrate</label>
					    </div>
					</div>
				</div>

                	</fieldset>
                	<fieldset>
                		<legend>Search Words</legend>
				<small>Separate words with a comma, e.g. "word1,word2,word3"</small>
                		<div class="row">
	                		<label>Ignored Words</label>
	                		<input type="text" name="ignored_words" value="${config['ignored_words']}" size="50">
					<small>Results with any of these words in the title will be filtered out</small>
				</div>
                		<div class="row">
	                		<label>Preferred Words</label>
	                		<input type="text" name="preferred_words" value="${config['preferred_words']}" size="50">
					<small>Results with these words in the title will be preferred over results without them</small>
				</div>
                		<div class="row">
	                		<label>Required Words</label>
	                		<input type="text" name="required_words" value="${config['required_words']}" size="50">
	                		<small>Results without these words in the title will be filtered out</small>
				</div>
                	</fieldset>
               	</td>
                <td>
                	<fieldset>
                		<legend>Post-Processing</legend>
                		<div class="row checkbox left clearfix">
                		 	<input type="checkbox" name="move_files" value="1" ${config['move_files']} /><label>Move downloads to Destination Folder</label>
                		 	<input type="checkbox" name="rename_files" value="1" ${config['rename_files']} /><label>Rename files</label>
				        <input type="checkbox" name="correct_metadata" value="1" ${config['correct_metadata']} /><label>Correct metadata</label>
                		        <input type="checkbox" name="cleanup_files" value="1" ${config['cleanup_files']} /><label>Delete leftover files <small>(.m3u, .nfo, .sfv, .nzb, etc.)</small></label>
                		 	<input type="checkbox" name="add_album_art" id="add_album_art" value="1" ${config['add_album_art']}><label>Add album art jpeg to album folder</label>
                			<div id="album_art_options">
					    <div class="row">
                		 	        as <input type="text" class="override-float" name="album_art_format" value="${config['album_art_format']}" size="10">.jpg
					    </div>
					    <small>Use $Artist/$artist, $Album/$album, $Year/$year</small>
					</div>
                		 	<input type="checkbox" name="embed_album_art" value="1" ${config['embed_album_art']}><label>Embed album art in each file</label>
                		 	<input type="checkbox" name="embed_lyrics" value="1" ${config['embed_lyrics']}><label>Embed lyrics</label>
                		</div>
                		<div class="row">
	                		<label>Path to Destination Folder</label>
	                		<input type="text" name="destination_dir" value="${config['dest_dir']}" size="50">
	                		<small>e.g. /Users/name/Music/iTunes or /Volumes/share/music</small>
                		</div>
                		<div class="row">
	                		<label>Path to Lossless Destination folder (optional)</label>
	                		<input type="text" name="lossless_destination_dir" value="${config['lossless_dest_dir']}" size="50">
	                		<small>Set this if you have a separate directory for lossless music</small>
                		</div>
                	</fieldset>
               </td>
            </tr>
		</table>
		<input type="button" class="configsubmit" value="Save Changes" onclick="doAjaxCall('configUpdate',$(this),'tabs',true);return false;" data-success="Changes saved successfully">
	</div>
	<div id="tabs-5">
        <table class="configtable" summary="Advanced Settings">
            <tr>
                <td>

                	<fieldset>
                		<legend>Renaming options</legend>
                		<div class="row">
                		     <label>Folder Format</label>
                		     <input type="text" name="folder_format" value="${config['folder_format']}" size="43">
                		     <small>Use: $Artist/$artist, $Album/$album, $Year/$year, $Type/$type (release type) and $First/$first (first letter in artist name)
                		       				E.g.: $Type/$First/$artist/$album [$year] = Album/G/girl talk/all day [2010]</small>

                		 </div>
                		 <div class="row">
                		  	<label>File Format</label>
                		  	<input type="text" name="file_format" value="${config['file_format']}" size="43">
                		   	<small>Use: $Disc/$disc (disc #), $Track/$track (track #), $Title/$title, $Artist/$artist, $Album/$album and $Year/$year</small>
                		</div>
                	</fieldset>

                	<fieldset>
    	           		 <legend>Re-Encoding Options</legend>
    	           		 <small class="heading"><span style="float: left; margin-right: .3em; margin-top: 4px;" class="ui-icon ui-icon-info"></span>Note: this option requires the lame, ffmpeg or xld encoder</small>
    	           		 <div class="checkbox row clearfix">
    	                  		<input type="checkbox" name="music_encoder" id="music_encoder" value="1" ${config['music_encoder']}/><label>Re-encode downloads during postprocessing</label>
    	                	</div>
    	                	<div id="encoderoptions" class="row clearfix checkbox">
				    <div class="row">
    	                  		<input type="checkbox" name="encoderlossless" value="1" ${config['encoderlossless']}/><label>Only re-encode lossless files (.flac)</label>
				    </div>
				    <br>
				    <div class="row">
					<input type="checkbox" name="delete_lossless_files" value="1" ${config['delete_lossless_files']}/><label>Delete original lossless files after encoding</label>
				    </div>
				</div>
    						<%
    							if config['encoder'] == 'lame':
    								lameselect = 'selected="selected"'
    								ffmpegselect = ''
								xldselect = ''
    							elif config['encoder'] == 'ffmpeg':
    								lameselect = ''
    								ffmpegselect = 'selected="selected"'
								xldselect = ''
							else:
								lameselect = ''
								ffmpegselect = ''
								xldselect = 'selected="selected"'
    						%>
    						<div class="row">
    							<label>Encoder</label>
    							<select name="encoder" id="encoder">
    								<option value="lame" ${lameselect}>lame</option>
    								<option value="ffmpeg" ${ffmpegselect}>ffmpeg</option>
								<option value="xld" ${xldselect}>xld</option>
    							</select>
    						</div>
    	           	</fieldset>
			    <div id="lameffmpegproperties">
    				<fieldset>
    				 	<legend>Audio Properties</legend>
					<div class="row">
					<label>Format</label>
					<select name="encoderoutputformat">
					%for x in ['mp3', 'ogg', 'm4a']:
						<%
							if config['encoderoutputformat'] == x:
								outputselect = 'selected'
							else:
								outputselect = ''
						%>
						<option value=${x} ${outputselect}>${x}</option>
					%endfor
					</select>
					</div>
    				 	<div class="row">
    				 	<label>VBR/CBR</label>
    				 	<select name="encodervbrcbr">
    				 	%for x in ['cbr', 'vbr']:
    				 		<%
    				 			if config['encodervbrcbr'] == x:
    				 				outputselect = 'selected'
    				 			else:
    				 				outputselect = ''
    				 		%>
    				 		<option value=${x} ${outputselect}>${x}</option>
    				 	%endfor
    				 	</select>
    				 	</div>
    				 	<div class="row">
    				 	<label>Quality</label>
    				 	<select name="encoderquality">
    				 	%for x in [0, 1, 2, 3, 4, 5, 6, 7, 8, 9]:
    				 		<%
    				 			if config['encoderquality'] == x:
    				 				outputselect = 'selected'
    				 			else:
    				 				outputselect = ''
    				 		%>
    				 		<option value=${x} ${outputselect}>${x}</option>
    				 	%endfor
    				 	</select>
    				 	</div>
    				 	<div class="row">
    				 	<label>Bitrate</label>
    				 	<select name="bitrate">
    				 	%for x in [64, 128, 192, 256, 320]:
    				 		<%
    				 			if config["bitrate"] == x:
    				 				bitrateselected = "selected"
    				 			else:
    				 				bitrateselected = ''
    				 		%>
    				 		<option value=${x} ${bitrateselected}> ${x} kbps</option>
    				 	%endfor
    				 	</select>
    				 	</div>


    				 	<%
    				 		if config["samplingfrequency"] == 44100:
    				 			freq44100 = 'selected="selected"'
    				 			freq48000 = ''
    				 		else:
    				 			freq44100 = ''
    				 			freq48000 = 'selected="selected"'
    				 	%>
    				 	<div class="row">
    				 	<label>Sampling</label>
    				 	<select name="samplingfrequency">
    				 		<option value=44100 ${freq44100}>44.1 kHz</option>
    				 		<option value=48000 ${freq48000}>48.0 kHz</option>
    				 	</select>
    				 	</div>
    				 </fieldset>

    				<fieldset>
    					<legend>Advanced Encoding Options</legend>
    					<div class="row">
    						<label>(ignores audio properties)</label>
    						<input type="text" name="advancedencoder" value="${config['advancedencoder']}" size="43">
    					</div>

    				</fieldset>
			    </div>
			    <div id="xldproperties">
				    <div class="row">
					<label>XLD Profile</label>
					<input type="text" name="xldprofile" value="${config['xldprofile']}" size="43">
				    </div>
			    </div>
				    <div class="row">
    					    <label>Path to Encoder</label>
    					    <input type="text" name="encoderfolder" value="${config['encoderfolder']}" size="43">
    					</div>
				</td>
				<td>

		        	<fieldset>
		        		<legend>Miscellaneous</legend>
		        		<div class="checkbox left row">
		        		  	<input type="checkbox" name="include_extras" id="include_extras" value="1" ${config['include_extras']} /><label>Automatically Include Extras When Adding an Artist <br>
						<%
						    which_extras_selected = ""
						    for extra in config['extras']:
						        if config['extras'][extra] == "checked":
							    which_extras_selected += string.capwords(extra) + ', '
						    # Chop off the last comma & space
						    if which_extras_selected:
							which_extras_selected = which_extras_selected[:-2]
						    else:
							which_extras_selected = "None"
						%>
						<small>Currently Selected: ${which_extras_selected} <a href="#" id="modify_extras">(Change)</a></small></label>
		        		  	<div id="dialog" title="Choose Which Extras to Include" style="display:none" class="configtable">
						    %for extra in config['extras']:
						        <input type="checkbox" id="${extra}_temp" name="${extra}_temp" value="1" ${config['extras'][extra]} />${string.capwords(extra)}<br>
						    %endfor
						</div>
		        		  	<div style="display:none">
						    %for extra in config['extras']:
						        <input type="checkbox" id="${extra}" name="${extra}" value="1" ${config['extras'][extra]} />${string.capwords(extra)}<br>
						    %endfor
						</div>
					</div>
		        		<div class="row left checkbox">
		        			<input type="checkbox" name="autowant_upcoming" value="1" ${config['autowant_upcoming']} /><label>Automatically Mark Upcoming Albums as Wanted</label>
		        			<div class="row leftcheckbox">
		        				<input type="checkbox" name="autowant_all" value="1" ${config['autowant_all']} /><label>Automatically Mark All Albums as Wanted</label>
		        			</div>
		        		</div>
                        <div class="row">
							<label>Cache Size (in MB):</label>
							<input type="text" name="cache_sizemb" value="${config['cache_sizemb']}" size="7">
						</div>
		        	</fieldset>
					<fieldset>
						<legend>Interface</legend>
						<div class="row">
							<label>Interface</label>
							<select name="interface"><h3>
							%for interface in config['interface_list']:
								<%
									if interface == headphones.INTERFACE:
										selected = 'selected="selected"'
									else:
										selected = ''
								%>
								<option value="${interface}" ${selected}>${interface}</option>
							%endfor
							</select>

						</div>
						<div class="row">
							<label>Log Directory:</label>
							<input type="text" name="log_dir" value="${config['log_dir']}" size="50">
						</div>
						<div class="row">
							<label>Cache Directory:</label>
							<input type="text" name="cache_dir" value="${config['cache_dir']}" size="50">
						</div>
					</fieldset>



					<h2>Notifications</h2>
					<fieldset>
						<h3>Prowl</h3>
						<div class="row checkbox">
						     <input type="checkbox" name="prowl_enabled" id="prowl" value="1" ${config['prowl_enabled']} /><label>Enable Prowl Notifications</label>
						 </div>
						 <div id="prowloptions">
						     <div class="row">
						     	<label>API key</label><input type="text" name="prowl_keys" value="${config['prowl_keys']}" size="50">
						     </div>
						 	<div class="row checkbox">
						 		<input type="checkbox" name="prowl_onsnatch" value="1" ${config['prowl_onsnatch']} /><label>Notify on snatch?</label>
						 	</div>
						 	<div class="row">
						 		<label>Priority (-2,-1,0,1 or 2):</label>
						 		<input type="text" name="prowl_priority" value="${config['prowl_priority']}" size="2">
						 	</div>
						 </div>
					</fieldset>


                     <fieldset>
                     	<h3>XBMC</h3>
                     	<div class="checkbox row">
                     		<input type="checkbox" name="xbmc_enabled" id="xbmc" value="1" ${config['xbmc_enabled']} /><label>Enable XBMC Updates</label>
                     	</div>
                     	<div id="xbmcoptions">
                     	    <div class="row">
                     	    	<label>XBMC Host:Port</label>
                     	    	<input type="text" name="xbmc_host" value="${config['xbmc_host']}" size="30">
                     	    	<small>e.g. http://localhost:8080. Separate hosts with commas</small>
                     	    </div>
                     	    <div class="row">
                     	    <label>XBMC Username</label><input type="text" name="xbmc_username" value="${config['xbmc_username']}" size="30">
                     	    </div>
                     	    <div class="row">
                     	    <label>XBMC Password</label><input type="password" name="xbmc_password" value="${config['xbmc_password']}" size="30">
                     	    </div>
                     		<div class="checkbox row">
                     			<input type="checkbox" name="xbmc_update" value="1" ${config['xbmc_update']} /><label>Update XBMC Library</label>
                     		</div>
                     		<div class="checkbox row">
                     			<input type="checkbox" name="xbmc_notify" value="1" ${config['xbmc_notify']} /><label>Send Notification to XBMC</label>
                     		</div>
                     	</div>
                     </fieldset>

                     <fieldset>
                     	<h3>NotifyMyAndroid</h3>
                     	<div class="checkbox row">
                     		<input type="checkbox" name="nma_enabled" id="nma" value="1" ${config['nma_enabled']} /><label>Enable NotifyMyAndroid</label>
                     	</div>
                     	<div id="nmaoptions">
                     	    <div class="row">
				    <div class="row checkbox">
					<input type="checkbox" name="nma_onsnatch" value="1" ${config['nma_onsnatch']} /><label>Notify on snatch?</label>
	                     	    </div>
				    <label>NotifyMyAndroid API Key</label>
	                     	    <input type="text" name="nma_apikey" value="${config['nma_apikey']}" size="30">
	                     	    <small>Separate multiple api keys with commas</small>
                     	    </div>
                     	    <div class="row">
                     	    <label>Priority</label>
                     	    <select name="nma_priority">
                     			%for x in [-2,-1,0,1,2]:
                     				<%
                     					if config['nma_priority'] == x:
                     						nma_priority_selected = 'selected'
                     					else:
                     						nma_priority_selected = ''

                     					if x == -2:
                     						nma_priority_value = 'Very Low'
                     					elif x == -1:
                     						nma_priority_value = 'Moderate'
                     					elif x == 0:
                     						nma_priority_value = 'Normal'
                     					elif x == 1:
                     						nma_priority_value = 'High'
                     					else:
                     						nma_priority_value = 'Emergency'
                     				%>
                     				<option value=${x} ${nma_priority_selected}>${nma_priority_value}</option>
                     			%endfor
                     		</select>
                     		</div>
                     	</div>
                     </fieldset>

                    <fieldset>
                        <h3>Synology NAS</h3>
                        <div class="checkbox row">
                            <input type="checkbox" name="synoindex_enabled" id="synoindex" value="1" ${config['synoindex_enabled']} /><label>Enable Synoindex</label>
                        </div>
                    </fieldset>

					<fieldset>
						<h3>Pushover</h3>
						<div class="row checkbox">
						     <input type="checkbox" name="pushover_enabled" id="pushover" value="1" ${config['pushover_enabled']} /><label>Enable Pushover Notifications</label>
						 </div>
						 <div id="pushoveroptions">
						     <div class="row">
						     	<label>User key</label><input type="text" name="pushover_keys" value="${config['pushover_keys']}" size="50">
						     </div>
						 	<div class="row checkbox">
						 		<input type="checkbox" name="pushover_onsnatch" value="1" ${config['pushover_onsnatch']} /><label>Notify on snatch?</label>
						 	</div>
						 	<div class="row">
						 		<label>Priority (-1,0, or 1):</label>
						 		<input type="text" name="pushover_priority" value="${config['pushover_priority']}" size="2">
						 	</div>
						 </div>
					</fieldset>


                 	<fieldset>
                 		<legend>Musicbrainz</legend>
                 		<div class="row">
                 			<label>Muscbrainz Mirror</label>
                 		<select name="mirror" id="mirror">
                 		%for mirror in config['mirror_list']:
                 			<%
                 				if mirror == headphones.MIRROR:
                 					selected = 'selected="selected"'
                 				else:
                 					selected = ''
                 			%>
                 			<option value="${mirror}" ${selected}>${mirror}</option>
                 		%endfor
                 		</select>
                 		</div>
                 		<div id="customoptions">
                 			<div class="row">
                 				<label>Host</label><input type="text" name="customhost" value="${config['customhost']}" size="20">
                 			</div>
                 			<div class="row">
                 				<label>Port</label><input type="text" name="customport" value="${config['customport']}" size="8">
                 			</div>
                 			<div class="row">
                 				<label>Sleep Interval</label><input type="text" name="customsleep" value="${config['customsleep']}" size="4">
                 			</div>
                 		</div>

                 		<div id="hpserveroptions">
                 			<div class="row">
                 				<label>Username:</label><input type="text" class="hpuser" name="hpuser" value="${config['hpuser']}" size="20">
                 			</div>
                 			<div class="row">
                 				<label>Password:</label><input type="password" class="hppass" name="hppass" value="${config['hppass']}" size="15"><br>
                 				<a href="http://headphones.codeshy.com/vip" id="vipserver">Get an Account!</a>
                 			</div>
                 		</div>
                 	</fieldset>

				</td>
			</tr>
        </table>
	<input type="button" class="configsubmit" value="Save Changes" onclick="doAjaxCall('configUpdate',$(this),'tabs',true);return false;" data-success="Changes saved successfully">
    </div>

      </form>
 </div>
</%def>

<%def name="javascriptIncludes()">
	<script>

	hideServerDivs = function () {
		$("#customoptions").slideUp();
		$("#hpserveroptions").slideUp();
	};

	hideEncoderDivs = function () {
		$("#lameffmpegproperties").slideUp();
		$("#xldproperties").slideUp();
	};

	handleNewServerSelection = function () {

		hideServerDivs();

		switch ($(this).val()) {
			case 'custom':
				$("#customoptions").slideDown();
			break;
			case 'headphones':
				$("#hpserveroptions").slideDown();
			break;
		}
	};

	handleNewEncoderSelection = function () {

		hideEncoderDivs();

		switch ($(this).val()) {
			case 'xld':
				$("#xldproperties").slideDown();
			break;
			case 'ffmpeg':
				$("#lameffmpegproperties").slideDown();
			break;
			case 'lame':
				$("#lameffmpegproperties").slideDown();
			break;
		}
	};

	function openExtrasDialog() {
	    $("#dialog").dialog({ close: function(){
	        var elem = '<input type="button" data-success="Changes saved successfully">';
		doAjaxCall('configUpdate', elem,'tabs',true);
	    }}).dialog("open");
	};

	function initThisPage()

	{
		if ($("#api_enabled").is(":checked"))
			{
				$("#apioptions").show();
			}
		else
			{
				$("#apioptions").hide();
			}

		$("#api_enabled").click(function(){
			if ($("#api_enabled").is(":checked"))
			{
				$("#apioptions").slideDown();
			}
			else
			{
				$("#apioptions").slideUp();
			}
		});

    	$('#api_key').click(function(){ $('#api_key').select() });
    	$("#generate_api").click(function(){
    	    $.get('generateAPI',
    	        function(data){
    	            if (data.error != undefined) {
    	                alert(data.error);
    	                return;
    	            }
    	            $('#api_key').val(data);
    	    });
    	});
		if ($("#music_encoder").is(":checked"))
			{
				$("#encoderoptions").show();
			}
		else
			{
				$("#encoderoptions").hide();
			}

		$("#music_encoder").click(function(){
			if ($("#music_encoder").is(":checked"))
			{
				$("#encoderoptions").slideDown();
			}
			else
			{
				$("#encoderoptions").slideUp();
			}
		});

		if ($("#add_album_art").is(":checked"))
			{
				$("#album_art_options").show();
			}
		else
			{
				$("#album_art_options").hide();
			}

		$("#add_album_art").click(function(){
			if ($("#add_album_art").is(":checked"))
			{
				$("#album_art_options").slideDown();
			}
			else
			{
				$("#album_art_options").slideUp();
			}
		});

		if ($("#prowl").is(":checked"))
			{
				$("#prowloptions").show();
			}
		else
			{
				$("#prowloptions").hide();
			}

		$("#prowl").click(function(){
			if ($("#prowl").is(":checked"))
			{
				$("#prowloptions").slideDown();
			}
			else
			{
				$("#prowloptions").slideUp();
			}
		});

		if ($("#xbmc").is(":checked"))
			{
				$("#xbmcoptions").show();
			}
		else
			{
				$("#xbmcoptions").hide();
			}

		$("#xbmc").click(function(){
			if ($("#xbmc").is(":checked"))
			{
				$("#xbmcoptions").slideDown();
			}
			else
			{
				$("#xbmcoptions").slideUp();
			}
		});

		if ($("#nma").is(":checked"))
			{
				$("#nmaoptions").show();
			}
		else
			{
				$("#nmaoptions").hide();
			}

		$("#nma").click(function(){
			if ($("#nma").is(":checked"))
			{
				$("#nmaoptions").slideDown();
			}
			else
			{
				$("#nmaoptions").slideUp();
			}
		});
		if ($("#pushover").is(":checked"))
			{
				$("#pushoveroptions").show();
			}
		else
			{
				$("#pushoveroptions").hide();
			}

		$("#pushover").click(function(){
			if ($("#pushover").is(":checked"))
			{
				$("#pushoveroptions").slideDown();
			}
			else
			{
				$("#pushoveroptions").slideUp();
			}
		});

		if ($("#preferred_bitrate").is(":checked"))
			{
				$("#preferred_bitrate_options").show();
			}
		else
			{
				$("#preferred_bitrate_options").hide();
			}

		if ($("#nzb_downloader_sabnzbd").is(":checked"))
			{
				$("#sabnzbd_options").show();
				$("#nzbget_options,#blackhole_options").hide();
			}
		if ($("#nzb_downloader_nzbget").is(":checked"))
			{
				$("#sabnzbd_options,#blackhole_options").hide();
				$("#nzbget_options").show();
			}
		if ($("#nzb_downloader_blackhole").is(":checked"))
			{
				$("#sabnzbd_options,#nzbget_options").hide();
				$("#blackhole_options").show();
			}
			
		if ($("#torrent_downloader_blackhole").is(":checked"))
			{
				$("#transmission_options,#utorrent_options").hide();
				$("#torrent_blackhole_options").show();
			}
		if ($("#torrent_downloader_transmission").is(":checked"))
			{
				$("#torrent_blackhole_options,#utorrent_options").hide();
				$("#transmission_options").show();
			}
		if ($("#torrent_downloader_utorrent").is(":checked"))
			{
				$("#torrent_blackhole_options,#transmission_options").hide();
				$("#utorrent_options").show();
			}

		$('input[type=radio]').change(function(){
			if ($("#preferred_bitrate").is(":checked"))
			{
				$("#preferred_bitrate_options").slideDown("fast");
			}
			if ($("#preferred_quality0").is(":checked"))
			{
				$("#preferred_bitrate_options").slideUp("fast");
			}
			if ($("#preferred_quality1").is(":checked"))
			{
				$("#preferred_bitrate_options").slideUp("fast");
			}
			if ($("#preferred_quality3").is(":checked"))
			{
				$("#preferred_bitrate_options").slideUp("fast");
			}
			if ($("#nzb_downloader_sabnzbd").is(":checked"))
			{
				$("#nzbget_options,#blackhole_options").fadeOut("fast", function() { $("#sabnzbd_options").fadeIn() });
			}
			if ($("#nzb_downloader_nzbget").is(":checked"))
			{
				$("#sabnzbd_options,#blackhole_options").fadeOut("fast", function() { $("#nzbget_options").fadeIn() });
			}
			if ($("#nzb_downloader_blackhole").is(":checked"))
			{
				$("#sabnzbd_options,#nzbget_options").fadeOut("fast", function() { $("#blackhole_options").fadeIn() });
			}
<<<<<<< HEAD
		});

=======
			if ($("#torrent_downloader_blackhole").is(":checked"))
			{
				$("#transmission_options,#utorrent_options").fadeOut("fast", function() { $("#torrent_blackhole_options").fadeIn() });
			}
			if ($("#torrent_downloader_transmission").is(":checked"))
			{
				$("#torrent_blackhole_options,#utorrent_options").fadeOut("fast", function() { $("#transmission_options").fadeIn() });
			}
			if ($("#torrent_downloader_utorrent").is(":checked"))
			{
				$("#torrent_blackhole_options,#transmission_options").fadeOut("fast", function() { $("#utorrent_options").fadeIn() });
			}
		});	
		
>>>>>>> 934bdd79
		$("#mirror").change(handleNewServerSelection);
			handleNewServerSelection.apply($("#mirror"));

		$("#encoder").change(handleNewEncoderSelection);
			handleNewEncoderSelection.apply($("#encoder"));

		var deletedNewznabs = 0;

		$(".remove").click(function() {
		    $(this).parent().parent().remove();
		    deletedNewznabs = deletedNewznabs + 1;
		});

		$("#modify_extras").click(openExtrasDialog);

		$("#include_extras").click(function(){
		    if ($("#include_extras").is(":checked")){
			openExtrasDialog();
		    }
		});

		%for extra in config['extras']:
		$("#${extra}_temp").click(function(){
		    if ($(this).is(":checked")){
			$("#${extra}").attr("checked", true);
		    }
		    else {
			$("#${extra}").attr("checked", false);
		    }
		});
		%endfor

		$("#add_newznab").click(function() {
		    var intId = $("#newznab_providers > div").size() + deletedNewznabs + 1;
		    var formfields = $("<div class=\"config\" id=\"newznab" + intId + "\"><div class=\"row\"><label>Newznab Host</label><input type=\"text\" name=\"newznab_host" + intId + "\" size=\"30\"></div><div class=\"row\"><label>Newznab API</label><input type=\"text\" name=\"newznab_api" + intId + "\" size=\"36\"></div><div class=\"row checkbox\"><input type=\"checkbox\" name=\"newznab_enabled" + intId + "\" value=\"1\" checked /><label>Enabled</label></div>");
		    var removeButton = $("<div class=\"row\"><input type=\"button\" class=\"remove\" value=\"Remove\" /></div>");
		    removeButton.click(function() {
			$(this).parent().remove();
			deletedNewznabs = deletedNewznabs + 1;

		    });
		    formfields.append(removeButton);
		    formfields.append("</div>");
		    $("#add_newznab").before(formfields);
		});
		
		$(".hpuser").keyup(function() {
		    $(".hpuser").val($(this).val());
		});

		$(".hppass").keyup(function() {
		    $(".hppass").val($(this).val());
		});

		$(function() {
			$( "#tabs" ).tabs();
		});
		initActions();
		initConfigCheckbox("#usenewznab");
		initConfigCheckbox("#usenzbsrus");
		initConfigCheckbox("#usenzbsorg");
		initConfigCheckbox("#usewaffles");
		initConfigCheckbox("#userutracker");
		initConfigCheckbox("#usewhatcd");
		initConfigCheckbox("#useblackhole");
		initConfigCheckbox("#useapi");
	}
	$(document).ready(function() {
	    initThisPage();
	});

	</script>
</%def><|MERGE_RESOLUTION|>--- conflicted
+++ resolved
@@ -161,114 +161,82 @@
 	                   	        <small>Folder your Download program watches for NZBs</small>
 	                   	  </div>
 	                </fieldset>
-<<<<<<< HEAD
-
-                    <fieldset id="nzb_download_dir">
-=======
-                    
+
                     <fieldset id="general_nzb_options">
->>>>>>> 934bdd79
+
                        	<div class="row">
                             <label>Music Download Directory:</label>
                             <input type="text" name="download_dir" value="${config['download_dir']}" size="50">
                             <small>Full path where SAB or NZBget downloads your music. e.g. /Users/name/Downloads/music</small>
                         </div>
-<<<<<<< HEAD
-                    </fieldset>
-
-                   	<div class="checkbox row">
-=======
+
 	                
-						<div class="checkbox row">                    	
->>>>>>> 934bdd79
-                   	    	<input type="text" name="usenet_retention" value="${config['usenet_retention']}" size="5"><label>Usenet Retention</label>
-						</div>
-					</fieldset>
+			<div class="row">                    	
+			    <input type="text" name="usenet_retention" value="${config['usenet_retention']}" size="5"><label>Usenet Retention</label>
+			</div>
+		    </fieldset>
 	            </td>
                 <td>
                    	<fieldset>
                    		<legend>Torrents</legend>
-<<<<<<< HEAD
-                   		<div class="row">
-                   		    <label>Black Hole Directory</label>
-                   		    <input type="text" name="torrentblackhole_dir" value="${config['torrentblackhole_dir']}" size="50">
-                   		    <small>Folder your Download program watches for Torrents</small>
-                   		</div>
-                   		<div class="row">
-                   		    <label>Minimum seeders:</label>
-                   		    <input type="text" name="numberofseeders" value="${config['numberofseeders']}" size="5">
-                   		    <small>Number of minimum seeders a torrent must have to be accepted</small>
-                   		</div>
-                   		<div class="row">
-                   		<label>Music Download Directory</label>
-                   		<input type="text" name="download_torrent_dir" value="${config['download_torrent_dir']}" size="50">
-                   		<small>Full path where your torrent client downloads your music e.g. /Users/name/Downloads/music</small>
-                   		</div>
+				<input type="radio" name="torrent_downloader" id="torrent_downloader_blackhole" value="0" ${config['torrent_downloader_blackhole']}>Black Hole <input type="radio" name="torrent_downloader" id="torrent_downloader_transmission" value="1" ${config['torrent_downloader_transmission']}> Transmission <!--  <input type="radio" name="torrent_downloader" id="torrent_downloader_utorrent" value="2" ${config['torrent_downloader_utorrent']}> uTorrent -->
+			</fieldset>	
+			<fieldset id="torrent_blackhole_options">	
+			        <div class="row">               
+					<label>Black Hole Directory</label>
+					<input type="text" name="torrentblackhole_dir" value="${config['torrentblackhole_dir']}" size="50">
+					<small>Folder your Download program watches for Torrents</small>
+				</div>
+			</fieldset>
+			<fieldset id="transmission_options">
+				<div class="row">
+					<label>Transmission Host:</label>
+					<input type="text" name="transmission_host" value="${config['transmission_host']}" size="30">
+					<small>usually http://localhost:9091</small>
+				</div>
+				<div class="row">
+					<label>Transmission Username:</label>
+					<input type="text" name="transmission_username" value="${config['transmission_user']}" size="30">
+				</div>
+				<div class="row">
+					<label>Transmission Password:</label>
+					<input type="password" name="transmission_password" value="${config['transmission_pass']}" size="30">
+				</div>
+				<div class="row">
+					<small>Note: With Transmission, you can specify a different download directory for downloads sent from Headphones.
+					Set it in the Music Download Directory below</small></div>
+			</fieldset>
+			<fieldset id="utorrent_options">
+				<div class="row">
+					<label>uTorrent Host:</label>
+					<input type="text" name="utorrent_host" value="${config['utorrent_host']}" size="30">
+					<small>usually http://localhost:9091</small>
+				</div>
+				<div class="row">
+					<label>uTorrent Username:</label>
+					<input type="text" name="utorrent_username" value="${config['utorrent_user']}" size="30">
+				</div>
+				<div class="row">
+					<label>uTorrent Password:</label>
+					<input type="text" name="utorrent_password" value="${config['utorrent_pass']}" size="30">
+				</div>
+			</fieldset>
+			<fieldset id="general_torrent_options">
+				<div class="row">
+					<label>Minimum seeders:</label>
+					<input type="text" name="numberofseeders" value="${config['numberofseeders']}" size="5">
+					<small>Number of minimum seeders a torrent must have to be accepted</small>
+				</div>
+				<div class="row">
+					<label>Music Download Directory</label>
+					<input type="text" name="download_torrent_dir" value="${config['download_torrent_dir']}" size="50">
+					<small>Full path where your torrent client downloads your music e.g. /Users/name/Downloads/music</small>
+				</div>   
 				<div class="row checkbox">
-				<label>Keep Files for Seeding</label>
-				<input type="checkbox" name="keep_torrent_files" value="1" ${config['keep_torrent_files']}>
-				</div>
-			</fieldset>
-=======
-						<input type="radio" name="torrent_downloader" id="torrent_downloader_blackhole" value="0" ${config['torrent_downloader_blackhole']}>Black Hole <input type="radio" name="torrent_downloader" id="torrent_downloader_transmission" value="1" ${config['torrent_downloader_transmission']}> Transmission <!--  <input type="radio" name="torrent_downloader" id="torrent_downloader_utorrent" value="2" ${config['torrent_downloader_utorrent']}> uTorrent -->
-					</fieldset>	
-						<fieldset id="torrent_blackhole_options">	
-							<div class="row">               
-								<label>Black Hole Directory</label>
-								<input type="text" name="torrentblackhole_dir" value="${config['torrentblackhole_dir']}" size="50">
-								<small>Folder your Download program watches for Torrents</small>
-							</div>
-						</fieldset>
-				    <fieldset id="transmission_options">
-		                	<div class="row">
-			                    <label>Transmission Host:</label>
-			                    <input type="text" name="transmission_host" value="${config['transmission_host']}" size="30">
-			                    <small>usually http://localhost:9091</small>
-		                    </div>
-		                    <div class="row">
-			                    <label>Transmission Username:</label>
-			                    <input type="text" name="transmission_username" value="${config['transmission_user']}" size="30">
-		                    </div>
-		                    <div class="row">
-			                    <label>Transmission Password:</label>
-			                    <input type="password" name="transmission_password" value="${config['transmission_pass']}" size="30">
-		                    </div>
-				    <div class="row">
-				    				    <small>Note: With Transmission, you can specify a different download directory for downloads sent from Headphones.
-								    Set it in the Music Download Directory below</small></div>
-						</fieldset>
-				   <fieldset id="utorrent_options">
-		                	<div class="row">
-			                    <label>uTorrent Host:</label>
-			                    <input type="text" name="utorrent_host" value="${config['utorrent_host']}" size="30">
-			                    <small>usually http://localhost:9091</small>
-		                    </div>
-		                    <div class="row">
-			                    <label>uTorrent Username:</label>
-			                    <input type="text" name="utorrent_username" value="${config['utorrent_user']}" size="30">
-		                    </div>
-		                    <div class="row">
-			                    <label>uTorrent Password:</label>
-			                    <input type="text" name="utorrent_password" value="${config['utorrent_pass']}" size="30">
-		                    </div>
-						</fieldset>
-						<fieldset id="general_torrent_options">
-							<div class="row">
-									<label>Minimum seeders:</label>
-									<input type="text" name="numberofseeders" value="${config['numberofseeders']}" size="5">
-									<small>Number of minimum seeders a torrent must have to be accepted</small>
-							</div>
-	                   		<div class="row">
-								<label>Music Download Directory</label>
-								<input type="text" name="download_torrent_dir" value="${config['download_torrent_dir']}" size="50">
-								<small>Full path where your torrent client downloads your music e.g. /Users/name/Downloads/music</small>
-	                   		</div>   
-	                   		<div class="row checkbox">
-								<label>Keep Files for Seeding</label>
-								<input type="checkbox" name="keep_torrent_files" value="1" ${config['keep_torrent_files']}>		
-							</div>
-	                   	</fieldset>     
->>>>>>> 934bdd79
+					<label>Keep Files for Seeding</label>
+					<input type="checkbox" name="keep_torrent_files" value="1" ${config['keep_torrent_files']}>		
+				</div>
+			</fieldset>     
                 </td>
             </tr>
 
@@ -387,16 +355,11 @@
                 <td>
                     <fieldset>
                     	<legend>Torrents</legend>
-<<<<<<< HEAD
-                    	<div class="row checkbox">
-                    		<input type="checkbox" name="use_isohunt" value="1" ${config['use_isohunt']} /><label>Isohunt</label>
-=======
                     	<div class="row checkbox">                    	
                     		<input type="checkbox" name="use_piratebay" value="1" ${config['use_piratebay']} /><label>The Pirate Bay</label> 
 			</div>
                     	<div class="row checkbox">                    	
                     		<input type="checkbox" name="use_isohunt" value="1" ${config['use_isohunt']} /><label>Isohunt</label> 
->>>>>>> 934bdd79
                     	</div>
                     	<div class="row checkbox">
                     		<input type="checkbox" name="use_mininova" value="1" ${config['use_mininova']} /><label>Mininova</label>
@@ -1195,10 +1158,6 @@
 			{
 				$("#sabnzbd_options,#nzbget_options").fadeOut("fast", function() { $("#blackhole_options").fadeIn() });
 			}
-<<<<<<< HEAD
-		});
-
-=======
 			if ($("#torrent_downloader_blackhole").is(":checked"))
 			{
 				$("#transmission_options,#utorrent_options").fadeOut("fast", function() { $("#torrent_blackhole_options").fadeIn() });
@@ -1212,8 +1171,7 @@
 				$("#torrent_blackhole_options,#transmission_options").fadeOut("fast", function() { $("#utorrent_options").fadeIn() });
 			}
 		});	
-		
->>>>>>> 934bdd79
+
 		$("#mirror").change(handleNewServerSelection);
 			handleNewServerSelection.apply($("#mirror"));
 
