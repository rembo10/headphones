--- conflicted
+++ resolved
@@ -43,7 +43,6 @@
 					<td id="albumart"><div id="artistImg"><img title="${result['id']}" class="albumArt" height="50" width="50"></div></td>
 				%endif
 				%if type == 'album':
-<<<<<<< HEAD
 					<td id="albumname"><a href="addReleaseById?rid=${result['albumid']}&rgid=${result['rgid']}" title="${albuminfo}">${result['title']}</a></td>
                     <td id="artistnamesmall"><a href="addArtist?artistid=${result['id']}" title="${result['uniquename']}">${result['uniquename']}</a></td>
                     <td id="format">${result['formats']}</td>
@@ -55,18 +54,7 @@
                     <td id="artistname"><a href="addArtist?artistid=${result['id']}" title="${result['uniquename']}">${result['uniquename']}</a></td>
                     <td id="score"><a href="${result['url']} "title="View on MusicBrainz"><div class="bar"><div class="score" style="width: ${result['score']}px">${result['score']}</div></div></a></td>
                     <td id="musicbrainz" style=" text-align: center; line-height: 0; vertical-align: middle;"><a href="${result['url']}"><img src="interfaces/default/images/MusicBrainz_Artist_Icon.png" title="View on MusicBrainz" height="20" width="20"></a></td>
-=======
-					<td id="albumname"><a href="${result['albumurl']}">${result['title']}</a></td>
 				%endif
-					<td id="artistname"><a href="addArtist?artistid=${result['id']}" title="${result['uniquename']}">${result['uniquename']}</a></td>
-					<td id="score"><div class="bar"><div class="score" style="width: ${result['score']}px">${result['score']}</div></div></td>
-				%if type == 'album':
-					<td id="add"><a href="addReleaseById?rid=${result['albumid']}"><i class="fa fa-plus"></i> Add this album</a></td>
-				%else:
-					<td id="add"><a href="${result['url']}"></i> View on MusicBrainz</a></td>
->>>>>>> 8525670f
-				%endif
-
 				</tr>
 				%endfor
 			%endif
@@ -100,13 +88,8 @@
 			{
 				"bDestroy": true,
 				"aoColumnDefs": [
-<<<<<<< HEAD
 			          { 'bSortable': false, 'aTargets': [ 0 ] }
-				],	
-=======
-			          { 'bSortable': false, 'aTargets': [ 0,3 ] }
 				],
->>>>>>> 8525670f
 				"oLanguage": {
 					"sLengthMenu":"Show _MENU_ results per page",
 					"sEmptyTable": "No results",
