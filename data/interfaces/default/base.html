<%
	import headphones
	from headphones import version
%>
<!doctype html>
<!--[if lt IE 7 ]> <html lang="en" class="no-js ie6"> <![endif]-->
<!--[if IE 7 ]>    <html lang="en" class="no-js ie7"> <![endif]-->
<!--[if IE 8 ]>    <html lang="en" class="no-js ie8"> <![endif]-->
<!--[if IE 9 ]>    <html lang="en" class="no-js ie9"> <![endif]-->
<!--[if (gt IE 9)|!(IE)]><!--> <html lang="en" class="no-js"> <!--<![endif]-->
<head>
	<meta charset="UTF-8">
	<meta http-equiv="X-UA-Compatible" content="IE=edge,chrome=1">

	<title>Headphones - ${title}</title>
	<meta name="description" content="Headphones 'default' interface - made by Elmar Kouwenhoven">
	<meta name="author" content="Elmar Kouwenhoven">

	<meta name="viewport" content="width=device-width, initial-scale=1.0">

	<link rel="shortcut icon" href="images/favicon.ico">
	<link rel="apple-touch-icon" href="images/headphoneslogo.png">
	<link rel="stylesheet" href="interfaces/default/css/style.css">
	<link rel="stylesheet" href="interfaces/default/css/jquery-ui.css">
	${next.headIncludes()}

	<script src="js/libs/modernizr-1.7.min.js"></script>
</head>
<body>
	<div id="container">
		<div id="ajaxMsg"></div>
		% if not headphones.CURRENT_VERSION:
            <div id="updatebar">
                You're running an unknown version of Headphones. <a href="update">Update</a> or
                <a href="#" onclick="$('#updatebar').slideUp('slow');">Close</a>
            </div>
            % elif headphones.CURRENT_VERSION != headphones.LATEST_VERSION and headphones.INSTALL_TYPE != 'win':
            <div id="updatebar">
<<<<<<< HEAD
                A <a href="https://github.com/rembo10/headphones/compare/${headphones.CURRENT_VERSION}...${headphones.LATEST_VERSION}"> newer version</a> is available. You're ${headphones.COMMITS_BEHIND} commits behind. <a href="update">Update</a> or <a href="#" onclick="$('#updatebar').slideUp('slow');">Close</a>
=======
                A <a href="https://github.com/${headphones.GIT_USER}/headphones/compare/${headphones.CURRENT_VERSION}...${headphones.LATEST_VERSION}"> newer version</a> is available. You're ${headphones.COMMITS_BEHIND} commits behind. <a href="update">Update</a> or <a href="#" onclick="$('#updatebar').slideUp('slow');">Close</a>
>>>>>>> 9365a3e2
            </div>
			% endif

		<header>
			<div class="wrapper">
			<div id="logo">
				<a href="home"><img src="images/headphoneslogo.png" alt="headphones"></a>
			</div>
			<ul id="nav">
				<li><a href="upcoming">wanted</a></li>
				<li><a href="extras">extras</a></li>
				<li><a href="manage">manage</a></li>
				<li><a href="history">history</a></li>
				<li><a href="logs" class="log">logs</a></li>
				<li><a href="config" class="config"><img src="interfaces/default/images/icon_gear.png" alt="settings"/></a></li>
			</ul>
			<div id="searchbar">
                <form action="search" method="get">
                    <input type="text" value="" placeholder="Search" onfocus="if(this.value==this.defaultValue) this.value='';" name="name" />
                    <span class="mini-icon"></span>
                    <select name="type">
  						<option value="artist">Artist</option>
  						<option value="album">Album</option>
					</select>
                    <input type="submit" value="Add"/>
                </form>
            </div>

			</div>
		</header>

		<div id="main" class="main">
			<div id="subhead">
				${next.headerIncludes()}
			</div>
			${next.body()}
		</div>

		<footer>
			<div id="actions">
				<small>
				<a href="shutdown"><span class="ui-button-icon-primary ui-icon ui-icon-power"></span>Shutdown</a> |
				<a href="restart"><span class="ui-button-icon-primary ui-icon ui-icon-power"></span>Restart</a> |
				<a href="#" onclick="doAjaxCall('checkGithub',$(this))" data-success="Checking for update successful" data-error="Error checking for update"><span class="ui-icon ui-icon-refresh"></span>Check for new version</a>
				</small>
			</div>
			<div id="donate">
				<a href="https://www.paypal.com/cgi-bin/webscr?cmd=_donations&business=elmarkou%40gmail%2ecom&lc=NL&item_name=I%20Like%20to%20donate%20because%20I%20like%20this%20Headphones%20Interface&no_note=0&currency_code=EUR&bn=PP%2dDonationsBF%3abtn_donateCC_LG%2egif%3aNonHostedGuest" target="_blank"><img src="interfaces/default/images/icon_like.png" /><small> I like this interface!</small></a>
			</div>
			<div id="version">
				Version: <em>${headphones.CURRENT_VERSION}</em>
				%if version.HEADPHONES_VERSION != 'master':
				(${version.HEADPHONES_VERSION})
				%endif
			</div>
		</footer>
		<a href="#main" id="toTop"><span>Back to top</span></a>
	</div>

	<script src="js/libs/jquery-1.7.2.min.js"></script>
	<script src="js/libs/jquery-ui.min.js"></script>

	${next.javascriptIncludes()}

	<script src="js/plugins.js"></script>
	<script src="interfaces/default/js/script.js"></script>
	<!--[if lt IE 7 ]>
	<script src="js/libs/dd_belatedpng.js"></script>
	<script> DD_belatedPNG.fix('img, .png_bg');</script>
	<![endif]-->
	<!-- This template is made by Elmar Kouwenhoven -->
</body>
</html>

<%def name="javascriptIncludes()"></%def>
<%def name="headIncludes()"></%def>
<%def name="headerIncludes()"></%def><|MERGE_RESOLUTION|>--- conflicted
+++ resolved
@@ -36,11 +36,7 @@
             </div>
             % elif headphones.CURRENT_VERSION != headphones.LATEST_VERSION and headphones.INSTALL_TYPE != 'win':
             <div id="updatebar">
-<<<<<<< HEAD
-                A <a href="https://github.com/rembo10/headphones/compare/${headphones.CURRENT_VERSION}...${headphones.LATEST_VERSION}"> newer version</a> is available. You're ${headphones.COMMITS_BEHIND} commits behind. <a href="update">Update</a> or <a href="#" onclick="$('#updatebar').slideUp('slow');">Close</a>
-=======
                 A <a href="https://github.com/${headphones.GIT_USER}/headphones/compare/${headphones.CURRENT_VERSION}...${headphones.LATEST_VERSION}"> newer version</a> is available. You're ${headphones.COMMITS_BEHIND} commits behind. <a href="update">Update</a> or <a href="#" onclick="$('#updatebar').slideUp('slow');">Close</a>
->>>>>>> 9365a3e2
             </div>
 			% endif
 
