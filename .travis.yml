--- conflicted
+++ resolved
@@ -7,14 +7,8 @@
 
 cache:
   pip: true
-<<<<<<< HEAD
-# seems, like 'drop cache' does not work today on travis-ci
-#  directories:
-#  - lib
-=======
   directories:
     - lib
->>>>>>> cf42836c
 
 python:
   - "2.6"
